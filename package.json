{
<<<<<<< HEAD
	"name": "sharkey",
	"version": "2023.11.0.beta2",
	"codename": "shonk",
=======
	"name": "misskey",
	"version": "2023.11.0-beta.7",
	"codename": "nasubi",
>>>>>>> c54baf87
	"repository": {
		"type": "git",
		"url": "https://github.com/transfem-org/sharkey.git"
	},
	"packageManager": "pnpm@8.10.0",
	"workspaces": [
		"packages/frontend",
		"packages/backend",
		"packages/sw"
	],
	"private": true,
	"scripts": {
		"build-pre": "node ./scripts/build-pre.js",
		"build-assets": "node ./scripts/build-assets.mjs",
		"build": "pnpm build-pre && pnpm -r build && pnpm build-assets",
		"build-storybook": "pnpm --filter frontend build-storybook",
		"start": "pnpm check:connect && cd packages/backend && node ./built/boot/entry.js",
		"start:test": "cd packages/backend && cross-env NODE_ENV=test node ./built/boot/entry.js",
		"init": "pnpm migrate",
		"migrate": "cd packages/backend && pnpm migrate",
		"revert": "cd packages/backend && pnpm revert",
		"check:connect": "cd packages/backend && pnpm check:connect",
		"migrateandstart": "pnpm migrate && pnpm start",
		"watch": "pnpm dev",
		"dev": "node ./scripts/dev.mjs",
		"lint": "pnpm -r lint",
		"cy:open": "pnpm cypress open --browser --e2e --config-file=cypress.config.ts",
		"cy:run": "pnpm cypress run",
		"e2e": "pnpm start-server-and-test start:test http://localhost:61812 cy:run",
		"jest": "cd packages/backend && pnpm jest",
		"jest-and-coverage": "cd packages/backend && pnpm jest-and-coverage",
		"test": "pnpm -r test",
		"test-and-coverage": "pnpm -r test-and-coverage",
		"clean": "node ./scripts/clean.js",
		"clean-all": "node ./scripts/clean-all.js",
		"cleanall": "pnpm clean-all"
	},
	"resolutions": {
		"chokidar": "3.5.3",
		"lodash": "4.17.21"
	},
	"dependencies": {
		"execa": "8.0.1",
		"cssnano": "6.0.1",
		"js-yaml": "4.1.0",
		"postcss": "8.4.31",
		"terser": "5.24.0",
		"typescript": "5.2.2"
	},
	"devDependencies": {
		"@typescript-eslint/eslint-plugin": "6.9.1",
		"@typescript-eslint/parser": "6.9.1",
		"cross-env": "7.0.3",
		"cypress": "13.4.0",
		"eslint": "8.52.0",
		"start-server-and-test": "2.0.1"
	},
	"optionalDependencies": {
		"@tensorflow/tfjs-core": "4.4.0"
	}
}<|MERGE_RESOLUTION|>--- conflicted
+++ resolved
@@ -1,13 +1,7 @@
 {
-<<<<<<< HEAD
 	"name": "sharkey",
-	"version": "2023.11.0.beta2",
+	"version": "2023.11.0.beta3",
 	"codename": "shonk",
-=======
-	"name": "misskey",
-	"version": "2023.11.0-beta.7",
-	"codename": "nasubi",
->>>>>>> c54baf87
 	"repository": {
 		"type": "git",
 		"url": "https://github.com/transfem-org/sharkey.git"
