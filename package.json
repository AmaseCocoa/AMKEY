{
<<<<<<< HEAD
	"name": "sharkey",
	"version": "2023.12.0.beta1",
	"codename": "shonk",
=======
	"name": "misskey",
	"version": "2023.12.0",
	"codename": "nasubi",
>>>>>>> 62549549
	"repository": {
		"type": "git",
		"url": "https://git.joinsharkey.org/Sharkey/Sharkey.git"
	},
	"packageManager": "pnpm@8.12.1",
	"workspaces": [
		"packages/frontend",
		"packages/backend",
		"packages/sw"
	],
	"private": true,
	"scripts": {
		"build-pre": "node ./scripts/build-pre.js",
		"build-assets": "node ./scripts/build-assets.mjs",
		"build": "pnpm build-pre && pnpm -r build && pnpm build-assets",
		"build-storybook": "pnpm --filter frontend build-storybook",
		"build-misskey-js-with-types": "pnpm --filter backend build && pnpm --filter backend generate-api-json && ncp packages/backend/built/api.json packages/misskey-js/generator/api.json && pnpm --filter misskey-js update-autogen-code && pnpm --filter misskey-js build",
		"start": "pnpm check:connect && cd packages/backend && node ./built/boot/entry.js",
		"start:test": "cd packages/backend && cross-env NODE_ENV=test node ./built/boot/entry.js",
		"init": "pnpm migrate",
		"migrate": "cd packages/backend && pnpm migrate",
		"revert": "cd packages/backend && pnpm revert",
		"check:connect": "cd packages/backend && pnpm check:connect",
		"migrateandstart": "pnpm migrate && pnpm start",
		"watch": "pnpm dev",
		"dev": "node scripts/dev.mjs",
		"lint": "pnpm -r lint",
		"cy:open": "pnpm cypress open --browser --e2e --config-file=cypress.config.ts",
		"cy:run": "pnpm cypress run",
		"e2e": "pnpm start-server-and-test start:test http://localhost:61812 cy:run",
		"jest": "cd packages/backend && pnpm jest",
		"jest-and-coverage": "cd packages/backend && pnpm jest-and-coverage",
		"test": "pnpm -r test",
		"test-and-coverage": "pnpm -r test-and-coverage",
		"clean": "node ./scripts/clean.js",
		"clean-all": "node ./scripts/clean-all.js",
		"cleanall": "pnpm clean-all"
	},
	"resolutions": {
		"chokidar": "3.5.3",
		"lodash": "4.17.21"
	},
	"dependencies": {
		"execa": "8.0.1",
		"cssnano": "6.0.2",
		"js-yaml": "4.1.0",
		"postcss": "8.4.32",
		"terser": "5.26.0",
		"typescript": "5.3.3"
	},
	"devDependencies": {
		"@typescript-eslint/eslint-plugin": "6.14.0",
		"@typescript-eslint/parser": "6.14.0",
		"cross-env": "7.0.3",
<<<<<<< HEAD
		"cypress": "13.5.1",
		"eslint": "8.53.0",
		"start-server-and-test": "2.0.3"
=======
		"cypress": "13.6.1",
		"eslint": "8.56.0",
		"start-server-and-test": "2.0.3",
		"ncp": "2.0.0"
	},
	"optionalDependencies": {
		"@tensorflow/tfjs-core": "4.4.0"
>>>>>>> 62549549
	}
}<|MERGE_RESOLUTION|>--- conflicted
+++ resolved
@@ -1,13 +1,7 @@
 {
-<<<<<<< HEAD
 	"name": "sharkey",
-	"version": "2023.12.0.beta1",
+	"version": "2023.12.0.beta2",
 	"codename": "shonk",
-=======
-	"name": "misskey",
-	"version": "2023.12.0",
-	"codename": "nasubi",
->>>>>>> 62549549
 	"repository": {
 		"type": "git",
 		"url": "https://git.joinsharkey.org/Sharkey/Sharkey.git"
@@ -62,18 +56,9 @@
 		"@typescript-eslint/eslint-plugin": "6.14.0",
 		"@typescript-eslint/parser": "6.14.0",
 		"cross-env": "7.0.3",
-<<<<<<< HEAD
-		"cypress": "13.5.1",
-		"eslint": "8.53.0",
-		"start-server-and-test": "2.0.3"
-=======
 		"cypress": "13.6.1",
 		"eslint": "8.56.0",
 		"start-server-and-test": "2.0.3",
 		"ncp": "2.0.0"
-	},
-	"optionalDependencies": {
-		"@tensorflow/tfjs-core": "4.4.0"
->>>>>>> 62549549
 	}
 }