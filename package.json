--- conflicted
+++ resolved
@@ -1,13 +1,7 @@
 {
-<<<<<<< HEAD
 	"name": "sharkey",
-	"version": "2024.7.0-rc",
+	"version": "2024.8.0-rc",
 	"codename": "shonk",
-=======
-	"name": "misskey",
-	"version": "2024.8.0",
-	"codename": "nasubi",
->>>>>>> 882c8b93
 	"repository": {
 		"type": "git",
 		"url": "https://activitypub.software/TransFem-org/Sharkey.git"
