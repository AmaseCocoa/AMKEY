--- conflicted
+++ resolved
@@ -4,6 +4,8 @@
  */
 
 import { computed, reactive } from 'vue';
+import { clearCache } from './scripts/clear-cache.js';
+import { instance } from './instance.js';
 import { $i } from '@/account.js';
 import { miLocalStorage } from '@/local-storage.js';
 import { openInstanceMenu } from '@/ui/_common_/common.js';
@@ -12,11 +14,6 @@
 import { i18n } from '@/i18n.js';
 import { ui } from '@/config.js';
 import { unisonReload } from '@/scripts/unison-reload.js';
-<<<<<<< HEAD
-import { instance } from './instance.js';
-=======
-import { clearCache } from './scripts/clear-cache.js';
->>>>>>> 62549549
 
 export const navbarItemDef = reactive({
 	notifications: {
@@ -171,7 +168,7 @@
 	},
 	cacheClear: {
 		title: i18n.ts.clearCache,
-		icon: 'ti ti-trash',
+		icon: 'ph-trash ph-bold ph-lg',
 		action: (ev) => {
 			clearCache();
 		},
