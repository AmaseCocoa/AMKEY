--- conflicted
+++ resolved
@@ -37,22 +37,6 @@
 </script>
 
 <style lang="scss" module>
-<<<<<<< HEAD
-.root {
-	display: inline-block;
-	padding: 4px 8px;
-	font-size: 0.76em;
-	color: var(--cwFg);
-	background: var(--cwBg);
-	border-radius: 2px;
-
-	&:hover {
-		background: var(--cwHoverBg);
-	}
-}
-
-=======
->>>>>>> 096fa16c
 .label {
 	margin-left: 4px;
 
