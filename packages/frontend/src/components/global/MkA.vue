--- conflicted
+++ resolved
@@ -4,7 +4,7 @@
 -->
 
 <template>
-<a :href="to" :class="active ? activeClass : null" @click.prevent="nav" @contextmenu.prevent.stop="onContextmenu" v-on:click.stop>
+<a :href="to" :class="active ? activeClass : null" @click.prevent="nav" @contextmenu.prevent.stop="onContextmenu" @click.stop>
 	<slot></slot>
 </a>
 </template>
@@ -56,13 +56,8 @@
 		action: () => {
 			router.push(props.to, 'forcePage');
 		},
-<<<<<<< HEAD
-	}, null, {
+	}, { type: 'divider' }, {
 		icon: 'ph-arrow-square-out ph-bold ph-lg',
-=======
-	}, { type: 'divider' }, {
-		icon: 'ti ti-external-link',
->>>>>>> 62549549
 		text: i18n.ts.openInNewTab,
 		action: () => {
 			window.open(props.to, '_blank', 'noopener');
