--- conflicted
+++ resolved
@@ -86,14 +86,11 @@
 
 function onClick(ev: MouseEvent) {
 	if (props.menu) {
-<<<<<<< HEAD
 		ev.stopPropagation();
-		os.popupMenu([{
-=======
+
 		const menuItems: MenuItem[] = [];
 
 		menuItems.push({
->>>>>>> 5fc8b3bc
 			type: 'label',
 			text: `:${props.name}:`,
 		}, {
@@ -103,22 +100,12 @@
 				copyToClipboard(`:${props.name}:`);
 				os.success();
 			},
-<<<<<<< HEAD
-		}, ...(props.menuReaction && react ? [{
-			text: i18n.ts.doReaction,
-			icon: 'ph-smiley ph-bold ph-lg',
-			action: () => {
-				react(`:${props.name}:`);
-				sound.playMisskeySfx('reaction');
-			},
-		}] : []), {
-=======
 		});
 
 		if (props.menuReaction && react) {
 			menuItems.push({
 				text: i18n.ts.doReaction,
-				icon: 'ti ti-plus',
+				icon: 'ph-smiley ph-bold ph-lg',
 				action: () => {
 					react(`:${props.name}:`);
 					sound.playMisskeySfx('reaction');
@@ -127,7 +114,6 @@
 		}
 
 		menuItems.push({
->>>>>>> 5fc8b3bc
 			text: i18n.ts.info,
 			icon: 'ti ti-info-circle',
 			action: async () => {
