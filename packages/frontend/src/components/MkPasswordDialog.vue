--- conflicted
+++ resolved
@@ -19,36 +19,21 @@
 			<div style="margin-top: 16px;">{{ i18n.ts.authenticationRequiredToContinue }}</div>
 		</div>
 
-<<<<<<< HEAD
-		<div class="_gaps">
-			<MkInput ref="passwordInput" v-model="password" :placeholder="i18n.ts.password" type="password" autocomplete="current-password webauthn" :withPasswordToggle="true">
-				<template #prefix><i class="ph-password ph-bold ph-lg"></i></template>
-			</MkInput>
-
-			<MkInput v-if="$i.twoFactorEnabled" v-model="token" type="text" pattern="^([0-9]{6}|[A-Z0-9]{32})$" autocomplete="one-time-code" :spellcheck="false">
-				<template #label>{{ i18n.ts.token }} ({{ i18n.ts['2fa'] }})</template>
-				<template #prefix><i class="ph-keyhole ph-bold ph-lg"></i></template>
-			</MkInput>
-
-			<MkButton :disabled="(password ?? '') == '' || ($i.twoFactorEnabled && (token ?? '') == '')" primary rounded style="margin: 0 auto;" @click="done"><i class="ph-lock ph-bold ph-lg-open"></i> {{ i18n.ts.continue }}</MkButton>
-		</div>
-=======
 		<form @submit.prevent="done">
 			<div class="_gaps">
 				<MkInput ref="passwordInput" v-model="password" :placeholder="i18n.ts.password" type="password" autocomplete="current-password webauthn" required :withPasswordToggle="true">
-					<template #prefix><i class="ti ti-password"></i></template>
+					<template #prefix><i class="ph-password ph-bold ph-lg"></i></template>
 				</MkInput>
 
 				<MkInput v-if="$i.twoFactorEnabled" v-model="token" type="text" :pattern="isBackupCode ? '^[A-Z0-9]{32}$' :'^[0-9]{6}$'" autocomplete="one-time-code" required :spellcheck="false" :inputmode="isBackupCode ? undefined : 'numeric'">
 					<template #label>{{ i18n.ts.token }} ({{ i18n.ts['2fa'] }})</template>
-					<template #prefix><i v-if="isBackupCode" class="ti ti-key"></i><i v-else class="ti ti-123"></i></template>
+					<template #prefix><i v-if="isBackupCode" class="ph-keyhole ph-bold ph-lg"></i><i v-else class="ph-math-operations ph-bold ph-lg"></i></template>
 					<template #caption><button class="_textButton" type="button" @click="isBackupCode = !isBackupCode">{{ isBackupCode ? i18n.ts.useTotp : i18n.ts.useBackupCode }}</button></template>
 				</MkInput>
 
-				<MkButton :disabled="(password ?? '') == '' || ($i.twoFactorEnabled && (token ?? '') == '')" type="submit" primary rounded style="margin: 0 auto;"><i class="ti ti-lock-open"></i> {{ i18n.ts.continue }}</MkButton>
+				<MkButton :disabled="(password ?? '') == '' || ($i.twoFactorEnabled && (token ?? '') == '')" type="submit" primary rounded style="margin: 0 auto;"><i class="ph-lock ph-bold ph-lg-open"></i> {{ i18n.ts.continue }}</MkButton>
 			</div>
 		</form>
->>>>>>> a1bc8fa7
 	</MkSpacer>
 </MkModalWindow>
 </template>
