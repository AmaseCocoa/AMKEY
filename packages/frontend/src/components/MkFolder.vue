--- conflicted
+++ resolved
@@ -144,17 +144,10 @@
 	width: 100%;
 	box-sizing: border-box;
 	padding: 9px 12px 9px 12px;
-<<<<<<< HEAD
-	background: var(--folderHeaderBg);
-	-webkit-backdrop-filter: var(--blur, blur(15px));
-	backdrop-filter: var(--blur, blur(15px));
-	border-radius: var(--radius-sm);
-=======
 	background: var(--MI_THEME-folderHeaderBg);
 	-webkit-backdrop-filter: var(--MI-blur, blur(15px));
 	backdrop-filter: var(--MI-blur, blur(15px));
-	border-radius: 6px;
->>>>>>> d2e8dc4f
+	border-radius: var(--radius-sm);
 	transition: border-radius 0.3s;
 
 	&:hover {
@@ -231,13 +224,8 @@
 }
 
 .body {
-<<<<<<< HEAD
-	background: var(--panel);
+	background: var(--MI_THEME-panel);
 	border-radius: 0 0 var(--radius-sm) var(--radius-sm);
-=======
-	background: var(--MI_THEME-panel);
-	border-radius: 0 0 6px 6px;
->>>>>>> d2e8dc4f
 	container-type: inline-size;
 
 	&.bgSame {
