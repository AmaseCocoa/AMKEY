<!--
SPDX-FileCopyrightText: syuilo and misskey-project
SPDX-License-Identifier: AGPL-3.0-only
-->

<template>
<div
	ref="playerEl"
	v-hotkey="keymap"
	tabindex="0"
	:class="[
		$style.audioContainer,
		(audio.isSensitive && defaultStore.state.highlightSensitiveMedia) && $style.sensitive,
	]"
	@contextmenu.stop
	@keydown.stop
>
	<button v-if="hide" :class="$style.hidden" @click="show">
		<div :class="$style.hiddenTextWrapper">
			<b v-if="audio.isSensitive" style="display: block;"><i class="ti ti-eye-exclamation"></i> {{ i18n.ts.sensitive }}{{ defaultStore.state.dataSaver.media ? ` (${i18n.ts.audio}${audio.size ? ' ' + bytes(audio.size) : ''})` : '' }}</b>
			<b v-else style="display: block;"><i class="ti ti-music"></i> {{ defaultStore.state.dataSaver.media && audio.size ? bytes(audio.size) : i18n.ts.audio }}</b>
			<span style="display: block;">{{ i18n.ts.clickToShow }}</span>
		</div>
	</button>

	<div v-else-if="defaultStore.reactiveState.useNativeUIForVideoAudioPlayer.value" :class="$style.nativeAudioContainer">
		<audio
			ref="audioEl"
			preload="metadata"
			controls
			:class="$style.nativeAudio"
			@keydown.prevent
		>
			<source :src="audio.url">
		</audio>
	</div>

	<div v-else :class="$style.audioControls">
		<audio
			ref="audioEl"
			preload="metadata"
			@keydown.prevent="() => {}"
		>
			<source :src="audio.url">
		</audio>
		<div :class="[$style.controlsChild, $style.controlsLeft]">
			<button
				:class="['_button', $style.controlButton]"
				tabindex="-1"
				@click.stop="togglePlayPause"
			>
				<i v-if="isPlaying" class="ti ti-player-pause-filled"></i>
				<i v-else class="ti ti-player-play-filled"></i>
			</button>
		</div>
		<div :class="[$style.controlsChild, $style.controlsRight]">
<<<<<<< HEAD
			<a class="_button" :class="$style.controlButton" :href="audio.url" :download="audio.name" target="_blank">
				<i class="ph-download ph-bold ph-lg"></i>
			</a>
			<button class="_button" :class="$style.controlButton" @click="showMenu">
=======
			<button
				:class="['_button', $style.controlButton]"
				tabindex="-1"
				@click.stop="() => {}"
				@mousedown.prevent.stop="showMenu"
			>
>>>>>>> e98f66db
				<i class="ti ti-settings"></i>
			</button>
		</div>
		<div :class="[$style.controlsChild, $style.controlsTime]">{{ hms(elapsedTimeMs) }}</div>
		<div :class="[$style.controlsChild, $style.controlsVolume]">
			<button
				:class="['_button', $style.controlButton]"
				tabindex="-1"
				@click.stop="toggleMute"
			>
				<i v-if="volume === 0" class="ti ti-volume-3"></i>
				<i v-else class="ti ti-volume"></i>
			</button>
			<MkMediaRange
				v-model="volume"
				:class="$style.volumeSeekbar"
			/>
		</div>
		<MkMediaRange
			v-model="rangePercent"
			:class="$style.seekbarRoot"
			:buffer="bufferedDataRatio"
		/>
	</div>
</div>
</template>

<script lang="ts" setup>
import { shallowRef, watch, computed, ref, onDeactivated, onActivated, onMounted } from 'vue';
import * as Misskey from 'misskey-js';
import type { MenuItem } from '@/types/menu.js';
import { defaultStore } from '@/store.js';
import { i18n } from '@/i18n.js';
import * as os from '@/os.js';
import { type Keymap } from '@/scripts/hotkey.js';
import bytes from '@/filters/bytes.js';
import { hms } from '@/filters/hms.js';
import MkMediaRange from '@/components/MkMediaRange.vue';
import { $i, iAmModerator } from '@/account.js';

const props = defineProps<{
	audio: Misskey.entities.DriveFile;
}>();

const keymap = {
	'up': {
		allowRepeat: true,
		callback: () => {
			if (hasFocus() && audioEl.value) {
				volume.value = Math.min(volume.value + 0.1, 1);
			}
		},
	},
	'down': {
		allowRepeat: true,
		callback: () => {
			if (hasFocus() && audioEl.value) {
				volume.value = Math.max(volume.value - 0.1, 0);
			}
		},
	},
	'left': {
		allowRepeat: true,
		callback: () => {
			if (hasFocus() && audioEl.value) {
				audioEl.value.currentTime = Math.max(audioEl.value.currentTime - 5, 0);
			}
		},
	},
	'right': {
		allowRepeat: true,
		callback: () => {
			if (hasFocus() && audioEl.value) {
				audioEl.value.currentTime = Math.min(audioEl.value.currentTime + 5, audioEl.value.duration);
			}
		},
	},
	'space': () => {
		if (hasFocus()) {
			togglePlayPause();
		}
	},
} as const satisfies Keymap;

// PlayerElもしくはその子要素にフォーカスがあるかどうか
function hasFocus() {
	if (!playerEl.value) return false;
	return playerEl.value === document.activeElement || playerEl.value.contains(document.activeElement);
}

const playerEl = shallowRef<HTMLDivElement>();
const audioEl = shallowRef<HTMLAudioElement>();

// eslint-disable-next-line vue/no-setup-props-reactivity-loss
const hide = ref((defaultStore.state.nsfw === 'force' || defaultStore.state.dataSaver.media) ? true : (props.audio.isSensitive && defaultStore.state.nsfw !== 'ignore'));

async function show() {
	if (props.audio.isSensitive && defaultStore.state.confirmWhenRevealingSensitiveMedia) {
		const { canceled } = await os.confirm({
			type: 'question',
			text: i18n.ts.sensitiveMediaRevealConfirm,
		});
		if (canceled) return;
	}

	hide.value = false;
}

// Menu
const menuShowing = ref(false);

function showMenu(ev: MouseEvent) {
	let menu: MenuItem[] = [];

	menu = [
		// TODO: 再生キューに追加
		{
			type: 'switch',
			text: i18n.ts._mediaControls.loop,
			icon: 'ti ti-repeat',
			ref: loop,
		},
		{
			type: 'radio',
			text: i18n.ts._mediaControls.playbackRate,
			icon: 'ti ti-clock-play',
			ref: speed,
			options: {
				'0.25x': 0.25,
				'0.5x': 0.5,
				'0.75x': 0.75,
				'1.0x': 1,
				'1.25x': 1.25,
				'1.5x': 1.5,
				'2.0x': 2,
			},
		},
		{
			type: 'divider',
		},
		{
			text: i18n.ts.hide,
			icon: 'ti ti-eye-off',
			action: () => {
				hide.value = true;
			},
		},
	];

	if (iAmModerator) {
		menu.push({
			text: props.audio.isSensitive ? i18n.ts.unmarkAsSensitive : i18n.ts.markAsSensitive,
			icon: props.audio.isSensitive ? 'ti ti-eye' : 'ti ti-eye-exclamation',
			danger: true,
			action: () => toggleSensitive(props.audio),
		});
	}

	if ($i?.id === props.audio.userId) {
		menu.push({
			type: 'divider',
		}, {
			type: 'link' as const,
			text: i18n.ts._fileViewer.title,
			icon: 'ti ti-info-circle',
			to: `/my/drive/file/${props.audio.id}`,
		});
	}

	menuShowing.value = true;
	os.popupMenu(menu, ev.currentTarget ?? ev.target, {
		align: 'right',
		onClosing: () => {
			menuShowing.value = false;
		},
	});
}

function toggleSensitive(file: Misskey.entities.DriveFile) {
	os.apiWithDialog('drive/files/update', {
		fileId: file.id,
		isSensitive: !file.isSensitive,
	});
}

// MediaControl: Common State
const oncePlayed = ref(false);
const isReady = ref(false);
const isPlaying = ref(false);
const isActuallyPlaying = ref(false);
const elapsedTimeMs = ref(0);
const durationMs = ref(0);
const rangePercent = computed({
	get: () => {
		return (elapsedTimeMs.value / durationMs.value) || 0;
	},
	set: (to) => {
		if (!audioEl.value) return;
		audioEl.value.currentTime = to * durationMs.value / 1000;
	},
});
const volume = ref(.25);
const speed = ref(1);
const loop = ref(false); // TODO: ドライブファイルのフラグに置き換える
const bufferedEnd = ref(0);
const bufferedDataRatio = computed(() => {
	if (!audioEl.value) return 0;
	return bufferedEnd.value / audioEl.value.duration;
});

// MediaControl Events
function togglePlayPause() {
	if (!isReady.value || !audioEl.value) return;

	if (isPlaying.value) {
		audioEl.value.pause();
		isPlaying.value = false;
	} else {
		audioEl.value.play();
		isPlaying.value = true;
		oncePlayed.value = true;
	}
}

function toggleMute() {
	if (volume.value === 0) {
		volume.value = .25;
	} else {
		volume.value = 0;
	}
}

let onceInit = false;
let mediaTickFrameId: number | null = null;
let stopAudioElWatch: () => void;

function init() {
	if (onceInit) return;
	onceInit = true;

	stopAudioElWatch = watch(audioEl, () => {
		if (audioEl.value) {
			isReady.value = true;

			function updateMediaTick() {
				if (audioEl.value) {
					try {
						bufferedEnd.value = audioEl.value.buffered.end(0);
					} catch (err) {
						bufferedEnd.value = 0;
					}

					elapsedTimeMs.value = audioEl.value.currentTime * 1000;

					if (audioEl.value.loop !== loop.value) {
						loop.value = audioEl.value.loop;
					}
				}
				mediaTickFrameId = window.requestAnimationFrame(updateMediaTick);
			}

			updateMediaTick();

			audioEl.value.addEventListener('play', () => {
				isActuallyPlaying.value = true;
			});

			audioEl.value.addEventListener('pause', () => {
				isActuallyPlaying.value = false;
				isPlaying.value = false;
			});

			audioEl.value.addEventListener('ended', () => {
				oncePlayed.value = false;
				isActuallyPlaying.value = false;
				isPlaying.value = false;
			});

			durationMs.value = audioEl.value.duration * 1000;
			audioEl.value.addEventListener('durationchange', () => {
				if (audioEl.value) {
					durationMs.value = audioEl.value.duration * 1000;
				}
			});

			audioEl.value.volume = volume.value;
		}
	}, {
		immediate: true,
	});
}

watch(volume, (to) => {
	if (audioEl.value) audioEl.value.volume = to;
});

watch(speed, (to) => {
	if (audioEl.value) audioEl.value.playbackRate = to;
});

watch(loop, (to) => {
	if (audioEl.value) audioEl.value.loop = to;
});

onMounted(() => {
	init();
});

onActivated(() => {
	init();
});

onDeactivated(() => {
	isReady.value = false;
	isPlaying.value = false;
	isActuallyPlaying.value = false;
	elapsedTimeMs.value = 0;
	durationMs.value = 0;
	bufferedEnd.value = 0;
	hide.value = (defaultStore.state.nsfw === 'force' || defaultStore.state.dataSaver.media) ? true : (props.audio.isSensitive && defaultStore.state.nsfw !== 'ignore');
	stopAudioElWatch();
	onceInit = false;
	if (mediaTickFrameId) {
		window.cancelAnimationFrame(mediaTickFrameId);
		mediaTickFrameId = null;
	}
});
</script>

<style lang="scss" module>
.audioContainer {
	container-type: inline-size;
	position: relative;
	border: .5px solid var(--divider);
	border-radius: var(--radius);
	overflow: clip;

	&:focus-visible {
		outline: none;
	}
}

.sensitive {
	position: relative;

	&::after {
		content: "";
		position: absolute;
		top: 0;
		left: 0;
		width: 100%;
		height: 100%;
		pointer-events: none;
		border-radius: inherit;
		box-shadow: inset 0 0 0 4px var(--warn);
	}
}

.hidden {
	width: 100%;
	background: #000;
	border: none;
	outline: none;
	font: inherit;
	color: inherit;
	cursor: pointer;
	padding: 12px 0;
	display: flex;
	align-items: center;
	justify-content: center;
}

.hiddenTextWrapper {
	text-align: center;
	font-size: 0.8em;
	color: #fff;
}

.audioControls {
	display: grid;
	grid-template-areas:
		"left time . volume right"
		"seekbar seekbar seekbar seekbar seekbar";
	grid-template-columns: auto auto 1fr auto auto;
	align-items: center;
	gap: 4px 8px;
	padding: 10px;
}

.controlsChild {
	display: flex;
	align-items: center;
	gap: 4px;

	.controlButton {
		padding: 6px;
		border-radius: calc(var(--radius) / 2);
		font-size: 1.05rem;

		&:hover {
			color: var(--accent);
			background-color: var(--accentedBg);
		}

		&:focus-visible {
			outline: none;
		}
	}
}

.controlsLeft {
	grid-area: left;
}

.controlsRight {
	grid-area: right;
}

.controlsTime {
	grid-area: time;
	font-size: .9rem;
}

.controlsVolume {
	grid-area: volume;

	.volumeSeekbar {
		display: none;
	}
}

.seekbarRoot {
	grid-area: seekbar;
}

@container (min-width: 500px) {
	.audioControls {
		grid-template-areas: "left seekbar time volume right";
		grid-template-columns: auto 1fr auto auto auto;
	}

	.controlsVolume {
		.volumeSeekbar {
			max-width: 90px;
			display: block;
			flex-grow: 1;
		}
	}
}

.nativeAudioContainer {
	display: flex;
	align-items: center;
	padding: 6px;
}

.nativeAudio {
	display: block;
	width: 100%;
}
</style><|MERGE_RESOLUTION|>--- conflicted
+++ resolved
@@ -54,19 +54,15 @@
 			</button>
 		</div>
 		<div :class="[$style.controlsChild, $style.controlsRight]">
-<<<<<<< HEAD
 			<a class="_button" :class="$style.controlButton" :href="audio.url" :download="audio.name" target="_blank">
 				<i class="ph-download ph-bold ph-lg"></i>
 			</a>
-			<button class="_button" :class="$style.controlButton" @click="showMenu">
-=======
 			<button
 				:class="['_button', $style.controlButton]"
 				tabindex="-1"
 				@click.stop="() => {}"
 				@mousedown.prevent.stop="showMenu"
 			>
->>>>>>> e98f66db
 				<i class="ti ti-settings"></i>
 			</button>
 		</div>
