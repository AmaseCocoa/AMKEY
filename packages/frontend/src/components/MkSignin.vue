<!--
SPDX-FileCopyrightText: syuilo and misskey-project
SPDX-License-Identifier: AGPL-3.0-only
-->

<template>
<form :class="{ signing, totpLogin }" @submit.prevent="onSubmit">
	<div class="_gaps_m">
		<div v-show="withAvatar" :class="$style.avatar" :style="{ backgroundImage: user ? `url('${ user.avatarUrl }')` : undefined, marginBottom: message ? '1.5em' : undefined }"></div>
		<MkInfo v-if="message">
			{{ message }}
		</MkInfo>
		<div v-if="!totpLogin" class="normal-signin _gaps_m">
			<MkInput v-model="username" :placeholder="i18n.ts.username" type="text" pattern="^[a-zA-Z0-9_]+$" :spellcheck="false" autocomplete="username webauthn" autofocus required data-cy-signin-username @update:modelValue="onUsernameChange">
				<template #prefix>@</template>
				<template #suffix>@{{ host }}</template>
			</MkInput>
			<MkInput v-if="!user || user && !user.usePasswordLessLogin" v-model="password" :placeholder="i18n.ts.password" type="password" autocomplete="current-password webauthn" :withPasswordToggle="true" required data-cy-signin-password>
				<template #prefix><i class="ph-lock ph-bold ph-lg"></i></template>
				<template #caption><button class="_textButton" type="button" @click="resetPassword">{{ i18n.ts.forgotPassword }}</button></template>
			</MkInput>
			<MkButton type="submit" large primary rounded :disabled="signing" style="margin: 0 auto;">{{ signing ? i18n.ts.loggingIn : i18n.ts.login }}</MkButton>
		</div>
		<div v-if="totpLogin" class="2fa-signin" :class="{ securityKeys: user && user.securityKeys }">
			<div v-if="user && user.securityKeys" class="twofa-group tap-group">
				<p>{{ i18n.ts.useSecurityKey }}</p>
				<MkButton v-if="!queryingKey" @click="queryKey">
					{{ i18n.ts.retry }}
				</MkButton>
			</div>
			<div v-if="user && user.securityKeys" class="or-hr">
				<p class="or-msg">{{ i18n.ts.or }}</p>
			</div>
			<div class="twofa-group totp-group _gaps">
				<MkInput v-if="user && user.usePasswordLessLogin" v-model="password" type="password" autocomplete="current-password" :withPasswordToggle="true" required>
					<template #label>{{ i18n.ts.password }}</template>
					<template #prefix><i class="ph-lock ph-bold ph-lg"></i></template>
				</MkInput>
<<<<<<< HEAD
				<MkInput v-model="token" type="text" pattern="^([0-9]{6}|[A-Z0-9]{32})$" autocomplete="one-time-code" :spellcheck="false" required>
					<template #label>{{ i18n.ts.token }}</template>
					<template #prefix><i class="ph-keyhole ph-bold ph-lg"></i></template>
=======
				<MkInput v-model="token" type="text" :pattern="isBackupCode ? '^[A-Z0-9]{32}$' :'^[0-9]{6}$'" autocomplete="one-time-code" required :spellcheck="false" :inputmode="isBackupCode ? undefined : 'numeric'">
					<template #label>{{ i18n.ts.token }} ({{ i18n.ts['2fa'] }})</template>
					<template #prefix><i v-if="isBackupCode" class="ti ti-key"></i><i v-else class="ti ti-123"></i></template>
					<template #caption><button class="_textButton" type="button" @click="isBackupCode = !isBackupCode">{{ isBackupCode ? i18n.ts.useTotp : i18n.ts.useBackupCode }}</button></template>
>>>>>>> a1bc8fa7
				</MkInput>
				<MkButton type="submit" :disabled="signing" large primary rounded style="margin: 0 auto;">{{ signing ? i18n.ts.loggingIn : i18n.ts.login }}</MkButton>
			</div>
		</div>
	</div>
</form>
</template>

<script lang="ts" setup>
import { defineAsyncComponent, ref } from 'vue';
import { toUnicode } from 'punycode/';
import * as Misskey from 'misskey-js';
import { supported as webAuthnSupported, get as webAuthnRequest, parseRequestOptionsFromJSON } from '@github/webauthn-json/browser-ponyfill';
import { showSuspendedDialog } from '@/scripts/show-suspended-dialog.js';
import MkButton from '@/components/MkButton.vue';
import MkInput from '@/components/MkInput.vue';
import MkInfo from '@/components/MkInfo.vue';
import { host as configHost } from '@/config.js';
import * as os from '@/os.js';
import { misskeyApi } from '@/scripts/misskey-api.js';
import { login } from '@/account.js';
import { i18n } from '@/i18n.js';

const signing = ref(false);
const user = ref<Misskey.entities.UserDetailed | null>(null);
const username = ref('');
const password = ref('');
const token = ref('');
const host = ref(toUnicode(configHost));
const totpLogin = ref(false);
const isBackupCode = ref(false);
const queryingKey = ref(false);
const credentialRequest = ref<CredentialRequestOptions | null>(null);

const emit = defineEmits<{
	(ev: 'login', v: any): void;
}>();

const props = defineProps({
	withAvatar: {
		type: Boolean,
		required: false,
		default: true,
	},
	autoSet: {
		type: Boolean,
		required: false,
		default: false,
	},
	message: {
		type: String,
		required: false,
		default: '',
	},
});

function onUsernameChange(): void {
	misskeyApi('users/show', {
		username: username.value,
	}).then(userResponse => {
		user.value = userResponse;
	}, () => {
		user.value = null;
	});
}

function onLogin(res: any): Promise<void> | void {
	if (props.autoSet) {
		return login(res.i);
	}
}

async function queryKey(): Promise<void> {
	if (credentialRequest.value == null) return;
	queryingKey.value = true;
	await webAuthnRequest(credentialRequest.value)
		.catch(() => {
			queryingKey.value = false;
			return Promise.reject(null);
		}).then(credential => {
			credentialRequest.value = null;
			queryingKey.value = false;
			signing.value = true;
			return misskeyApi('signin', {
				username: username.value,
				password: password.value,
				credential: credential.toJSON(),
			});
		}).then(res => {
			emit('login', res);
			return onLogin(res);
		}).catch(err => {
			if (err === null) return;
			os.alert({
				type: 'error',
				text: i18n.ts.signinFailed,
			});
			signing.value = false;
		});
}

function onSubmit(): void {
	signing.value = true;
	if (!totpLogin.value && user.value && user.value.twoFactorEnabled) {
		if (webAuthnSupported() && user.value.securityKeys) {
			misskeyApi('signin', {
				username: username.value,
				password: password.value,
			}).then(res => {
				totpLogin.value = true;
				signing.value = false;
				credentialRequest.value = parseRequestOptionsFromJSON({
					publicKey: res,
				});
			})
				.then(() => queryKey())
				.catch(loginFailed);
		} else {
			totpLogin.value = true;
			signing.value = false;
		}
	} else {
		misskeyApi('signin', {
			username: username.value,
			password: password.value,
			token: user.value?.twoFactorEnabled ? token.value : undefined,
		}).then(res => {
			emit('login', res);
			onLogin(res);
		}).catch(loginFailed);
	}
}

function loginFailed(err: any): void {
	switch (err.id) {
		case '6cc579cc-885d-43d8-95c2-b8c7fc963280': {
			os.alert({
				type: 'error',
				title: i18n.ts.loginFailed,
				text: i18n.ts.noSuchUser,
			});
			break;
		}
		case '932c904e-9460-45b7-9ce6-7ed33be7eb2c': {
			os.alert({
				type: 'error',
				title: i18n.ts.loginFailed,
				text: i18n.ts.incorrectPassword,
			});
			break;
		}
		case 'e03a5f46-d309-4865-9b69-56282d94e1eb': {
			showSuspendedDialog();
			break;
		}
		case '22d05606-fbcf-421a-a2db-b32610dcfd1b': {
			os.alert({
				type: 'error',
				title: i18n.ts.loginFailed,
				text: i18n.ts.rateLimitExceeded,
			});
			break;
		}
		default: {
			console.error(err);
			os.alert({
				type: 'error',
				title: i18n.ts.loginFailed,
				text: JSON.stringify(err),
			});
		}
	}

	totpLogin.value = false;
	signing.value = false;
}

function resetPassword(): void {
	os.popup(defineAsyncComponent(() => import('@/components/MkForgotPassword.vue')), {}, {
	}, 'closed');
}
</script>

<style lang="scss" module>
.avatar {
	margin: 0 auto 0 auto;
	width: 64px;
	height: 64px;
	background: #ddd;
	background-position: center;
	background-size: cover;
	border-radius: var(--radius-full);
}
</style><|MERGE_RESOLUTION|>--- conflicted
+++ resolved
@@ -36,16 +36,10 @@
 					<template #label>{{ i18n.ts.password }}</template>
 					<template #prefix><i class="ph-lock ph-bold ph-lg"></i></template>
 				</MkInput>
-<<<<<<< HEAD
-				<MkInput v-model="token" type="text" pattern="^([0-9]{6}|[A-Z0-9]{32})$" autocomplete="one-time-code" :spellcheck="false" required>
-					<template #label>{{ i18n.ts.token }}</template>
-					<template #prefix><i class="ph-keyhole ph-bold ph-lg"></i></template>
-=======
 				<MkInput v-model="token" type="text" :pattern="isBackupCode ? '^[A-Z0-9]{32}$' :'^[0-9]{6}$'" autocomplete="one-time-code" required :spellcheck="false" :inputmode="isBackupCode ? undefined : 'numeric'">
 					<template #label>{{ i18n.ts.token }} ({{ i18n.ts['2fa'] }})</template>
-					<template #prefix><i v-if="isBackupCode" class="ti ti-key"></i><i v-else class="ti ti-123"></i></template>
+					<template #prefix><i v-if="isBackupCode" class="ph-keyhole ph-bold ph-lg"></i><i v-else class="ph-math-operations ph-bold ph-lg"></i></template>
 					<template #caption><button class="_textButton" type="button" @click="isBackupCode = !isBackupCode">{{ isBackupCode ? i18n.ts.useTotp : i18n.ts.useBackupCode }}</button></template>
->>>>>>> a1bc8fa7
 				</MkInput>
 				<MkButton type="submit" :disabled="signing" large primary rounded style="margin: 0 auto;">{{ signing ? i18n.ts.loggingIn : i18n.ts.login }}</MkButton>
 			</div>
