--- conflicted
+++ resolved
@@ -121,21 +121,15 @@
 	misskeyApi('users/show', {
 		username: usernameRequested,
 	}).then(userResponse => {
-<<<<<<< HEAD
-		user.value = userResponse;
-		usePasswordLessLogin.value = userResponse.usePasswordLessLogin;
-	}, () => {
-		user.value = null;
-		usePasswordLessLogin.value = true;
-=======
 		if (userResponse.username === username.value) {
 			user.value = userResponse;
+			usePasswordLessLogin.value = userResponse.usePasswordLessLogin;
 		}
 	}, () => {
 		if (usernameRequested === username.value) {
 			user.value = null;
-		}
->>>>>>> 669e5c6c
+			usePasswordLessLogin.value = true;
+		}
 	});
 }
 
