<!--
SPDX-FileCopyrightText: syuilo and misskey-project
SPDX-License-Identifier: AGPL-3.0-only
-->

<template>
<div :class="$style.root">
	<button v-for="item in items" class="_button item" :class="{ disabled: item.hidden }" @click="onClick(item)">
		<span class="box" :style="{ background: type === 'line' ? item.strokeStyle?.toString() : item.fillStyle?.toString() }"></span>
		{{ item.text }}
	</button>
</div>
</template>

<script lang="ts" setup>
import { shallowRef } from 'vue';
import { Chart, LegendItem } from 'chart.js';

const chart = shallowRef<Chart>();
const type = shallowRef<string>();
const items = shallowRef<LegendItem[]>([]);

function update(_chart: Chart, _items: LegendItem[]) {
	chart.value = _chart,
	items.value = _items;
	if ('type' in _chart.config) type.value = _chart.config.type;
}

function onClick(item: LegendItem) {
	if (chart.value == null) return;
	if (type.value === 'pie' || type.value === 'doughnut') {
		// Pie and doughnut charts only have a single dataset and visibility is per item
		if (item.index != null) chart.value.toggleDataVisibility(item.index);
	} else {
		if (item.datasetIndex != null) chart.value.setDatasetVisibility(item.datasetIndex, !chart.value.isDatasetVisible(item.datasetIndex));
	}
	chart.value.update();
}

defineExpose({
	update,
});
</script>

<style lang="scss" module>
.root {
	display: flex;
	flex-wrap: wrap;
	justify-content: center;
	gap: 8px;

	&:global {
		> .item {
			font-size: 85%;
			padding: 4px 12px 4px 8px;
<<<<<<< HEAD
			border: solid 1px var(--divider);
			border-radius: var(--radius-ellipse);
=======
			border: solid 1px var(--MI_THEME-divider);
			border-radius: 999px;
>>>>>>> d2e8dc4f

			&:hover {
				border-color: var(--MI_THEME-inputBorderHover);
			}

			&.disabled {
				text-decoration: line-through;
				opacity: 0.5;
			}

			> .box {
				display: inline-block;
				width: 12px;
				height: 12px;
				border-radius: var(--radius-full);
				vertical-align: -10%;
			}
		}
	}
}

@container (max-width: 500px) {
	.root {
		font-size: 90%;
		gap: 6px;
	}
}
</style><|MERGE_RESOLUTION|>--- conflicted
+++ resolved
@@ -53,13 +53,8 @@
 		> .item {
 			font-size: 85%;
 			padding: 4px 12px 4px 8px;
-<<<<<<< HEAD
-			border: solid 1px var(--divider);
+			border: solid 1px var(--MI_THEME-divider);
 			border-radius: var(--radius-ellipse);
-=======
-			border: solid 1px var(--MI_THEME-divider);
-			border-radius: 999px;
->>>>>>> d2e8dc4f
 
 			&:hover {
 				border-color: var(--MI_THEME-inputBorderHover);
