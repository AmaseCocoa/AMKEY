--- conflicted
+++ resolved
@@ -26,7 +26,7 @@
 			</div>
 			<div class="_gaps_s" :class="$style.mainActions">
 				<MkButton :class="$style.mainAction" full rounded gradate data-cy-signup style="margin-right: 12px;" @click="signup()">{{ i18n.ts.joinThisServer }}</MkButton>
-				<MkButton :class="$style.mainAction" full rounded link to="https://misskey-hub.net/servers/">{{ i18n.ts.exploreOtherServers }}</MkButton>
+				<MkButton :class="$style.mainAction" full rounded link to="https://joinsharkey.org/#findaninstance">{{ i18n.ts.exploreOtherServers }}</MkButton>
 				<MkButton :class="$style.mainAction" full rounded data-cy-signin @click="signin()">{{ i18n.ts.login }}</MkButton>
 			</div>
 		</div>
@@ -97,13 +97,6 @@
 function showMenu(ev: MouseEvent) {
 	openInstanceMenu(ev);
 }
-<<<<<<< HEAD
-
-function exploreOtherServers() {
-	window.open('https://joinsharkey.org/#findaninstance', '_blank', 'noopener');
-}
-=======
->>>>>>> e98f66db
 </script>
 
 <style lang="scss" module>
