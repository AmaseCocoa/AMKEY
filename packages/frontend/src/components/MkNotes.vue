--- conflicted
+++ resolved
@@ -64,11 +64,7 @@
 		border-radius: var(--radius);
 
 		> .notes {
-<<<<<<< HEAD
-			background: color-mix(in srgb, var(--panel) 65%, transparent);
-=======
-			background: var(--MI_THEME-panel);
->>>>>>> d2e8dc4f
+			background: color-mix(in srgb, var(--MI_THEME-panel) 65%, transparent);
 		}
 	}
 
@@ -77,13 +73,8 @@
 			background: var(--MI_THEME-bg);
 
 			.note {
-<<<<<<< HEAD
-				background: color-mix(in srgb, var(--panel) 65%, transparent);
-				border-radius: var(--radius);
-=======
-				background: var(--MI_THEME-panel);
+				background: color-mix(in srgb, var(--MI_THEME-panel) 65%, transparent);
 				border-radius: var(--MI-radius);
->>>>>>> d2e8dc4f
 			}
 		}
 	}
