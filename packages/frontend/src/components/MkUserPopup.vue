<!--
SPDX-FileCopyrightText: syuilo and misskey-project
SPDX-License-Identifier: AGPL-3.0-only
-->

<template>
<Transition
	:enterActiveClass="defaultStore.state.animation ? $style.transition_popup_enterActive : ''"
	:leaveActiveClass="defaultStore.state.animation ? $style.transition_popup_leaveActive : ''"
	:enterFromClass="defaultStore.state.animation ? $style.transition_popup_enterFrom : ''"
	:leaveToClass="defaultStore.state.animation ? $style.transition_popup_leaveTo : ''"
	appear @afterLeave="emit('closed')"
>
	<div v-if="showing" :class="$style.root" class="_popup _shadow" :style="{ zIndex, top: top + 'px', left: left + 'px' }" @mouseover="() => { emit('mouseover'); }" @mouseleave="() => { emit('mouseleave'); }">
		<div v-if="user != null">
			<div :class="$style.banner" :style="user.bannerUrl ? `background-image: url(${defaultStore.state.disableShowingAnimatedImages ? getStaticImageUrl(user.bannerUrl) : user.bannerUrl})` : ''">
				<span v-if="$i && $i.id != user.id && user.isFollowed" :class="$style.followed">{{ i18n.ts.followsYou }}</span>
				<span v-if="user.isLocked && $i && $i.id != user.id && !user.isFollowing" :title="i18n.ts.isLocked" :class="$style.locked"><i class="ph-lock ph-bold ph-lg"></i></span>
			</div>
			<svg viewBox="0 0 128 128" :class="$style.avatarBack">
				<g transform="matrix(1.6,0,0,1.6,-38.4,-51.2)">
					<path d="M64,32C81.661,32 96,46.339 96,64C95.891,72.184 104,72 104,72C104,72 74.096,80 64,80C52.755,80 24,72 24,72C24,72 31.854,72.018 32,64C32,46.339 46.339,32 64,32Z" style="fill: var(--MI_THEME-popup);"/>
				</g>
			</svg>
			<MkAvatar :class="$style.avatar" :user="user" indicator/>
			<div :class="$style.title">
				<MkA :class="$style.name" :to="userPage(user)"><MkUserName :user="user" :nowrap="false"/></MkA>
				<div :class="$style.username"><MkAcct :user="user"/></div>
			</div>
			<div :class="$style.description">
				<Mfm v-if="user.description" :nyaize="false" :class="$style.mfm" :text="user.description" :isBlock="true" :author="user"/>
				<div v-else style="opacity: 0.7;">{{ i18n.ts.noAccountDescription }}</div>
			</div>
			<div v-if="user.fields.length > 0" :class="$style.fields">
				<dl v-for="(field, i) in user.fields" :key="i" :class="$style.field">
					<dt :class="$style.fieldname">
						<Mfm :text="field.name" :nyaize="false" :plain="true" :colored="false"/>
					</dt>
					<dd :class="$style.fieldvalue">
						<Mfm :text="field.value" :nyaize="false" :author="user" :colored="false"/>
						<i v-if="user.verifiedLinks.includes(field.value)" v-tooltip:dialog="i18n.ts.verifiedLink" class="ph-seal-check ph-bold ph-lg"></i>
					</dd>
				</dl>
			</div>
			<div :class="$style.status">
				<div :class="$style.statusItem">
					<div :class="$style.statusItemLabel">{{ i18n.ts.notes }}</div>
					<div>{{ number(user.notesCount) }}</div>
				</div>
				<div v-if="isFollowingVisibleForMe(user)" :class="$style.statusItem">
					<div :class="$style.statusItemLabel">{{ i18n.ts.following }}</div>
					<div>{{ number(user.followingCount) }}</div>
				</div>
				<div v-if="isFollowersVisibleForMe(user)" :class="$style.statusItem">
					<div :class="$style.statusItemLabel">{{ i18n.ts.followers }}</div>
					<div>{{ number(user.followersCount) }}</div>
				</div>
			</div>
			<button class="_button" :class="$style.menu" @click="showMenu"><i class="ti ti-dots"></i></button>
			<MkFollowButton v-if="$i && user.id != $i.id" v-model:user="user" :class="$style.follow" mini/>
		</div>
		<div v-else>
			<MkLoading/>
		</div>
	</div>
</Transition>
</template>

<script lang="ts" setup>
import { onMounted, ref } from 'vue';
import * as Misskey from 'misskey-js';
import MkFollowButton from '@/components/MkFollowButton.vue';
import { userPage } from '@/filters/user.js';
import * as os from '@/os.js';
import { misskeyApi } from '@/scripts/misskey-api.js';
import { getUserMenu } from '@/scripts/get-user-menu.js';
import number from '@/filters/number.js';
import { i18n } from '@/i18n.js';
import { defaultStore } from '@/store.js';
import { $i } from '@/account.js';
import { isFollowingVisibleForMe, isFollowersVisibleForMe } from '@/scripts/isFfVisibleForMe.js';
import { getStaticImageUrl } from '@/scripts/media-proxy.js';

const props = defineProps<{
	showing: boolean;
	q: string;
	source: HTMLElement;
}>();

const emit = defineEmits<{
	(ev: 'closed'): void;
	(ev: 'mouseover'): void;
	(ev: 'mouseleave'): void;
}>();

const zIndex = os.claimZIndex('middle');
const user = ref<Misskey.entities.UserDetailed | null>(null);
const top = ref(0);
const left = ref(0);

function showMenu(ev: MouseEvent) {
	if (user.value == null) return;
	const { menu, cleanup } = getUserMenu(user.value);
	os.popupMenu(menu, ev.currentTarget ?? ev.target).finally(cleanup);
}

onMounted(() => {
	if (typeof props.q === 'object') {
		user.value = props.q;
	} else {
		const query = props.q.startsWith('@') ?
			Misskey.acct.parse(props.q.substring(1)) :
			{ userId: props.q };

		misskeyApi('users/show', query).then(res => {
			if (!props.showing) return;
			user.value = res;
		});
	}

	const rect = props.source.getBoundingClientRect();
	const x = ((rect.left + (props.source.offsetWidth / 2)) - (300 / 2)) + window.scrollX;
	const y = rect.top + props.source.offsetHeight + window.scrollY;

	top.value = y;
	left.value = x;
});
</script>

<style lang="scss" module>
.transition_popup_enterActive,
.transition_popup_leaveActive {
	transition: opacity 0.15s, transform 0.15s !important;
}
.transition_popup_enterFrom,
.transition_popup_leaveTo {
	opacity: 0;
	transform: scale(0.9);
}

.root {
	position: absolute;
	width: 300px;
	overflow: clip;
	transform-origin: center top;
}

.banner {
	height: 78px;
	background-color: rgba(0, 0, 0, 0.1);
	background-size: cover;
	background-position: center;
}

.followed {
	position: absolute;
	top: 12px;
	left: 12px;
	padding: 4px 8px;
	color: #fff;
	background: rgba(0, 0, 0, 0.7);
	font-size: 0.7em;
	border-radius: var(--radius-sm);
}

.locked:first-child {
	position: absolute;
	top: 12px;
	left: 12px;
	padding: 4px 8px;
	color: #fff;
	background: rgba(0, 0, 0, 0.7);
	font-size: 0.7em;
	border-radius: var(--radius-xs);
}

.locked:not(:first-child) {
	position: absolute;
	top: 34px;
	left: 12px;
	padding: 4px 8px;
	color: #fff;
	background: rgba(0, 0, 0, 0.7);
	font-size: 0.7em;
	border-radius: var(--radius-xs);
}

.avatarBack {
	width: 100px;
	position: absolute;
	top: 28px;
	left: 0;
	right: 0;
	margin: 0 auto;
}

.avatar {
	display: block;
	position: absolute;
	top: 38px;
	left: 0;
	right: 0;
	margin: 0 auto;
	z-index: 2;
	width: var(--avatar);
	height: var(--avatar);
}

.title {
	position: relative;
	z-index: 3;
	display: block;
	padding: 8px 26px 16px 26px;
	margin-top: 16px;
	text-align: center;
}

.name {
	display: inline-block;
	font-weight: bold;
	word-break: break-all;
}

.username {
	display: block;
	font-size: 0.8em;
	opacity: 0.7;
}

.description {
	padding: 16px 26px;
	font-size: 0.8em;
	text-align: center;
	border-top: solid 1px var(--MI_THEME-divider);
	border-bottom: solid 1px var(--MI_THEME-divider);
}

.fields {
	font-size: 0.8em;
	padding: 16px;
	border-top: solid 1px var(--divider);
	border-bottom: solid 1px var(--divider);
}

.field {
	display: flex;
	padding: 0;
	margin: 0;

	&:not(:last-child) {
		margin-bottom: 8px;
	}

	:deep(span) {
		white-space: nowrap !important;
	}
}

.fieldvalue {
	width: 70%;
	overflow: hidden;
	white-space: nowrap;
	text-overflow: ellipsis;
	word-wrap: nowrap;
	margin: 0;
}

.fieldname {
	width: 100px;
	max-height: 45px;
	overflow: hidden;
	white-space: nowrap;
	display: inline;
	text-overflow: ellipsis;
	font-weight: bold;
	text-align: center;
	padding-inline-end: 10px;
}

.mfm {
	display: -webkit-box;
	-webkit-line-clamp: 5;
	-webkit-box-orient: vertical;
	overflow: hidden;
}

.status {
	padding: 16px 26px 16px 26px;
}

.statusItem {
	display: inline-block;
	width: 33%;
	text-align: center;
}

.statusItemLabel {
	font-size: 0.7em;
	color: var(--MI_THEME-fgTransparentWeak);
}

.menu {
	position: absolute;
	top: 8px;
	right: 44px;
	padding: 6px;
<<<<<<< HEAD
	background: var(--panel);
	border-radius: var(--radius-ellipse);
=======
	background: var(--MI_THEME-panel);
	border-radius: 999px;
>>>>>>> d2e8dc4f
}

.follow {
	position: absolute !important;
	top: 8px;
	right: 8px;
}
</style><|MERGE_RESOLUTION|>--- conflicted
+++ resolved
@@ -304,13 +304,8 @@
 	top: 8px;
 	right: 44px;
 	padding: 6px;
-<<<<<<< HEAD
-	background: var(--panel);
+	background: var(--MI_THEME-panel);
 	border-radius: var(--radius-ellipse);
-=======
-	background: var(--MI_THEME-panel);
-	border-radius: 999px;
->>>>>>> d2e8dc4f
 }
 
 .follow {
