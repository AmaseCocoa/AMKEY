<!--
SPDX-FileCopyrightText: syuilo and misskey-project
SPDX-License-Identifier: AGPL-3.0-only
-->

<template>
<div class="_gaps">
	<div style="text-align: center; padding: 0 16px;">{{ i18n.ts._initialTutorial._postNote.description1 }}</div>
	<MkPostForm :class="$style.exampleRoot" :mock="true" :autofocus="false"/>
	<MkFormSection>
		<template #label>{{ i18n.ts.visibility }}</template>
		<div class="_gaps">
			<div>{{ i18n.ts._initialTutorial._postNote._visibility.description }}</div>
			<div><i class="ti ti-world"></i> <b>{{ i18n.ts._visibility.public }}</b> … {{ i18n.ts._initialTutorial._postNote._visibility.public }}</div>
			<div><i class="ti ti-home"></i> <b>{{ i18n.ts._visibility.home }}</b> … {{ i18n.ts._initialTutorial._postNote._visibility.home }}</div>
			<div><i class="ti ti-lock"></i> <b>{{ i18n.ts._visibility.followers }}</b> … {{ i18n.ts._initialTutorial._postNote._visibility.followers }}</div>
			<div class="_gaps_s">
				<div><i class="ti ti-mail"></i> <b>{{ i18n.ts._visibility.specified }}</b> … {{ i18n.ts._initialTutorial._postNote._visibility.direct }}</div>
				<MkInfo :warn="true">
					<b>{{ i18n.ts._initialTutorial._postNote._visibility.doNotSendConfidencialOnDirect1 }}</b> {{ i18n.ts._initialTutorial._postNote._visibility.doNotSendConfidencialOnDirect2 }}
				</MkInfo>
			</div>
			<div><i class="ti ti-rocket-off"></i> <b>{{ i18n.ts._visibility.disableFederation }}</b> … {{ i18n.ts._initialTutorial._postNote._visibility.localOnly }}</div>
		</div>
	</MkFormSection>
	<MkFormSection>
		<template #label>{{ i18n.ts._initialTutorial._postNote._cw.title }}</template>
		<div class="_gaps">
			<div>{{ i18n.ts._initialTutorial._postNote._cw.description }}</div>
			<MkNote :class="$style.exampleRoot" :note="exampleCWNote" :mock="true"/>
			<div>{{ i18n.ts._initialTutorial._postNote._cw.useCases }}</div>
		</div>
	</MkFormSection>
</div>
</template>

<script setup lang="ts">
import * as Misskey from 'misskey-js';
import { reactive } from 'vue';
import { i18n } from '@/i18n.js';
import MkNote from '@/components/MkNote.vue';
import MkPostForm from '@/components/MkPostForm.vue';
import MkFormSection from '@/components/form/section.vue';
import MkInfo from '@/components/MkInfo.vue';

const exampleCWNote = reactive<Misskey.entities.Note>({
	id: '0000000000',
	createdAt: '2019-04-14T17:30:49.181Z',
	userId: '0000000001',
	user: {
		id: '0000000001',
		name: '藍',
		username: 'ai',
		host: null,
		avatarDecorations: [],
		avatarUrl: '/client-assets/tutorial/ai.webp',
		avatarBlurhash: 'eiKmhHIByXxZ~qWXs:-pR*NbR*s:xuRjoL-oR*WCt6WWf6WVf6oeWB',
		isBot: false,
		isCat: true,
		emojis: {},
		onlineStatus: 'unknown',
		badgeRoles: [],
	},
	text: i18n.ts._initialTutorial._postNote._cw._exampleNote.note,
	cw: i18n.ts._initialTutorial._postNote._cw._exampleNote.cw,
	visibility: 'public',
	localOnly: false,
	reactionAcceptance: null,
	renoteCount: 0,
	repliesCount: 1,
	reactionCount: 0,
	reactions: {},
	reactionEmojis: {},
	fileIds: [],
	files: [],
	replyId: null,
	renoteId: null,
});
</script>

<style lang="scss" module>
.exampleRoot {
	max-width: none!important;
	border-radius: var(--MI-radius);
	border: var(--MI_THEME-panelBorder);
	background: var(--MI_THEME-panel);
}

.divider {
	height: 1px;
	background: var(--MI_THEME-divider);
}

.image {
	max-width: 300px;
	margin: 0 auto;
}

.post {
	position: relative;
	display: block;
	width: 100%;
	height: 40px;
	color: var(--MI_THEME-fgOnAccent);
	font-weight: bold;
	text-align: left;

	&::before {
		content: "";
		display: block;
		width: calc(100% - 38px);
		height: 100%;
		margin: auto;
		position: absolute;
		top: 0;
		left: 0;
		right: 0;
		bottom: 0;
<<<<<<< HEAD
		border-radius: var(--radius-ellipse);
		background: linear-gradient(90deg, var(--buttonGradateA), var(--buttonGradateB));
=======
		border-radius: 999px;
		background: linear-gradient(90deg, var(--MI_THEME-buttonGradateA), var(--MI_THEME-buttonGradateB));
>>>>>>> d2e8dc4f
	}

}

.postIcon {
	position: relative;
	margin-left: 30px;
	margin-right: 8px;
	width: 32px;
}

.postText {
	position: relative;
	line-height: 40px;
}
</style><|MERGE_RESOLUTION|>--- conflicted
+++ resolved
@@ -116,13 +116,8 @@
 		left: 0;
 		right: 0;
 		bottom: 0;
-<<<<<<< HEAD
 		border-radius: var(--radius-ellipse);
-		background: linear-gradient(90deg, var(--buttonGradateA), var(--buttonGradateB));
-=======
-		border-radius: 999px;
 		background: linear-gradient(90deg, var(--MI_THEME-buttonGradateA), var(--MI_THEME-buttonGradateB));
->>>>>>> d2e8dc4f
 	}
 
 }
