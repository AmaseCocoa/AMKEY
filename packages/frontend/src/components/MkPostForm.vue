--- conflicted
+++ resolved
@@ -144,11 +144,8 @@
 	fixed?: boolean;
 	autofocus?: boolean;
 	freezeAfterPosted?: boolean;
-<<<<<<< HEAD
 	editId?: Misskey.entities.Note["id"];
-=======
 	mock?: boolean;
->>>>>>> a8e976d7
 }>(), {
 	initialVisibleUsers: () => [],
 	autofocus: true,
