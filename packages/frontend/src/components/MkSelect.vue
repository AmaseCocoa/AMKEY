--- conflicted
+++ resolved
@@ -256,17 +256,10 @@
 	font: inherit;
 	font-weight: normal;
 	font-size: 1em;
-<<<<<<< HEAD
-	color: var(--fg);
-	background: var(--panel);
-	border: solid 1px var(--panel);
-	border-radius: var(--radius-sm);
-=======
 	color: var(--MI_THEME-fg);
 	background: var(--MI_THEME-panel);
 	border: solid 1px var(--MI_THEME-panel);
-	border-radius: 6px;
->>>>>>> d2e8dc4f
+	border-radius: var(--radius-sm);
 	outline: none;
 	box-shadow: none;
 	box-sizing: border-box;
