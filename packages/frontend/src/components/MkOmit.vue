<!--
SPDX-FileCopyrightText: syuilo and misskey-project
SPDX-License-Identifier: AGPL-3.0-only
-->

<template>
<div ref="content" :class="[$style.content, { [$style.omitted]: omitted }]">
	<slot></slot>
	<button v-if="omitted" :class="$style.fade" class="_button" @click="() => { ignoreOmit = true; omitted = false; }">
		<span :class="$style.fadeLabel">{{ i18n.ts.showMore }}</span>
	</button>
</div>
</template>

<script lang="ts" setup>
import { onMounted, onUnmounted, shallowRef, ref } from 'vue';
import { i18n } from '@/i18n.js';

const props = withDefaults(defineProps<{
	maxHeight?: number;
}>(), {
	maxHeight: 200,
});

const content = shallowRef<HTMLElement>();
const omitted = ref(false);
const ignoreOmit = ref(false);

const calcOmit = () => {
	if (omitted.value || ignoreOmit.value || content.value == null) return;
	omitted.value = content.value.offsetHeight > props.maxHeight;
};

const omitObserver = new ResizeObserver((entries, observer) => {
	calcOmit();
});

onMounted(() => {
	calcOmit();
	omitObserver.observe(content.value as HTMLElement);
});

onUnmounted(() => {
	omitObserver.disconnect();
});
</script>

<style lang="scss" module>
.content {
	--stickyTop: 0px;

	&.omitted {
		position: relative;
		max-height: v-bind("props.maxHeight + 'px'");
		overflow: hidden;

		> .fade {
			display: block;
			position: absolute;
			z-index: 10;
			bottom: 0;
			left: 0;
			width: 100%;
			height: 64px;
<<<<<<< HEAD
			//background: linear-gradient(0deg, var(--panel), var(--X15));
=======
			background: linear-gradient(0deg, var(--panel), color(from var(--panel) srgb r g b / 0));
>>>>>>> 5fc8b3bc

			> .fadeLabel {
				display: inline-block;
				background: var(--panel);
				padding: 6px 10px;
				font-size: 0.8em;
				border-radius: var(--radius-ellipse);
				box-shadow: 0 2px 6px rgb(0 0 0 / 20%);
			}

			&:hover {
				> .fadeLabel {
					background: var(--panelHighlight);
				}
			}
		}
	}
}
</style><|MERGE_RESOLUTION|>--- conflicted
+++ resolved
@@ -62,11 +62,7 @@
 			left: 0;
 			width: 100%;
 			height: 64px;
-<<<<<<< HEAD
-			//background: linear-gradient(0deg, var(--panel), var(--X15));
-=======
-			background: linear-gradient(0deg, var(--panel), color(from var(--panel) srgb r g b / 0));
->>>>>>> 5fc8b3bc
+			//background: linear-gradient(0deg, var(--panel), color(from var(--panel) srgb r g b / 0));
 
 			> .fadeLabel {
 				display: inline-block;
