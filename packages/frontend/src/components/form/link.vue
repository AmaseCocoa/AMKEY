<!--
SPDX-FileCopyrightText: syuilo and misskey-project
SPDX-License-Identifier: AGPL-3.0-only
-->

<template>
<div :class="[$style.root, { [$style.inline]: inline }]">
	<a v-if="external" :class="$style.main" class="_button" :href="to" target="_blank">
		<span :class="$style.icon"><slot name="icon"></slot></span>
		<span :class="$style.text"><slot></slot></span>
		<span :class="$style.suffix">
			<span :class="$style.suffixText"><slot name="suffix"></slot></span>
			<i class="ti ti-external-link"></i>
		</span>
	</a>
	<a v-else-if="onClick" :class="[$style.main, { [$style.active]: active }]" class="_button" :behavior="behavior" @click="onClick">
		<span :class="$style.icon"><slot name="icon"></slot></span>
		<span :class="$style.text"><slot></slot></span>
		<span :class="$style.suffix">
			<span :class="$style.suffixText"><slot name="suffix"></slot></span>
			<i class="ph-caret-right ph-bold ph-lg"></i>
		</span>
	</a>
	<MkA v-else :class="[$style.main, { [$style.active]: active }]" class="_button" :to="to" :behavior="behavior">
		<span :class="$style.icon"><slot name="icon"></slot></span>
		<span :class="$style.text"><slot></slot></span>
		<span :class="$style.suffix">
			<span :class="$style.suffixText"><slot name="suffix"></slot></span>
			<i class="ti ti-chevron-right"></i>
		</span>
	</MkA>
</div>
</template>

<script lang="ts" setup>
import { } from 'vue';

const props = defineProps<{
	to: string;
	active?: boolean;
	external?: boolean;
	onClick?: () => void;
	behavior?: null | 'window' | 'browser';
	inline?: boolean;
}>();
</script>

<style lang="scss" module>
.root {
	display: block;

	&.inline {
		display: inline-block;
	}
}

.main {
	display: flex;
	align-items: center;
	width: 100%;
	box-sizing: border-box;
	padding: 10px 14px;
<<<<<<< HEAD
	background: var(--folderHeaderBg);
	border-radius: var(--radius-sm);
=======
	background: var(--MI_THEME-folderHeaderBg);
	border-radius: 6px;
>>>>>>> d2e8dc4f
	font-size: 0.9em;

	&:hover {
		text-decoration: none;
		background: var(--MI_THEME-folderHeaderHoverBg);
	}

	&.active {
		color: var(--MI_THEME-accent);
		background: var(--MI_THEME-folderHeaderHoverBg);
	}
}

.icon {
	margin-right: 0.75em;
	flex-shrink: 0;
	text-align: center;
	color: var(--MI_THEME-fgTransparentWeak);

	&:empty {
		display: none;

		& + .text {
			padding-left: 4px;
		}
	}
}

.text {
	flex-shrink: 1;
	white-space: normal;
	padding-right: 12px;
	text-align: center;
}

.suffix {
	margin-left: auto;
	opacity: 0.7;
	white-space: nowrap;

	> .suffixText:not(:empty) {
		margin-right: 0.75em;
	}
}
</style><|MERGE_RESOLUTION|>--- conflicted
+++ resolved
@@ -60,13 +60,8 @@
 	width: 100%;
 	box-sizing: border-box;
 	padding: 10px 14px;
-<<<<<<< HEAD
-	background: var(--folderHeaderBg);
+	background: var(--MI_THEME-folderHeaderBg);
 	border-radius: var(--radius-sm);
-=======
-	background: var(--MI_THEME-folderHeaderBg);
-	border-radius: 6px;
->>>>>>> d2e8dc4f
 	font-size: 0.9em;
 
 	&:hover {
