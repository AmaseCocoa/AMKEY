--- conflicted
+++ resolved
@@ -30,18 +30,14 @@
 			<span v-if="folder != null" :class="[$style.navPathItem, $style.navSeparator]"><i class="ti ti-chevron-right"></i></span>
 			<span v-if="folder != null" :class="[$style.navPathItem, $style.navCurrent]">{{ folder.name }}</span>
 		</div>
-<<<<<<< HEAD
 		<div :class="$style.navMenu">
 			<!-- "Search drive via alt text or file names" -->
 			<MkInput v-model="searchQuery" :large="true" :autofocus="true" type="search" :placeholder="i18n.ts.driveSearchbarPlaceholder" @enter="fetch">
 				<template #prefix><i class="ph-magnifying-glass ph-bold ph-lg"></i></template>
 			</MkInput>
 
-			<button class="_button" @click="showMenu"><i class="ph-dots-three ph-bold ph-lg"></i></button>
+			<button class="_button" :class="$style.navMenu" @click="showMenu"><i class="ti ti-dots"></i></button>
 		</div>
-=======
-		<button class="_button" :class="$style.navMenu" @click="showMenu"><i class="ti ti-dots"></i></button>
->>>>>>> f9a09b03
 	</nav>
 	<div
 		ref="main"
