<!--
SPDX-FileCopyrightText: syuilo and misskey-project
SPDX-License-Identifier: AGPL-3.0-only
-->

<template>
<div :class="$style.root">
	<nav :class="$style.nav">
		<div :class="$style.navPath" @contextmenu.prevent.stop="() => {}">
			<XNavFolder
				:class="[$style.navPathItem, { [$style.navCurrent]: folder == null }]"
				:parentFolder="folder"
				@move="move"
				@upload="upload"
				@removeFile="removeFile"
				@removeFolder="removeFolder"
			/>
			<template v-for="f in hierarchyFolders">
				<span :class="[$style.navPathItem, $style.navSeparator]"><i class="ti ti-chevron-right"></i></span>
				<XNavFolder
					:folder="f"
					:parentFolder="folder"
					:class="[$style.navPathItem]"
					@move="move"
					@upload="upload"
					@removeFile="removeFile"
					@removeFolder="removeFolder"
				/>
			</template>
			<span v-if="folder != null" :class="[$style.navPathItem, $style.navSeparator]"><i class="ti ti-chevron-right"></i></span>
			<span v-if="folder != null" :class="[$style.navPathItem, $style.navCurrent]">{{ folder.name }}</span>
		</div>
		<div :class="$style.navMenu">
			<!-- "Search drive via alt text or file names" -->
			<MkInput v-model="searchQuery" :large="true" :autofocus="true" type="search" :placeholder="i18n.ts.driveSearchbarPlaceholder" @enter="fetch">
				<template #prefix><i class="ph-magnifying-glass ph-bold ph-lg"></i></template>
			</MkInput>

			<button class="_button" :class="$style.navMenu" @click="showMenu"><i class="ti ti-dots"></i></button>
		</div>
	</nav>
	<div
		ref="main"
		:class="[$style.main, { [$style.uploading]: uploadings.length > 0, [$style.fetching]: fetching }]"
		@dragover.prevent.stop="onDragover"
		@dragenter="onDragenter"
		@dragleave="onDragleave"
		@drop.prevent.stop="onDrop"
		@contextmenu.stop="onContextmenu"
	>
		<div ref="contents">
			<div v-show="folders.length > 0" ref="foldersContainer" :class="$style.folders">
				<XFolder
					v-for="(f, i) in folders"
					:key="f.id"
					v-anim="i"
					:class="$style.folder"
					:folder="f"
					:selectMode="select === 'folder'"
					:isSelected="selectedFolders.some(x => x.id === f.id)"
					@chosen="chooseFolder"
					@unchose="unchoseFolder"
					@move="move"
					@upload="upload"
					@removeFile="removeFile"
					@removeFolder="removeFolder"
					@dragstart="isDragSource = true"
					@dragend="isDragSource = false"
				/>
				<!-- SEE: https://stackoverflow.com/questions/18744164/flex-box-align-last-row-to-grid -->
				<div v-for="(n, i) in 16" :key="i" :class="$style.padding"></div>
				<MkButton v-if="moreFolders" ref="moreFolders" @click="fetchMoreFolders">{{ i18n.ts.loadMore }}</MkButton>
			</div>
			<div v-show="files.length > 0" ref="filesContainer" :class="$style.files">
				<XFile
					v-for="(file, i) in files"
					:key="file.id"
					v-anim="i"
					:class="$style.file"
					:file="file"
					:folder="folder"
					:selectMode="select === 'file'"
					:isSelected="selectedFiles.some(x => x.id === file.id)"
					@chosen="chooseFile"
					@dragstart="isDragSource = true"
					@dragend="isDragSource = false"
				/>
				<!-- SEE: https://stackoverflow.com/questions/18744164/flex-box-align-last-row-to-grid -->
				<div v-for="(n, i) in 16" :key="i" :class="$style.padding"></div>
				<MkButton v-show="moreFiles" ref="loadMoreFiles" @click="fetchMoreFiles">{{ i18n.ts.loadMore }}</MkButton>
			</div>
			<div v-if="files.length == 0 && folders.length == 0 && !fetching" :class="$style.empty">
				<div v-if="draghover">{{ i18n.ts['empty-draghover'] }}</div>
				<div v-if="!draghover && folder == null"><strong>{{ i18n.ts.emptyDrive }}</strong><br/>{{ i18n.ts['empty-drive-description'] }}</div>
				<div v-if="!draghover && folder != null">{{ i18n.ts.emptyFolder }}</div>
			</div>
		</div>
		<MkLoading v-if="fetching"/>
	</div>
	<div v-if="draghover" :class="$style.dropzone"></div>
	<input ref="fileInput" style="display: none;" type="file" accept="*/*" multiple tabindex="-1" @change="onChangeFileInput"/>
</div>
</template>

<script lang="ts" setup>
import { nextTick, onActivated, onBeforeUnmount, onMounted, ref, shallowRef, watch } from 'vue';
import * as Misskey from 'misskey-js';
import MkButton from './MkButton.vue';
import type { MenuItem } from '@/types/menu.js';
import XNavFolder from '@/components/MkDrive.navFolder.vue';
import XFolder from '@/components/MkDrive.folder.vue';
import XFile from '@/components/MkDrive.file.vue';
import MkInput from '@/components/MkInput.vue';
import * as os from '@/os.js';
import { misskeyApi } from '@/scripts/misskey-api.js';
import { useStream } from '@/stream.js';
import { defaultStore } from '@/store.js';
import { i18n } from '@/i18n.js';
import { uploadFile, uploads } from '@/scripts/upload.js';
import { claimAchievement } from '@/scripts/achievements.js';

const searchQuery = ref('');

const props = withDefaults(defineProps<{
	initialFolder?: Misskey.entities.DriveFolder;
	type?: string;
	multiple?: boolean;
	select?: 'file' | 'folder' | null;
}>(), {
	multiple: false,
	select: null,
});

const emit = defineEmits<{
	(ev: 'selected', v: Misskey.entities.DriveFile | Misskey.entities.DriveFolder): void;
	(ev: 'change-selection', v: Misskey.entities.DriveFile[] | Misskey.entities.DriveFolder[]): void;
	(ev: 'move-root'): void;
	(ev: 'cd', v: Misskey.entities.DriveFolder | null): void;
	(ev: 'open-folder', v: Misskey.entities.DriveFolder): void;
}>();

const loadMoreFiles = shallowRef<InstanceType<typeof MkButton>>();
const fileInput = shallowRef<HTMLInputElement>();

const folder = ref<Misskey.entities.DriveFolder | null>(null);
const files = ref<Misskey.entities.DriveFile[]>([]);
const folders = ref<Misskey.entities.DriveFolder[]>([]);
const moreFiles = ref(false);
const moreFolders = ref(false);
const hierarchyFolders = ref<Misskey.entities.DriveFolder[]>([]);
const selectedFiles = ref<Misskey.entities.DriveFile[]>([]);
const selectedFolders = ref<Misskey.entities.DriveFolder[]>([]);
const uploadings = uploads;
const connection = useStream().useChannel('drive');
const keepOriginal = ref<boolean>(defaultStore.state.keepOriginalUploading); // 外部渡しが多いので$refは使わないほうがよい

// ドロップされようとしているか
const draghover = ref(false);

// 自身の所有するアイテムがドラッグをスタートさせたか
// (自分自身の階層にドロップできないようにするためのフラグ)
const isDragSource = ref(false);

const fetching = ref(true);

const ilFilesObserver = new IntersectionObserver(
	(entries) => entries.some((entry) => entry.isIntersecting) && !fetching.value && moreFiles.value && fetchMoreFiles(),
);

const sortModeSelect = ref<NonNullable<Misskey.entities.DriveFilesRequest['sort']>>('+createdAt');

watch(folder, () => emit('cd', folder.value));
watch(sortModeSelect, () => {
	fetch();
});

function onStreamDriveFileCreated(file: Misskey.entities.DriveFile) {
	addFile(file, true);
}

function onStreamDriveFileUpdated(file: Misskey.entities.DriveFile) {
	const current = folder.value ? folder.value.id : null;
	if (current !== file.folderId) {
		removeFile(file);
	} else {
		addFile(file, true);
	}
}

function onStreamDriveFileDeleted(fileId: string) {
	removeFile(fileId);
}

function onStreamDriveFolderCreated(createdFolder: Misskey.entities.DriveFolder) {
	addFolder(createdFolder, true);
}

function onStreamDriveFolderUpdated(updatedFolder: Misskey.entities.DriveFolder) {
	const current = folder.value ? folder.value.id : null;
	if (current !== updatedFolder.parentId) {
		removeFolder(updatedFolder);
	} else {
		addFolder(updatedFolder, true);
	}
}

function onStreamDriveFolderDeleted(folderId: string) {
	removeFolder(folderId);
}

function onDragover(ev: DragEvent) {
	if (!ev.dataTransfer) return;

	// ドラッグ元が自分自身の所有するアイテムだったら
	if (isDragSource.value) {
		// 自分自身にはドロップさせない
		ev.dataTransfer.dropEffect = 'none';
		return;
	}

	const isFile = ev.dataTransfer.items[0].kind === 'file';
	const isDriveFile = ev.dataTransfer.types[0] === _DATA_TRANSFER_DRIVE_FILE_;
	const isDriveFolder = ev.dataTransfer.types[0] === _DATA_TRANSFER_DRIVE_FOLDER_;
	if (isFile || isDriveFile || isDriveFolder) {
		switch (ev.dataTransfer.effectAllowed) {
			case 'all':
			case 'uninitialized':
			case 'copy':
			case 'copyLink':
			case 'copyMove':
				ev.dataTransfer.dropEffect = 'copy';
				break;
			case 'linkMove':
			case 'move':
				ev.dataTransfer.dropEffect = 'move';
				break;
			default:
				ev.dataTransfer.dropEffect = 'none';
				break;
		}
	} else {
		ev.dataTransfer.dropEffect = 'none';
	}

	return false;
}

function onDragenter() {
	if (!isDragSource.value) draghover.value = true;
}

function onDragleave() {
	draghover.value = false;
}

function onDrop(ev: DragEvent) {
	draghover.value = false;

	if (!ev.dataTransfer) return;

	// ドロップされてきたものがファイルだったら
	if (ev.dataTransfer.files.length > 0) {
		for (const file of Array.from(ev.dataTransfer.files)) {
			upload(file, folder.value);
		}
		return;
	}

	//#region ドライブのファイル
	const driveFile = ev.dataTransfer.getData(_DATA_TRANSFER_DRIVE_FILE_);
	if (driveFile != null && driveFile !== '') {
		const file = JSON.parse(driveFile);
		if (files.value.some(f => f.id === file.id)) return;
		removeFile(file.id);
		misskeyApi('drive/files/update', {
			fileId: file.id,
			folderId: folder.value ? folder.value.id : null,
		});
	}
	//#endregion

	//#region ドライブのフォルダ
	const driveFolder = ev.dataTransfer.getData(_DATA_TRANSFER_DRIVE_FOLDER_);
	if (driveFolder != null && driveFolder !== '') {
		const droppedFolder = JSON.parse(driveFolder);

		// 移動先が自分自身ならreject
		if (folder.value && droppedFolder.id === folder.value.id) return false;
		if (folders.value.some(f => f.id === droppedFolder.id)) return false;
		removeFolder(droppedFolder.id);
		misskeyApi('drive/folders/update', {
			folderId: droppedFolder.id,
			parentId: folder.value ? folder.value.id : null,
		}).then(() => {
			// noop
		}).catch(err => {
			switch (err.code) {
				case 'RECURSIVE_NESTING':
					claimAchievement('driveFolderCircularReference');
					os.alert({
						type: 'error',
						title: i18n.ts.unableToProcess,
						text: i18n.ts.circularReferenceFolder,
					});
					break;
				default:
					os.alert({
						type: 'error',
						text: i18n.ts.somethingHappened,
					});
			}
		});
	}
	//#endregion
}

function selectLocalFile() {
	fileInput.value?.click();
}

function urlUpload() {
	os.inputText({
		title: i18n.ts.uploadFromUrl,
		type: 'url',
		placeholder: i18n.ts.uploadFromUrlDescription,
	}).then(({ canceled, result: url }) => {
		if (canceled || !url) return;
		misskeyApi('drive/files/upload-from-url', {
			url: url,
			folderId: folder.value ? folder.value.id : undefined,
		});

		os.alert({
			title: i18n.ts.uploadFromUrlRequested,
			text: i18n.ts.uploadFromUrlMayTakeTime,
		});
	});
}

function createFolder() {
	os.inputText({
		title: i18n.ts.createFolder,
		placeholder: i18n.ts.folderName,
	}).then(({ canceled, result: name }) => {
		if (canceled || name == null) return;
		misskeyApi('drive/folders/create', {
			name: name,
			parentId: folder.value ? folder.value.id : undefined,
		}).then(createdFolder => {
			addFolder(createdFolder, true);
		});
	});
}

function renameFolder(folderToRename: Misskey.entities.DriveFolder) {
	os.inputText({
		title: i18n.ts.renameFolder,
		placeholder: i18n.ts.inputNewFolderName,
		default: folderToRename.name,
	}).then(({ canceled, result: name }) => {
		if (canceled) return;
		misskeyApi('drive/folders/update', {
			folderId: folderToRename.id,
			name: name,
		}).then(updatedFolder => {
			// FIXME: 画面を更新するために自分自身に移動
			move(updatedFolder);
		});
	});
}

function deleteFolder(folderToDelete: Misskey.entities.DriveFolder) {
	misskeyApi('drive/folders/delete', {
		folderId: folderToDelete.id,
	}).then(() => {
		// 削除時に親フォルダに移動
		move(folderToDelete.parentId);
	}).catch(err => {
		switch (err.id) {
			case 'b0fc8a17-963c-405d-bfbc-859a487295e1':
				os.alert({
					type: 'error',
					title: i18n.ts.unableToDelete,
					text: i18n.ts.hasChildFilesOrFolders,
				});
				break;
			default:
				os.alert({
					type: 'error',
					text: i18n.ts.unableToDelete,
				});
		}
	});
}

function onChangeFileInput() {
	if (!fileInput.value?.files) return;
	for (const file of Array.from(fileInput.value.files)) {
		upload(file, folder.value);
	}
}

function upload(file: File, folderToUpload?: Misskey.entities.DriveFolder | null) {
	uploadFile(file, (folderToUpload && typeof folderToUpload === 'object') ? folderToUpload.id : null, undefined, keepOriginal.value).then(res => {
		addFile(res, true);
	});
}

function chooseFile(file: Misskey.entities.DriveFile) {
	const isAlreadySelected = selectedFiles.value.some(f => f.id === file.id);
	if (props.multiple) {
		if (isAlreadySelected) {
			selectedFiles.value = selectedFiles.value.filter(f => f.id !== file.id);
		} else {
			selectedFiles.value.push(file);
		}
		emit('change-selection', selectedFiles.value);
	} else {
		if (isAlreadySelected) {
			emit('selected', file);
		} else {
			selectedFiles.value = [file];
			emit('change-selection', [file]);
		}
	}
}

function chooseFolder(folderToChoose: Misskey.entities.DriveFolder) {
	const isAlreadySelected = selectedFolders.value.some(f => f.id === folderToChoose.id);
	if (props.multiple) {
		if (isAlreadySelected) {
			selectedFolders.value = selectedFolders.value.filter(f => f.id !== folderToChoose.id);
		} else {
			selectedFolders.value.push(folderToChoose);
		}
		emit('change-selection', selectedFolders.value);
	} else {
		if (isAlreadySelected) {
			emit('selected', folderToChoose);
		} else {
			selectedFolders.value = [folderToChoose];
			emit('change-selection', [folderToChoose]);
		}
	}
}

function unchoseFolder(folderToUnchose: Misskey.entities.DriveFolder) {
	selectedFolders.value = selectedFolders.value.filter(f => f.id !== folderToUnchose.id);
	emit('change-selection', selectedFolders.value);
}

function move(target?: Misskey.entities.DriveFolder | Misskey.entities.DriveFolder['id' | 'parentId']) {
	if (!target) {
		goRoot();
		return;
	} else if (typeof target === 'object') {
		target = target.id;
	}

	fetching.value = true;

	misskeyApi('drive/folders/show', {
		folderId: target,
	}).then(folderToMove => {
		folder.value = folderToMove;
		hierarchyFolders.value = [];

		const dive = folderToDive => {
			hierarchyFolders.value.unshift(folderToDive);
			if (folderToDive.parent) dive(folderToDive.parent);
		};

		if (folderToMove.parent) dive(folderToMove.parent);

		emit('open-folder', folderToMove);
		fetch();
	});
}

function addFolder(folderToAdd: Misskey.entities.DriveFolder, unshift = false) {
	const current = folder.value ? folder.value.id : null;
	if (current !== folderToAdd.parentId) return;

	if (folders.value.some(f => f.id === folderToAdd.id)) {
		const exist = folders.value.map(f => f.id).indexOf(folderToAdd.id);
		folders.value[exist] = folderToAdd;
		return;
	}

	if (unshift) {
		folders.value.unshift(folderToAdd);
	} else {
		folders.value.push(folderToAdd);
	}
}

function addFile(fileToAdd: Misskey.entities.DriveFile, unshift = false) {
	const current = folder.value ? folder.value.id : null;
	if (current !== fileToAdd.folderId) return;

	if (files.value.some(f => f.id === fileToAdd.id)) {
		const exist = files.value.map(f => f.id).indexOf(fileToAdd.id);
		files.value[exist] = fileToAdd;
		return;
	}

	if (unshift) {
		files.value.unshift(fileToAdd);
	} else {
		files.value.push(fileToAdd);
	}
}

function removeFolder(folderToRemove: Misskey.entities.DriveFolder | string) {
	const folderIdToRemove = typeof folderToRemove === 'object' ? folderToRemove.id : folderToRemove;
	folders.value = folders.value.filter(f => f.id !== folderIdToRemove);
}

function removeFile(file: Misskey.entities.DriveFile | string) {
	const fileId = typeof file === 'object' ? file.id : file;
	files.value = files.value.filter(f => f.id !== fileId);
}

function appendFile(file: Misskey.entities.DriveFile) {
	addFile(file);
}

function appendFolder(folderToAppend: Misskey.entities.DriveFolder) {
	addFolder(folderToAppend);
}

/*
function prependFile(file: Misskey.entities.DriveFile) {
	addFile(file, true);
}

function prependFolder(folderToPrepend: Misskey.entities.DriveFolder) {
	addFolder(folderToPrepend, true);
}
*/
function goRoot() {
	// 既にrootにいるなら何もしない
	if (folder.value == null) return;

	folder.value = null;
	hierarchyFolders.value = [];
	emit('move-root');
	fetch();
}

async function fetch() {
	folders.value = [];
	files.value = [];
	moreFolders.value = false;
	moreFiles.value = false;
	fetching.value = true;

	const foldersMax = 30;
	const filesMax = 30;

	const foldersPromise = misskeyApi('drive/folders', {
		folderId: folder.value ? folder.value.id : null,
		limit: foldersMax + 1,
		searchQuery: searchQuery.value.toString().trim(),
	}).then(fetchedFolders => {
		if (fetchedFolders.length === foldersMax + 1) {
			moreFolders.value = true;
			fetchedFolders.pop();
		}
		return fetchedFolders;
	});

	const filesPromise = misskeyApi('drive/files', {
		folderId: folder.value ? folder.value.id : null,
		type: props.type,
		limit: filesMax + 1,
<<<<<<< HEAD
		searchQuery: searchQuery.value.toString().trim(),
=======
		sort: sortModeSelect.value,
>>>>>>> 551040ed
	}).then(fetchedFiles => {
		if (fetchedFiles.length === filesMax + 1) {
			moreFiles.value = true;
			fetchedFiles.pop();
		}
		return fetchedFiles;
	});

	const [fetchedFolders, fetchedFiles] = await Promise.all([foldersPromise, filesPromise]);

	for (const x of fetchedFolders) appendFolder(x);
	for (const x of fetchedFiles) appendFile(x);

	fetching.value = false;
}

function fetchMoreFolders() {
	fetching.value = true;

	const max = 30;

	misskeyApi('drive/folders', {
		folderId: folder.value ? folder.value.id : null,
		type: props.type,
		untilId: folders.value.at(-1)?.id,
		limit: max + 1,
		searchQuery: searchQuery.value.toString().trim(),
	}).then(folders => {
		if (folders.length === max + 1) {
			moreFolders.value = true;
			folders.pop();
		} else {
			moreFolders.value = false;
		}
		for (const x of folders) appendFolder(x);
		fetching.value = false;
	});
}

function fetchMoreFiles() {
	fetching.value = true;

	const max = 30;

	// ファイル一覧取得
	misskeyApi('drive/files', {
		folderId: folder.value ? folder.value.id : null,
		type: props.type,
		untilId: files.value.at(-1)?.id,
		limit: max + 1,
<<<<<<< HEAD
		searchQuery: searchQuery.value.toString().trim(),
=======
		sort: sortModeSelect.value,
>>>>>>> 551040ed
	}).then(files => {
		if (files.length === max + 1) {
			moreFiles.value = true;
			files.pop();
		} else {
			moreFiles.value = false;
		}
		for (const x of files) appendFile(x);
		fetching.value = false;
	});
}

function getMenu() {
	const menu: MenuItem[] = [];

	menu.push({
		type: 'switch',
		text: i18n.ts.keepOriginalUploading,
		ref: keepOriginal,
	}, { type: 'divider' }, {
		text: i18n.ts.addFile,
		type: 'label',
	}, {
		text: i18n.ts.upload,
		icon: 'ti ti-upload',
		action: () => { selectLocalFile(); },
	}, {
		text: i18n.ts.fromUrl,
		icon: 'ti ti-link',
		action: () => { urlUpload(); },
	}, { type: 'divider' }, {
		text: folder.value ? folder.value.name : i18n.ts.drive,
		type: 'label',
	});

	menu.push({
		type: 'parent',
		text: i18n.ts.sort,
		icon: 'ti ti-arrows-sort',
		children: [{
			text: `${i18n.ts.registeredDate} (${i18n.ts.descendingOrder})`,
			icon: 'ti ti-sort-descending-letters',
			action: () => { sortModeSelect.value = '+createdAt'; },
			active: sortModeSelect.value === '+createdAt',
		}, {
			text: `${i18n.ts.registeredDate} (${i18n.ts.ascendingOrder})`,
			icon: 'ti ti-sort-ascending-letters',
			action: () => { sortModeSelect.value = '-createdAt'; },
			active: sortModeSelect.value === '-createdAt',
		}, {
			text: `${i18n.ts.size} (${i18n.ts.descendingOrder})`,
			icon: 'ti ti-sort-descending-letters',
			action: () => { sortModeSelect.value = '+size'; },
			active: sortModeSelect.value === '+size',
		}, {
			text: `${i18n.ts.size} (${i18n.ts.ascendingOrder})`,
			icon: 'ti ti-sort-ascending-letters',
			action: () => { sortModeSelect.value = '-size'; },
			active: sortModeSelect.value === '-size',
		}, {
			text: `${i18n.ts.name} (${i18n.ts.descendingOrder})`,
			icon: 'ti ti-sort-descending-letters',
			action: () => { sortModeSelect.value = '+name'; },
			active: sortModeSelect.value === '+name',
		}, {
			text: `${i18n.ts.name} (${i18n.ts.ascendingOrder})`,
			icon: 'ti ti-sort-ascending-letters',
			action: () => { sortModeSelect.value = '-name'; },
			active: sortModeSelect.value === '-name',
		}],
	});

	if (folder.value) {
		menu.push({
			text: i18n.ts.renameFolder,
			icon: 'ti ti-forms',
			action: () => { if (folder.value) renameFolder(folder.value); },
		}, {
			text: i18n.ts.deleteFolder,
			icon: 'ti ti-trash',
			action: () => { deleteFolder(folder.value as Misskey.entities.DriveFolder); },
		});
	}

	menu.push({
		text: i18n.ts.createFolder,
		icon: 'ti ti-folder-plus',
		action: () => { createFolder(); },
	});

	return menu;
}

function showMenu(ev: MouseEvent) {
	os.popupMenu(getMenu(), (ev.currentTarget ?? ev.target ?? undefined) as HTMLElement | undefined);
}

function onContextmenu(ev: MouseEvent) {
	os.contextMenu(getMenu(), ev);
}

onMounted(() => {
	if (defaultStore.state.enableInfiniteScroll && loadMoreFiles.value) {
		nextTick(() => {
			ilFilesObserver.observe(loadMoreFiles.value?.$el);
		});
	}

	connection.on('fileCreated', onStreamDriveFileCreated);
	connection.on('fileUpdated', onStreamDriveFileUpdated);
	connection.on('fileDeleted', onStreamDriveFileDeleted);
	connection.on('folderCreated', onStreamDriveFolderCreated);
	connection.on('folderUpdated', onStreamDriveFolderUpdated);
	connection.on('folderDeleted', onStreamDriveFolderDeleted);

	if (props.initialFolder) {
		move(props.initialFolder);
	} else {
		fetch();
	}
});

onActivated(() => {
	if (defaultStore.state.enableInfiniteScroll) {
		nextTick(() => {
			ilFilesObserver.observe(loadMoreFiles.value?.$el);
		});
	}
});

onBeforeUnmount(() => {
	connection.dispose();
	ilFilesObserver.disconnect();
});
</script>

<style lang="scss" module>
.root {
	display: flex;
	flex-direction: column;
	height: 100%;
}

.nav {
	display: flex;
	z-index: 2;
	width: 100%;
	padding: 0 8px;
	box-sizing: border-box;
	overflow: auto;
	font-size: 0.9em;
	box-shadow: 0 1px 0 var(--MI_THEME-divider);
	user-select: none;
}

.navPath {
	display: inline-block;
	vertical-align: bottom;
	line-height: 42px;
	white-space: nowrap;
}

.navPathItem {
	display: inline-block;
	margin: 0;
	padding: 0 8px;
	line-height: 42px;
	cursor: pointer;

	&:hover {
		text-decoration: underline;
	}

	&.navCurrent {
		font-weight: bold;
		cursor: default;

		&:hover {
			text-decoration: none;
		}
	}

	&.navSeparator {
		margin: 0;
		padding: 0;
		opacity: 0.5;
		cursor: default;
	}
}

.navMenu {
	display: flex;
	margin-left: auto;
	align-items: center;
}

.navMenu > *:not(:last-child) {
	padding-right: 12px;
}

.main {
	flex: 1;
	overflow: auto;
	padding: var(--MI-margin);
	user-select: none;

	&.fetching {
		cursor: wait !important;
		opacity: 0.5;
		pointer-events: none;
	}

	&.uploading {
		height: calc(100% - 38px - 100px);
	}
}

.folders,
.files {
	display: flex;
	flex-wrap: wrap;
}

.folder,
.file {
	flex-grow: 1;
	width: 128px;
	margin: 4px;
	box-sizing: border-box;
}

.padding {
	flex-grow: 1;
	pointer-events: none;
	width: 128px + 8px;
}

.empty {
	padding: 16px;
	text-align: center;
	pointer-events: none;
	opacity: 0.5;
}

.dropzone {
	position: absolute;
	left: 0;
	top: 38px;
	width: 100%;
	height: calc(100% - 38px);
	border: dashed 2px var(--MI_THEME-focus);
	pointer-events: none;
}
</style><|MERGE_RESOLUTION|>--- conflicted
+++ resolved
@@ -574,11 +574,8 @@
 		folderId: folder.value ? folder.value.id : null,
 		type: props.type,
 		limit: filesMax + 1,
-<<<<<<< HEAD
 		searchQuery: searchQuery.value.toString().trim(),
-=======
 		sort: sortModeSelect.value,
->>>>>>> 551040ed
 	}).then(fetchedFiles => {
 		if (fetchedFiles.length === filesMax + 1) {
 			moreFiles.value = true;
@@ -629,11 +626,8 @@
 		type: props.type,
 		untilId: files.value.at(-1)?.id,
 		limit: max + 1,
-<<<<<<< HEAD
 		searchQuery: searchQuery.value.toString().trim(),
-=======
 		sort: sortModeSelect.value,
->>>>>>> 551040ed
 	}).then(files => {
 		if (files.length === max + 1) {
 			moreFiles.value = true;
