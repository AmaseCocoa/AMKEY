<!--
SPDX-FileCopyrightText: syuilo and other misskey contributors
SPDX-License-Identifier: AGPL-3.0-only
-->

<template>
<div ref="rootEl" :class="$style.root" class="_popup _shadow" :style="{ zIndex }" @contextmenu.prevent="() => {}">
	<ol v-if="type === 'user'" ref="suggests" :class="$style.list">
		<li v-for="user in users" tabindex="-1" :class="$style.item" @click="complete(type, user)" @keydown="onKeydown">
			<img :class="$style.avatar" :src="user.avatarUrl"/>
			<span :class="$style.userName">
				<MkUserName :key="user.id" :user="user"/>
			</span>
			<span>@{{ acct(user) }}</span>
		</li>
		<li tabindex="-1" :class="$style.item" @click="chooseUser()" @keydown="onKeydown">{{ i18n.ts.selectUser }}</li>
	</ol>
	<ol v-else-if="hashtags.length > 0" ref="suggests" :class="$style.list">
		<li v-for="hashtag in hashtags" tabindex="-1" :class="$style.item" @click="complete(type, hashtag)" @keydown="onKeydown">
			<span class="name">{{ hashtag }}</span>
		</li>
	</ol>
	<ol v-else-if="emojis.length > 0" ref="suggests" :class="$style.list">
		<li v-for="emoji in emojis" :key="emoji.emoji" :class="$style.item" tabindex="-1" @click="complete(type, emoji.emoji)" @keydown="onKeydown">
			<MkCustomEmoji v-if="'isCustomEmoji' in emoji && emoji.isCustomEmoji" :name="emoji.emoji" :class="$style.emoji"/>
			<MkEmoji v-else :emoji="emoji.emoji" :class="$style.emoji"/>
			<!-- eslint-disable-next-line vue/no-v-html -->
			<span v-if="q" :class="$style.emojiName" v-html="sanitizeHtml(emoji.name.replace(q, `<b>${q}</b>`))"></span>
			<span v-else v-text="emoji.name"></span>
			<span v-if="emoji.aliasOf" :class="$style.emojiAlias">({{ emoji.aliasOf }})</span>
		</li>
	</ol>
	<ol v-else-if="mfmTags.length > 0" ref="suggests" :class="$style.list">
		<li v-for="tag in mfmTags" tabindex="-1" :class="$style.item" @click="complete(type, tag)" @keydown="onKeydown">
			<span>{{ tag }}</span>
		</li>
	</ol>
</div>
</template>

<script lang="ts">
import { markRaw, ref, shallowRef, computed, onUpdated, onMounted, onBeforeUnmount, nextTick, watch } from 'vue';
import sanitizeHtml from 'sanitize-html';
import contains from '@/scripts/contains.js';
import { char2twemojiFilePath, char2fluentEmojiFilePath } from '@/scripts/emoji-base.js';
import { acct } from '@/filters/user.js';
import * as os from '@/os.js';
import { defaultStore } from '@/store.js';
import { emojilist, getEmojiName } from '@/scripts/emojilist.js';
import { i18n } from '@/i18n.js';
import { miLocalStorage } from '@/local-storage.js';
import { customEmojis } from '@/custom-emojis.js';
import { MFM_TAGS } from '@/const.js';

type EmojiDef = {
	emoji: string;
	name: string;
	url: string;
	aliasOf?: string;
} | {
	emoji: string;
	name: string;
	aliasOf?: string;
	isCustomEmoji?: true;
};

const lib = emojilist.filter(x => x.category !== 'flags');

const emojiDb = computed(() => {
	//#region Unicode Emoji
	const char2path = defaultStore.reactiveState.emojiStyle.value === 'twemoji' ? char2twemojiFilePath : char2fluentEmojiFilePath;

	const unicodeEmojiDB: EmojiDef[] = lib.map(x => ({
		emoji: x.char,
		name: x.name,
		url: char2path(x.char),
	}));

	for (const index of Object.values(defaultStore.state.additionalUnicodeEmojiIndexes)) {
		for (const [emoji, keywords] of Object.entries(index)) {
			for (const k of keywords) {
				unicodeEmojiDB.push({
					emoji: emoji,
					name: k,
					aliasOf: getEmojiName(emoji)!,
					url: char2path(emoji),
				});
			}
		}
	}

	unicodeEmojiDB.sort((a, b) => a.name.length - b.name.length);
	//#endregion

	//#region Custom Emoji
	const customEmojiDB: EmojiDef[] = [];

	for (const x of customEmojis.value) {
		customEmojiDB.push({
			name: x.name,
			emoji: `:${x.name}:`,
			isCustomEmoji: true,
		});

		if (x.aliases) {
			for (const alias of x.aliases) {
				customEmojiDB.push({
					name: alias,
					aliasOf: x.name,
					emoji: `:${x.name}:`,
					isCustomEmoji: true,
				});
			}
		}
	}

	customEmojiDB.sort((a, b) => a.name.length - b.name.length);
	//#endregion

	return markRaw([...customEmojiDB, ...unicodeEmojiDB]);
});

export default {
	emojiDb,
	emojilist,
};
</script>

<script lang="ts" setup>
const props = defineProps<{
	type: string;
	q: string | null;
	textarea: HTMLTextAreaElement;
	close: () => void;
	x: number;
	y: number;
}>();

const emit = defineEmits<{
	(event: 'done', value: { type: string; value: any }): void;
	(event: 'closed'): void;
}>();

const suggests = ref<Element>();
const rootEl = shallowRef<HTMLDivElement>();

const fetching = ref(true);
const users = ref<any[]>([]);
const hashtags = ref<any[]>([]);
const emojis = ref<(EmojiDef)[]>([]);
const items = ref<Element[] | HTMLCollection>([]);
const mfmTags = ref<string[]>([]);
const select = ref(-1);
const zIndex = os.claimZIndex('high');

function complete(type: string, value: any) {
	emit('done', { type, value });
	emit('closed');
	if (type === 'emoji') {
		let recents = defaultStore.state.recentlyUsedEmojis;
		recents = recents.filter((emoji: any) => emoji !== value);
		recents.unshift(value);
		defaultStore.set('recentlyUsedEmojis', recents.splice(0, 32));
	}
}

function setPosition() {
	if (!rootEl.value) return;
	if (props.x + rootEl.value.offsetWidth > window.innerWidth) {
		rootEl.value.style.left = (window.innerWidth - rootEl.value.offsetWidth) + 'px';
	} else {
		rootEl.value.style.left = `${props.x}px`;
	}
	if (props.y + rootEl.value.offsetHeight > window.innerHeight) {
		rootEl.value.style.top = (props.y - rootEl.value.offsetHeight) + 'px';
		rootEl.value.style.marginTop = '0';
	} else {
		rootEl.value.style.top = props.y + 'px';
		rootEl.value.style.marginTop = 'calc(1em + 8px)';
	}
}

function exec() {
	select.value = -1;
	if (suggests.value) {
		for (const el of Array.from(items.value)) {
			el.removeAttribute('data-selected');
		}
	}
	if (props.type === 'user') {
		if (!props.q) {
			users.value = [];
			fetching.value = false;
			return;
		}

		const cacheKey = `autocomplete:user:${props.q}`;
		const cache = sessionStorage.getItem(cacheKey);

		if (cache) {
			users.value = JSON.parse(cache);
			fetching.value = false;
		} else {
			os.api('users/search-by-username-and-host', {
				username: props.q,
				limit: 10,
				detail: false,
			}).then(searchedUsers => {
				users.value = searchedUsers as any[];
				fetching.value = false;
				// キャッシュ
				sessionStorage.setItem(cacheKey, JSON.stringify(searchedUsers));
			});
		}
	} else if (props.type === 'hashtag') {
		if (!props.q || props.q === '') {
			hashtags.value = JSON.parse(miLocalStorage.getItem('hashtags') ?? '[]');
			fetching.value = false;
		} else {
			const cacheKey = `autocomplete:hashtag:${props.q}`;
			const cache = sessionStorage.getItem(cacheKey);
			if (cache) {
				const hashtags = JSON.parse(cache);
				hashtags.value = hashtags;
				fetching.value = false;
			} else {
				os.api('hashtags/search', {
					query: props.q,
					limit: 30,
				}).then(searchedHashtags => {
					hashtags.value = searchedHashtags as any[];
					fetching.value = false;
					// キャッシュ
					sessionStorage.setItem(cacheKey, JSON.stringify(searchedHashtags));
				});
			}
		}
	} else if (props.type === 'emoji') {
		if (!props.q || props.q === '') {
			// 最近使った絵文字をサジェスト
			emojis.value = defaultStore.state.recentlyUsedEmojis.map(emoji => emojiDb.value.find(dbEmoji => dbEmoji.emoji === emoji)).filter(x => x) as EmojiDef[];
			return;
		}

<<<<<<< HEAD
		const matched: EmojiDef[] = [];
		const max = 30;

		emojiDb.value.some(x => {
			if (x.name.toLowerCase().startsWith(props.q ? props.q.toLowerCase() : '') && !x.aliasOf && !matched.some(y => y.emoji.toLowerCase() === x.emoji.toLowerCase())) matched.push(x);
			return matched.length === max;
		});

		if (matched.length < max) {
			emojiDb.value.some(x => {
				if (x.name.toLowerCase().startsWith(props.q ? props.q.toLowerCase() : '') && !matched.some(y => y.emoji.toLowerCase() === x.emoji.toLowerCase())) matched.push(x);
				return matched.length === max;
			});
		}

		if (matched.length < max) {
			emojiDb.value.some(x => {
				if (x.name.toLowerCase().includes(props.q ? props.q.toLowerCase() : '') && !matched.some(y => y.emoji.toLowerCase() === x.emoji.toLowerCase())) matched.push(x);
				return matched.length === max;
			});
		}

		emojis.value = matched;
=======
		emojis.value = emojiAutoComplete(props.q, emojiDb.value);
>>>>>>> 62549549
	} else if (props.type === 'mfmTag') {
		if (!props.q || props.q === '') {
			mfmTags.value = MFM_TAGS;
			return;
		}

		mfmTags.value = MFM_TAGS.filter(tag => tag.startsWith(props.q ?? ''));
	}
}

type EmojiScore = { emoji: EmojiDef, score: number };

function emojiAutoComplete(query: string | null, emojiDb: EmojiDef[], max = 30): EmojiDef[] {
	if (!query) {
		return [];
	}

	const matched = new Map<string, EmojiScore>();

	// 前方一致（エイリアスなし）
	emojiDb.some(x => {
		if (x.name.startsWith(query) && !x.aliasOf) {
			matched.set(x.name, { emoji: x, score: query.length + 1 });
		}
		return matched.size === max;
	});

	// 前方一致（エイリアス込み）
	if (matched.size < max) {
		emojiDb.some(x => {
			if (x.name.startsWith(query) && !matched.has(x.aliasOf ?? x.name)) {
				matched.set(x.aliasOf ?? x.name, { emoji: x, score: query.length });
			}
			return matched.size === max;
		});
	}

	// 部分一致（エイリアス込み）
	if (matched.size < max) {
		emojiDb.some(x => {
			if (x.name.includes(query) && !matched.has(x.aliasOf ?? x.name)) {
				matched.set(x.aliasOf ?? x.name, { emoji: x, score: query.length - 1 });
			}
			return matched.size === max;
		});
	}

	// 簡易あいまい検索（3文字以上）
	if (matched.size < max && query.length > 3) {
		const queryChars = [...query];
		const hitEmojis = new Map<string, EmojiScore>();

		for (const x of emojiDb) {
			// 文字列の位置を進めながら、クエリの文字を順番に探す

			let pos = 0;
			let hit = 0;
			for (const c of queryChars) {
				pos = x.name.indexOf(c, pos);
				if (pos <= -1) break;
				hit++;
			}

			// 半分以上の文字が含まれていればヒットとする
			if (hit > Math.ceil(queryChars.length / 2) && hit - 2 > (matched.get(x.aliasOf ?? x.name)?.score ?? 0)) {
				hitEmojis.set(x.aliasOf ?? x.name, { emoji: x, score: hit - 2 });
			}
		}

		// ヒットしたものを全部追加すると雑多になるので、先頭の6件程度だけにしておく（6件＝オートコンプリートのポップアップのサイズ分）
		[...hitEmojis.values()]
			.sort((x, y) => y.score - x.score)
			.slice(0, 6)
			.forEach(it => matched.set(it.emoji.name, it));
	}

	return [...matched.values()]
		.sort((x, y) => y.score - x.score)
		.slice(0, max)
		.map(it => it.emoji);
}

function onMousedown(event: Event) {
	if (!contains(rootEl.value, event.target) && (rootEl.value !== event.target)) props.close();
}

function onKeydown(event: KeyboardEvent) {
	const cancel = () => {
		event.preventDefault();
		event.stopPropagation();
	};

	switch (event.key) {
		case 'Enter':
			if (select.value !== -1) {
				cancel();
				(items.value[select.value] as any).click();
			} else {
				props.close();
			}
			break;

		case 'Escape':
			cancel();
			props.close();
			break;

		case 'ArrowUp':
			if (select.value !== -1) {
				cancel();
				selectPrev();
			} else {
				props.close();
			}
			break;

		case 'ArrowDown':
			cancel();
			selectNext();
			break;

		case 'Tab':
			if (event.shiftKey) {
				if (select.value !== -1) {
					cancel();
					selectPrev();
				} else {
					props.close();
				}
			} else {
				cancel();
				selectNext();
			}
			break;

		default:
			event.stopPropagation();
			props.textarea.focus();
	}
}

function selectNext() {
	if (++select.value >= items.value.length) select.value = 0;
	if (items.value.length === 0) select.value = -1;
	applySelect();
}

function selectPrev() {
	if (--select.value < 0) select.value = items.value.length - 1;
	applySelect();
}

function applySelect() {
	for (const el of Array.from(items.value)) {
		el.removeAttribute('data-selected');
	}

	if (select.value !== -1) {
		items.value[select.value].setAttribute('data-selected', 'true');
		(items.value[select.value] as any).focus();
	}
}

function chooseUser() {
	props.close();
	os.selectUser().then(user => {
		complete('user', user);
		props.textarea.focus();
	});
}

onUpdated(() => {
	setPosition();
	items.value = suggests.value?.children ?? [];
});

onMounted(() => {
	setPosition();

	props.textarea.addEventListener('keydown', onKeydown);

	document.body.addEventListener('mousedown', onMousedown);

	nextTick(() => {
		exec();

		watch(() => props.q, () => {
			nextTick(() => {
				exec();
			});
		});
	});
});

onBeforeUnmount(() => {
	props.textarea.removeEventListener('keydown', onKeydown);

	document.body.removeEventListener('mousedown', onMousedown);
});
</script>

<style lang="scss" module>
.root {
	position: fixed;
	max-width: 100%;
	margin-top: calc(1em + 8px);
	overflow: clip;
	transition: top 0.1s ease, left 0.1s ease;
}

.list {
	display: block;
	margin: 0;
	padding: 4px 0;
	max-height: 190px;
	max-width: 500px;
	overflow: auto;
	list-style: none;
}

.item {
	display: flex;
	align-items: center;
	padding: 4px 12px;
	white-space: nowrap;
	overflow: clip;
	font-size: 0.9em;
	cursor: default;
	user-select: none;
	overflow: hidden;
	text-overflow: ellipsis;

	&:hover {
		background: var(--X3);
	}

	&[data-selected='true'] {
		background: var(--accent);
		color: #fff !important;
	}

	&:active {
		background: var(--accentDarken);
		color: #fff !important;
	}
}

.avatar {
	min-width: 28px;
	min-height: 28px;
	max-width: 28px;
	max-height: 28px;
	margin: 0 8px 0 0;
	border-radius: var(--radius-full);
}

.userName {
	margin: 0 8px 0 0;
}

.emoji {
	flex-shrink: 0 !important;
	display: flex !important;
	margin: 0 4px 0 0 !important;
	height: 24px !important;
	width: 24px !important;
	justify-content: center !important;
	align-items: center !important;
	font-size: 20px !important;
	pointer-events: none !important;
}

.emojiImg {
	height: 24px;
	width: 24px;
	object-fit: scale-down;
}

.emojiName {
	flex-shrink: 1;
}

.emojiAlias {
	flex-shrink: 9999999;
	margin: 0 0 0 8px;
}
</style><|MERGE_RESOLUTION|>--- conflicted
+++ resolved
@@ -242,33 +242,7 @@
 			return;
 		}
 
-<<<<<<< HEAD
-		const matched: EmojiDef[] = [];
-		const max = 30;
-
-		emojiDb.value.some(x => {
-			if (x.name.toLowerCase().startsWith(props.q ? props.q.toLowerCase() : '') && !x.aliasOf && !matched.some(y => y.emoji.toLowerCase() === x.emoji.toLowerCase())) matched.push(x);
-			return matched.length === max;
-		});
-
-		if (matched.length < max) {
-			emojiDb.value.some(x => {
-				if (x.name.toLowerCase().startsWith(props.q ? props.q.toLowerCase() : '') && !matched.some(y => y.emoji.toLowerCase() === x.emoji.toLowerCase())) matched.push(x);
-				return matched.length === max;
-			});
-		}
-
-		if (matched.length < max) {
-			emojiDb.value.some(x => {
-				if (x.name.toLowerCase().includes(props.q ? props.q.toLowerCase() : '') && !matched.some(y => y.emoji.toLowerCase() === x.emoji.toLowerCase())) matched.push(x);
-				return matched.length === max;
-			});
-		}
-
-		emojis.value = matched;
-=======
-		emojis.value = emojiAutoComplete(props.q, emojiDb.value);
->>>>>>> 62549549
+		emojis.value = emojiAutoComplete(props.q.toLowerCase(), emojiDb.value);
 	} else if (props.type === 'mfmTag') {
 		if (!props.q || props.q === '') {
 			mfmTags.value = MFM_TAGS;
@@ -290,7 +264,7 @@
 
 	// 前方一致（エイリアスなし）
 	emojiDb.some(x => {
-		if (x.name.startsWith(query) && !x.aliasOf) {
+		if (x.name.toLowerCase().startsWith(query) && !x.aliasOf) {
 			matched.set(x.name, { emoji: x, score: query.length + 1 });
 		}
 		return matched.size === max;
@@ -299,7 +273,7 @@
 	// 前方一致（エイリアス込み）
 	if (matched.size < max) {
 		emojiDb.some(x => {
-			if (x.name.startsWith(query) && !matched.has(x.aliasOf ?? x.name)) {
+			if (x.name.toLowerCase().startsWith(query) && !matched.has(x.aliasOf ?? x.name)) {
 				matched.set(x.aliasOf ?? x.name, { emoji: x, score: query.length });
 			}
 			return matched.size === max;
@@ -309,7 +283,7 @@
 	// 部分一致（エイリアス込み）
 	if (matched.size < max) {
 		emojiDb.some(x => {
-			if (x.name.includes(query) && !matched.has(x.aliasOf ?? x.name)) {
+			if (x.name.toLowerCase().includes(query) && !matched.has(x.aliasOf ?? x.name)) {
 				matched.set(x.aliasOf ?? x.name, { emoji: x, score: query.length - 1 });
 			}
 			return matched.size === max;
@@ -327,7 +301,7 @@
 			let pos = 0;
 			let hit = 0;
 			for (const c of queryChars) {
-				pos = x.name.indexOf(c, pos);
+				pos = x.name.toLowerCase().indexOf(c, pos);
 				if (pos <= -1) break;
 				hit++;
 			}
