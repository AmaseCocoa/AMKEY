<!--
SPDX-FileCopyrightText: syuilo and misskey-project
SPDX-License-Identifier: AGPL-3.0-only
-->

<template>
<div>
	<span v-if="!available">Loading<MkEllipsis/></span>
	<div v-if="props.provider == 'mcaptcha'">
		<div id="mcaptcha__widget-container" class="m-captcha-style"></div>
		<div ref="captchaEl"></div>
	</div>
	<div v-if="props.provider == 'testcaptcha'" style="background: #eee; border: solid 1px #888; padding: 8px; color: #000; max-width: 320px; display: flex; gap: 10px; align-items: center; box-shadow: 2px 2px 6px #0004; border-radius: 4px;">
		<img src="/client-assets/testcaptcha.png" style="width: 60px; height: 60px; "/>
		<div v-if="testcaptchaPassed">
			<div style="color: green;">Test captcha passed!</div>
		</div>
		<div v-else>
			<div style="font-size: 13px; margin-bottom: 4px;">Type "ai-chan-kawaii" to pass captcha</div>
			<input v-model="testcaptchaInput" data-cy-testcaptcha-input/>
			<button type="button" data-cy-testcaptcha-submit @click="testcaptchaSubmit">Submit</button>
		</div>
	</div>
	<div v-else ref="captchaEl"></div>
</div>
</template>

<script lang="ts" setup>
import { ref, shallowRef, computed, onMounted, onBeforeUnmount, watch, onUnmounted } from 'vue';
import { defaultStore } from '@/store.js';

// APIs provided by Captcha services
export type Captcha = {
	render(container: string | Node, options: {
		readonly [_ in 'sitekey' | 'theme' | 'type' | 'size' | 'tabindex' | 'callback' | 'expired' | 'expired-callback' | 'error-callback' | 'endpoint']?: unknown;
	}): string;
	remove(id: string): void;
	execute(id: string): void;
	reset(id?: string): void;
	getResponse(id: string): string;
	WidgetInstance(container: string | Node, options: {
		readonly [_ in 'sitekey' | 'doneCallback' | 'errorCallback' | 'puzzleEndpoint']?: unknown;
	}): void;
};

<<<<<<< HEAD
export type CaptchaProvider = 'hcaptcha' | 'recaptcha' | 'turnstile' | 'mcaptcha' | 'fc';
=======
export type CaptchaProvider = 'hcaptcha' | 'recaptcha' | 'turnstile' | 'mcaptcha' | 'testcaptcha';
>>>>>>> d2e8dc4f

type CaptchaContainer = {
	readonly [_ in CaptchaProvider]?: Captcha;
};

declare global {
	interface Window extends CaptchaContainer { }
}

const props = defineProps<{
	provider: CaptchaProvider;
	sitekey: string | null; // null will show error on request
	instanceUrl?: string | null;
	modelValue?: string | null;
}>();

const emit = defineEmits<{
	(ev: 'update:modelValue', v: string | null): void;
}>();

const available = ref(false);

const captchaEl = shallowRef<HTMLDivElement | undefined>();

const testcaptchaInput = ref('');
const testcaptchaPassed = ref(false);

const variable = computed(() => {
	switch (props.provider) {
		case 'hcaptcha': return 'hcaptcha';
		case 'recaptcha': return 'grecaptcha';
		case 'turnstile': return 'turnstile';
		case 'mcaptcha': return 'mcaptcha';
<<<<<<< HEAD
		case 'fc': return 'friendlyChallenge';
=======
		case 'testcaptcha': return 'testcaptcha';
>>>>>>> d2e8dc4f
	}
});

const loaded = !!window[variable.value];

const src = computed(() => {
	switch (props.provider) {
		case 'hcaptcha': return 'https://js.hcaptcha.com/1/api.js?render=explicit&recaptchacompat=off';
		case 'recaptcha': return 'https://www.recaptcha.net/recaptcha/api.js?render=explicit';
		case 'turnstile': return 'https://challenges.cloudflare.com/turnstile/v0/api.js?render=explicit';
		case 'fc': return 'https://cdn.jsdelivr.net/npm/friendly-challenge@0.9.18/widget.min.js';
		case 'mcaptcha': return null;
		case 'testcaptcha': return null;
	}
});

const scriptId = computed(() => `script-${props.provider}`);

const captcha = computed<Captcha>(() => window[variable.value] || {} as unknown as Captcha);

if (loaded || props.provider === 'mcaptcha' || props.provider === 'testcaptcha') {
	available.value = true;
} else if (src.value !== null) {
	(document.getElementById(scriptId.value) ?? document.head.appendChild(Object.assign(document.createElement('script'), {
		async: true,
		id: scriptId.value,
		src: src.value,
	})))
		.addEventListener('load', () => available.value = true);
}

function reset() {
	if (captcha.value.reset) captcha.value.reset();
	testcaptchaPassed.value = false;
	testcaptchaInput.value = '';
}

async function requestRender() {
	if (captcha.value.render && captchaEl.value instanceof Element) {
		captcha.value.render(captchaEl.value, {
			sitekey: props.sitekey,
			theme: defaultStore.state.darkMode ? 'dark' : 'light',
			callback: callback,
			'expired-callback': callback,
			'error-callback': callback,
		});
	} else if (props.provider === 'mcaptcha' && props.instanceUrl && props.sitekey) {
		const { default: Widget } = await import('@mcaptcha/vanilla-glue');
		new Widget({
			siteKey: {
				instanceUrl: new URL(props.instanceUrl),
				key: props.sitekey,
			},
		});
	} else if (variable.value === 'friendlyChallenge' && captchaEl.value instanceof Element) {
		new captcha.value.WidgetInstance(captchaEl.value, {
			sitekey: props.sitekey,
			doneCallback: callback,
			errorCallback: callback,
		});
		// The following line is needed so that the design gets applied without it the captcha will look broken
		captchaEl.value.className = 'frc-captcha';
	} else {
		window.setTimeout(requestRender, 1);
	}
}

function callback(response?: string) {
	emit('update:modelValue', typeof response === 'string' ? response : null);
}

function onReceivedMessage(message: MessageEvent) {
	if (message.data.token) {
		if (props.instanceUrl && new URL(message.origin).host === new URL(props.instanceUrl).host) {
			callback(message.data.token);
		}
	}
}

function testcaptchaSubmit() {
	testcaptchaPassed.value = testcaptchaInput.value === 'ai-chan-kawaii';
	callback(testcaptchaPassed.value ? 'testcaptcha-passed' : undefined);
	if (!testcaptchaPassed.value) testcaptchaInput.value = '';
}

onMounted(() => {
	if (available.value) {
		window.addEventListener('message', onReceivedMessage);
		requestRender();
	} else {
		watch(available, requestRender);
	}
});

onUnmounted(() => {
	window.removeEventListener('message', onReceivedMessage);
});

onBeforeUnmount(() => {
	reset();
});

defineExpose({
	reset,
});

</script><|MERGE_RESOLUTION|>--- conflicted
+++ resolved
@@ -43,11 +43,7 @@
 	}): void;
 };
 
-<<<<<<< HEAD
-export type CaptchaProvider = 'hcaptcha' | 'recaptcha' | 'turnstile' | 'mcaptcha' | 'fc';
-=======
-export type CaptchaProvider = 'hcaptcha' | 'recaptcha' | 'turnstile' | 'mcaptcha' | 'testcaptcha';
->>>>>>> d2e8dc4f
+export type CaptchaProvider = 'hcaptcha' | 'recaptcha' | 'turnstile' | 'mcaptcha' | 'fc' | 'testcaptcha';
 
 type CaptchaContainer = {
 	readonly [_ in CaptchaProvider]?: Captcha;
@@ -81,11 +77,8 @@
 		case 'recaptcha': return 'grecaptcha';
 		case 'turnstile': return 'turnstile';
 		case 'mcaptcha': return 'mcaptcha';
-<<<<<<< HEAD
 		case 'fc': return 'friendlyChallenge';
-=======
 		case 'testcaptcha': return 'testcaptcha';
->>>>>>> d2e8dc4f
 	}
 });
 
