<!--
SPDX-FileCopyrightText: syuilo and other misskey contributors
SPDX-License-Identifier: AGPL-3.0-only
-->

<template>
<div
	v-if="!muted"
	v-show="!isDeleted"
	ref="el"
	v-hotkey="keymap"
	:class="$style.root"
>
	<div v-if="appearNote.reply && appearNote.reply.replyId">
		<div v-if="!conversationLoaded" style="padding: 16px">
			<MkButton style="margin: 0 auto;" primary rounded @click="loadConversation">{{ i18n.ts.loadConversation }}</MkButton>
		</div>
		<MkNoteSub v-for="note in conversation" :key="note.id" :class="$style.replyToMore" :note="note" :expandAllCws="props.expandAllCws"/>
	</div>
	<MkNoteSub v-if="appearNote.reply" :note="appearNote.reply" :class="$style.replyTo" :expandAllCws="props.expandAllCws"/>
	<div v-if="isRenote" :class="$style.renote">
		<MkAvatar :class="$style.renoteAvatar" :user="note.user" link preview/>
		<i class="ph-rocket-launch ph-bold ph-lg" style="margin-right: 4px;"></i>
		<span :class="$style.renoteText">
			<I18n :src="i18n.ts.renotedBy" tag="span">
				<template #user>
					<MkA v-user-preview="note.userId" :class="$style.renoteName" :to="userPage(note.user)">
						<MkUserName :user="note.user"/>
					</MkA>
				</template>
			</I18n>
		</span>
		<div :class="$style.renoteInfo">
			<button ref="renoteTime" class="_button" :class="$style.renoteTime" @click="showRenoteMenu()">
				<i v-if="isMyRenote" class="ph-dots-three ph-bold ph-lg" style="margin-right: 4px;"></i>
				<MkTime :time="note.createdAt"/>
			</button>
			<span v-if="note.visibility !== 'public'" style="margin-left: 0.5em;" :title="i18n.ts._visibility[note.visibility]">
				<i v-if="note.visibility === 'home'" class="ph-house ph-bold ph-lg"></i>
				<i v-else-if="note.visibility === 'followers'" class="ph-lock ph-bold ph-lg"></i>
				<i v-else-if="note.visibility === 'specified'" ref="specified" class="ph-envelope ph-bold ph-lg"></i>
			</span>
			<span v-if="note.localOnly" style="margin-left: 0.5em;" :title="i18n.ts._visibility['disableFederation']"><i class="ph-rocket ph-bold pg-lg"></i></span>
		</div>
	</div>
	<article :class="$style.note" @contextmenu.stop="onContextmenu">
		<header :class="$style.noteHeader">
			<MkAvatar :class="$style.noteHeaderAvatar" :user="appearNote.user" indicator link preview/>
			<div :class="$style.noteHeaderBody">
				<div>
					<MkA v-user-preview="appearNote.user.id" :class="$style.noteHeaderName" :to="userPage(appearNote.user)">
						<MkUserName :nowrap="false" :user="appearNote.user"/>
					</MkA>
					<span v-if="appearNote.user.isBot" :class="$style.isBot">bot</span>
					<div :class="$style.noteHeaderInfo">
						<span v-if="appearNote.visibility !== 'public'" style="margin-left: 0.5em;" :title="i18n.ts._visibility[appearNote.visibility]">
							<i v-if="appearNote.visibility === 'home'" class="ph-house ph-bold ph-lg"></i>
							<i v-else-if="appearNote.visibility === 'followers'" class="ph-lock ph-bold ph-lg"></i>
							<i v-else-if="appearNote.visibility === 'specified'" ref="specified" class="ph-envelope ph-bold ph-lg"></i>
						</span>
						<span v-if="appearNote.updatedAt" ref="menuVersionsButton" style="margin-left: 0.5em;" title="Edited" @mousedown="menuVersions()"><i class="ph-pencil ph-bold ph-lg"></i></span>
						<span v-if="appearNote.localOnly" style="margin-left: 0.5em;" :title="i18n.ts._visibility['disableFederation']"><i class="ph-rocket ph-bold pg-lg"></i></span>
					</div>
				</div>
				<div :class="$style.noteHeaderUsername"><MkAcct :user="appearNote.user"/></div>
				<MkInstanceTicker v-if="showTicker" :instance="appearNote.user.instance"/>
			</div>
		</header>
		<div :class="$style.noteContent">
			<p v-if="appearNote.cw != null" :class="$style.cw">
				<Mfm v-if="appearNote.cw != ''" style="margin-right: 8px;" :text="appearNote.cw" :author="appearNote.user" :nyaize="'account'" :i="$i"/>
				<MkCwButton v-model="showContent" :note="appearNote"/>
			</p>
			<div v-show="appearNote.cw == null || showContent">
				<span v-if="appearNote.isHidden" style="opacity: 0.5">({{ i18n.ts.private }})</span>
<<<<<<< HEAD
				<MkA v-if="appearNote.replyId" :class="$style.noteReplyTarget" :to="`/notes/${appearNote.replyId}`"><i class="ph-arrow-bend-left-up ph-bold pg-lg"></i></MkA>
				<Mfm v-if="appearNote.text" :text="appearNote.text" :author="appearNote.user" :i="$i" :emojiUrls="appearNote.emojis"/>
=======
				<MkA v-if="appearNote.replyId" :class="$style.noteReplyTarget" :to="`/notes/${appearNote.replyId}`"><i class="ti ti-arrow-back-up"></i></MkA>
				<Mfm v-if="appearNote.text" :text="appearNote.text" :author="appearNote.user" :nyaize="'account'" :i="$i" :emojiUrls="appearNote.emojis"/>
>>>>>>> bf01c1ee
				<a v-if="appearNote.renote != null" :class="$style.rn">RN:</a>
				<div v-if="translating || translation" :class="$style.translation">
					<MkLoading v-if="translating" mini/>
					<div v-else>
						<b>{{ i18n.t('translatedFrom', { x: translation.sourceLang }) }}: </b>
						<Mfm :text="translation.text" :author="appearNote.user" :nyaize="'account'" :i="$i" :emojiUrls="appearNote.emojis"/>
					</div>
				</div>
				<div v-if="appearNote.files.length > 0">
					<MkMediaList :mediaList="appearNote.files"/>
				</div>
				<MkPoll v-if="appearNote.poll" ref="pollViewer" :note="appearNote" :class="$style.poll"/>
				<MkUrlPreview v-for="url in urls" :key="url" :url="url" :compact="true" :detail="true" style="margin-top: 6px;"/>
				<div v-if="appearNote.renote" :class="$style.quote"><MkNoteSimple :note="appearNote.renote" :class="$style.quoteNote" :expandAllCws="props.expandAllCws"/></div>
			</div>
			<MkA v-if="appearNote.channel && !inChannel" :class="$style.channel" :to="`/channels/${appearNote.channel.id}`"><i class="ph-television ph-bold ph-lg"></i> {{ appearNote.channel.name }}</MkA>
		</div>
		<footer :class="$style.footer">
			<div :class="$style.noteFooterInfo">
				<div v-if="appearNote.updatedAt">
					{{ i18n.ts.edited }}: <MkTime :time="appearNote.updatedAt" mode="detail"/>
				</div>
				<MkA :to="notePage(appearNote)">
					<MkTime :time="appearNote.createdAt" mode="detail" colored/>
				</MkA>
			</div>
			<MkReactionsViewer ref="reactionsViewer" :note="appearNote"/>
			<button class="_button" :class="$style.noteFooterButton" @click="reply()">
				<i class="ph-arrow-u-up-left ph-bold pg-lg"></i>
				<p v-if="appearNote.repliesCount > 0" :class="$style.noteFooterButtonCount">{{ appearNote.repliesCount }}</p>
			</button>
			<button
				v-if="canRenote"
				ref="renoteButton"
				class="_button"
				:class="$style.noteFooterButton"
				:style="renoted ? 'color: var(--accent) !important;' : ''"
				@mousedown="renoted ? undoRenote() : renote()"
			>
				<i class="ph-rocket-launch ph-bold ph-lg"></i>
				<p v-if="appearNote.renoteCount > 0" :class="$style.noteFooterButtonCount">{{ appearNote.renoteCount }}</p>
			</button>
			<button v-else class="_button" :class="$style.noteFooterButton" disabled>
				<i class="ph-prohibit ph-bold ph-lg"></i>
			</button>
			<button
				v-if="canRenote"
				ref="quoteButton"
				class="_button"
				:class="$style.noteFooterButton"
				:style="quoted ? 'color: var(--accent) !important;' : ''"
				@mousedown="quoted ? undoQuote() : quote()"
			>
				<i class="ph-quotes ph-bold ph-lg"></i>
			</button>
			<button v-if="appearNote.myReaction == null && appearNote.reactionAcceptance !== 'likeOnly'" ref="likeButton" :class="$style.noteFooterButton" class="_button" @mousedown="like()">
				<i class="ph-heart ph-bold ph-lg"></i>
			</button>
			<button v-if="appearNote.myReaction == null" ref="reactButton" :class="$style.noteFooterButton" class="_button" @mousedown="react()">
				<i v-if="appearNote.reactionAcceptance === 'likeOnly'" class="ph-heart ph-bold ph-lg"></i>
				<i v-else class="ph-smiley ph-bold ph-lg"></i>
			</button>
			<button v-if="appearNote.myReaction != null" ref="reactButton" class="_button" :class="[$style.noteFooterButton, $style.reacted]" @click="undoReact(appearNote)">
				<i class="ph-minus ph-bold ph-lg"></i>
			</button>
			<button v-if="defaultStore.state.showClipButtonInNoteFooter" ref="clipButton" class="_button" :class="$style.noteFooterButton" @mousedown="clip()">
				<i class="ph-paperclip ph-bold ph-lg"></i>
			</button>
			<button ref="menuButton" class="_button" :class="$style.noteFooterButton" @mousedown="menu()">
				<i class="ph-dots-three ph-bold ph-lg"></i>
			</button>
		</footer>
	</article>
	<div :class="$style.tabs">
		<button class="_button" :class="[$style.tab, { [$style.tabActive]: tab === 'replies' }]" @click="tab = 'replies'"><i class="ph-arrow-u-up-left ph-bold pg-lg"></i> {{ i18n.ts.replies }}</button>
		<button class="_button" :class="[$style.tab, { [$style.tabActive]: tab === 'renotes' }]" @click="tab = 'renotes'"><i class="ph-rocket-launch ph-bold ph-lg"></i> {{ i18n.ts.renotes }}</button>
		<button class="_button" :class="[$style.tab, { [$style.tabActive]: tab === 'quotes' }]" @click="tab = 'quotes'"><i class="ph-quotes ph-bold ph-lg"></i> {{ i18n.ts._notification._types.quote }}</button>
		<button class="_button" :class="[$style.tab, { [$style.tabActive]: tab === 'reactions' }]" @click="tab = 'reactions'"><i class="ph-smiley ph-bold pg-lg"></i> {{ i18n.ts.reactions }}</button>
	</div>
	<div>
		<div v-if="tab === 'replies'" :class="$style.tab_replies">
			<div v-if="!repliesLoaded" style="padding: 16px">
				<MkButton style="margin: 0 auto;" primary rounded @click="loadReplies">{{ i18n.ts.loadReplies }}</MkButton>
			</div>
			<MkNoteSub v-for="note in replies" :key="note.id" :note="note" :class="$style.reply" :detail="true" :expandAllCws="props.expandAllCws"/>
		</div>
		<div v-else-if="tab === 'renotes'" :class="$style.tab_renotes">
			<MkPagination :pagination="renotesPagination" :disableAutoLoad="true">
				<template #default="{ items }">
					<div style="display: grid; grid-template-columns: repeat(auto-fill, minmax(270px, 1fr)); grid-gap: 12px;">
						<MkA v-for="item in items" :key="item.id" :to="userPage(item.user)">
							<MkUserCardMini :user="item.user" :withChart="false"/>
						</MkA>
					</div>
				</template>
			</MkPagination>
		</div>
		<div v-if="tab === 'quotes'" :class="$style.tab_replies">
			<div v-if="!quotesLoaded" style="padding: 16px">
				<MkButton style="margin: 0 auto;" primary rounded @click="loadQuotes">{{ i18n.ts.loadReplies }}</MkButton>
			</div>
			<MkNoteSub v-for="note in quotes" :key="note.id" :note="note" :class="$style.reply" :detail="true" :expandAllCws="props.expandAllCws"/>
		</div>
		<div v-else-if="tab === 'reactions'" :class="$style.tab_reactions">
			<div :class="$style.reactionTabs">
				<button v-for="reaction in Object.keys(appearNote.reactions)" :key="reaction" :class="[$style.reactionTab, { [$style.reactionTabActive]: reactionTabType === reaction }]" class="_button" @click="reactionTabType = reaction">
					<MkReactionIcon :reaction="reaction"/>
					<span style="margin-left: 4px;">{{ appearNote.reactions[reaction] }}</span>
				</button>
			</div>
			<MkPagination v-if="reactionTabType" :key="reactionTabType" :pagination="reactionsPagination" :disableAutoLoad="true">
				<template #default="{ items }">
					<div style="display: grid; grid-template-columns: repeat(auto-fill, minmax(270px, 1fr)); grid-gap: 12px;">
						<MkA v-for="item in items" :key="item.id" :to="userPage(item.user)">
							<MkUserCardMini :user="item.user" :withChart="false"/>
						</MkA>
					</div>
				</template>
			</MkPagination>
		</div>
	</div>
</div>
<div v-else class="_panel" :class="$style.muted" @click="muted = false">
	<I18n :src="i18n.ts.userSaysSomething" tag="small">
		<template #name>
			<MkA v-user-preview="appearNote.userId" :to="userPage(appearNote.user)">
				<MkUserName :user="appearNote.user"/>
			</MkA>
		</template>
	</I18n>
</div>
</template>

<script lang="ts" setup>
import { computed, inject, onMounted, ref, shallowRef, watch } from 'vue';
import * as mfm from 'mfm-js';
import * as Misskey from 'misskey-js';
import MkNoteSub from '@/components/MkNoteSub.vue';
import MkNoteSimple from '@/components/MkNoteSimple.vue';
import MkReactionsViewer from '@/components/MkReactionsViewer.vue';
import MkMediaList from '@/components/MkMediaList.vue';
import MkCwButton from '@/components/MkCwButton.vue';
import MkPoll from '@/components/MkPoll.vue';
import MkUsersTooltip from '@/components/MkUsersTooltip.vue';
import MkUrlPreview from '@/components/MkUrlPreview.vue';
import MkInstanceTicker from '@/components/MkInstanceTicker.vue';
import { pleaseLogin } from '@/scripts/please-login.js';
import { checkWordMute } from '@/scripts/check-word-mute.js';
import { userPage } from '@/filters/user.js';
import { notePage } from '@/filters/note.js';
import * as os from '@/os.js';
import { defaultStore, noteViewInterruptors } from '@/store.js';
import { reactionPicker } from '@/scripts/reaction-picker.js';
import { extractUrlFromMfm } from '@/scripts/extract-url-from-mfm.js';
import { $i } from '@/account.js';
import { i18n } from '@/i18n.js';
import { getNoteClipMenu, getNoteMenu } from '@/scripts/get-note-menu.js';
import { getNoteVersionsMenu } from '@/scripts/get-note-versions-menu.js';
import { useNoteCapture } from '@/scripts/use-note-capture.js';
import { deepClone } from '@/scripts/clone.js';
import { useTooltip } from '@/scripts/use-tooltip.js';
import { claimAchievement } from '@/scripts/achievements.js';
import { MenuItem } from '@/types/menu.js';
import MkRippleEffect from '@/components/MkRippleEffect.vue';
import { showMovedDialog } from '@/scripts/show-moved-dialog.js';
import MkUserCardMini from '@/components/MkUserCardMini.vue';
import MkPagination, { Paging } from '@/components/MkPagination.vue';
import MkReactionIcon from '@/components/MkReactionIcon.vue';
import MkButton from '@/components/MkButton.vue';

const props = defineProps<{
	note: Misskey.entities.Note;
	expandAllCws?: boolean;
}>();

const inChannel = inject('inChannel', null);

let note = $ref(deepClone(props.note));

// plugin
if (noteViewInterruptors.length > 0) {
	onMounted(async () => {
		let result:Misskey.entities.Note | null = deepClone(note);
		for (const interruptor of noteViewInterruptors) {
			result = await interruptor.handler(result);

			if (result === null) return isDeleted.value = true;
		}
		note = result;
	});
}

const isRenote = (
	note.renote != null &&
	note.text == null &&
	note.fileIds.length === 0 &&
	note.poll == null
);

const el = shallowRef<HTMLElement>();
const menuButton = shallowRef<HTMLElement>();
const menuVersionsButton = shallowRef<HTMLElement>();
const renoteButton = shallowRef<HTMLElement>();
const renoteTime = shallowRef<HTMLElement>();
const reactButton = shallowRef<HTMLElement>();
const quoteButton = shallowRef<HTMLElement>();
const clipButton = shallowRef<HTMLElement>();
const likeButton = shallowRef<HTMLElement>();
let appearNote = $computed(() => isRenote ? note.renote as Misskey.entities.Note : note);
const renoteUrl = appearNote.renote ? appearNote.renote.url : null;
const renoteUri = appearNote.renote ? appearNote.renote.uri : null;

const isMyRenote = $i && ($i.id === note.userId);
const showContent = ref(false);
const isDeleted = ref(false);
const renoted = ref(false);
const quoted = ref(false);
const muted = ref($i ? checkWordMute(appearNote, $i, $i.mutedWords) : false);
const translation = ref(null);
const translating = ref(false);
const urls = appearNote.text ? extractUrlFromMfm(mfm.parse(appearNote.text)).filter(u => u !== renoteUrl && u !== renoteUri) : null;
const showTicker = (defaultStore.state.instanceTicker === 'always') || (defaultStore.state.instanceTicker === 'remote' && appearNote.user.instance);
const conversation = ref<Misskey.entities.Note[]>([]);
const replies = ref<Misskey.entities.Note[]>([]);
const quotes = ref<Misskey.entities.Note[]>([]);
const canRenote = computed(() => ['public', 'home'].includes(appearNote.visibility) || appearNote.userId === $i.id);

watch(() => props.expandAllCws, (expandAllCws) => {
	if (expandAllCws !== showContent.value) showContent.value = expandAllCws;
});

if ($i) {
	os.api("notes/renotes", {
		noteId: appearNote.id,
		userId: $i.id,
		limit: 1,
	}).then((res) => {
		renoted.value = res.length > 0;
	});

	os.api("notes/renotes", {
		noteId: appearNote.id,
		userId: $i.id,
		limit: 1,
		quote: true,
	}).then((res) => {
		quoted.value = res.length > 0;
	});
}

const keymap = {
	'r': () => reply(true),
	'e|a|plus': () => react(true),
	'q': () => renoteButton.value.renote(true),
	'esc': blur,
	'm|o': () => menu(true),
	's': () => showContent.value !== showContent.value,
};

let tab = $ref('replies');
let reactionTabType = $ref(null);

const renotesPagination = $computed(() => ({
	endpoint: 'notes/renotes',
	limit: 10,
	params: {
		noteId: appearNote.id,
	},
}));

const reactionsPagination = $computed(() => ({
	endpoint: 'notes/reactions',
	limit: 10,
	params: {
		noteId: appearNote.id,
		type: reactionTabType,
	},
}));

useNoteCapture({
	rootEl: el,
	note: $$(appearNote),
	pureNote: $$(note),
	isDeletedRef: isDeleted,
});

useTooltip(renoteButton, async (showing) => {
	const renotes = await os.api('notes/renotes', {
		noteId: appearNote.id,
		limit: 11,
	});

	const users = renotes.map(x => x.user);

	if (users.length < 1) return;

	os.popup(MkUsersTooltip, {
		showing,
		users,
		count: appearNote.renoteCount,
		targetElement: renoteButton.value,
	}, {}, 'closed');
});

useTooltip(quoteButton, async (showing) => {
	const renotes = await os.api('notes/renotes', {
		noteId: appearNote.id,
		limit: 11,
		quote: true,
	});

	const users = renotes.map(x => x.user);

	if (users.length < 1) return;

	os.popup(MkUsersTooltip, {
		showing,
		users,
		count: appearNote.renoteCount,
		targetElement: quoteButton.value,
	}, {}, 'closed');
});

function renote() {
	pleaseLogin();
	showMovedDialog();

	if (appearNote.channel) {
		const el = renoteButton.value as HTMLElement | null | undefined;
		if (el) {
			const rect = el.getBoundingClientRect();
			const x = rect.left + (el.offsetWidth / 2);
			const y = rect.top + (el.offsetHeight / 2);
			os.popup(MkRippleEffect, { x, y }, {}, 'end');
		}

		os.api('notes/create', {
			renoteId: appearNote.id,
			channelId: appearNote.channelId,
		}).then(() => {
			os.toast(i18n.ts.renoted);
			renoted.value = true;
		});
	} else {
		const el = renoteButton.value as HTMLElement | null | undefined;
		if (el) {
			const rect = el.getBoundingClientRect();
			const x = rect.left + (el.offsetWidth / 2);
			const y = rect.top + (el.offsetHeight / 2);
			os.popup(MkRippleEffect, { x, y }, {}, 'end');
		}

		os.api('notes/create', {
			renoteId: appearNote.id,
		}).then(() => {
			os.toast(i18n.ts.renoted);
			renoted.value = true;
		});
	}
}

function quote() {
	pleaseLogin();
	showMovedDialog();

	if (appearNote.channel) {
		os.post({
			renote: appearNote,
			channel: appearNote.channel,
		}).then(() => {
			os.api("notes/renotes", {
				noteId: appearNote.id,
				userId: $i.id,
				limit: 1,
				quote: true,
			}).then((res) => {
				if (!(res.length > 0)) return;
				const el = quoteButton.value as HTMLElement | null | undefined;
				if (el && res.length > 0) {
					const rect = el.getBoundingClientRect();
					const x = rect.left + (el.offsetWidth / 2);
					const y = rect.top + (el.offsetHeight / 2);
					os.popup(MkRippleEffect, { x, y }, {}, 'end');
				}

				quoted.value = res.length > 0;
				os.toast(i18n.ts.quoted);
			});
		});
	} else {
		os.post({
			renote: appearNote,
		}).then(() => {
			os.api("notes/renotes", {
				noteId: appearNote.id,
				userId: $i.id,
				limit: 1,
				quote: true,
			}).then((res) => {
				if (!(res.length > 0)) return;
				const el = quoteButton.value as HTMLElement | null | undefined;
				if (el && res.length > 0) {
					const rect = el.getBoundingClientRect();
					const x = rect.left + (el.offsetWidth / 2);
					const y = rect.top + (el.offsetHeight / 2);
					os.popup(MkRippleEffect, { x, y }, {}, 'end');
				}

				quoted.value = res.length > 0;
				os.toast(i18n.ts.quoted);
			});
		});
	}
}

function reply(viaKeyboard = false): void {
	pleaseLogin();
	showMovedDialog();
	os.post({
		reply: appearNote,
		channel: appearNote.channel,
		animation: !viaKeyboard,
	}, () => {
		focus();
	});
}

function react(viaKeyboard = false): void {
	pleaseLogin();
	showMovedDialog();
	if (appearNote.reactionAcceptance === 'likeOnly') {
		os.api('notes/reactions/create', {
			noteId: appearNote.id,
			reaction: '❤️',
		});
		const el = reactButton.value as HTMLElement | null | undefined;
		if (el) {
			const rect = el.getBoundingClientRect();
			const x = rect.left + (el.offsetWidth / 2);
			const y = rect.top + (el.offsetHeight / 2);
			os.popup(MkRippleEffect, { x, y }, {}, 'end');
		}
	} else {
		blur();
		reactionPicker.show(reactButton.value, reaction => {
			os.api('notes/reactions/create', {
				noteId: appearNote.id,
				reaction: reaction,
			});
			if (appearNote.text && appearNote.text.length > 100 && (Date.now() - new Date(appearNote.createdAt).getTime() < 1000 * 3)) {
				claimAchievement('reactWithoutRead');
			}
		}, () => {
			focus();
		});
	}
}

function like(): void {
	pleaseLogin();
	showMovedDialog();
	os.api('notes/reactions/create', {
		noteId: appearNote.id,
		reaction: '❤️',
	});
	const el = likeButton.value as HTMLElement | null | undefined;
	if (el) {
		const rect = el.getBoundingClientRect();
		const x = rect.left + (el.offsetWidth / 2);
		const y = rect.top + (el.offsetHeight / 2);
		os.popup(MkRippleEffect, { x, y }, {}, 'end');
	}
}

function undoReact(note): void {
	const oldReaction = note.myReaction;
	if (!oldReaction) return;
	os.api('notes/reactions/delete', {
		noteId: note.id,
	});
}

function undoRenote() : void {
	if (!renoted.value) return;
	os.api("notes/unrenote", {
		noteId: appearNote.id,
	});
	os.toast(i18n.ts.rmboost);
	renoted.value = false;

	const el = renoteButton.value as HTMLElement | null | undefined;
	if (el) {
		const rect = el.getBoundingClientRect();
		const x = rect.left + (el.offsetWidth / 2);
		const y = rect.top + (el.offsetHeight / 2);
		os.popup(MkRippleEffect, { x, y }, {}, 'end');
	}
}

function undoQuote() : void {
	os.api("notes/unrenote", {
		noteId: appearNote.id,
		quote: true
	});
	os.toast(i18n.ts.rmquote);
	quoted.value = false;

	const el = quoteButton.value as HTMLElement | null | undefined;
	if (el) {
		const rect = el.getBoundingClientRect();
		const x = rect.left + (el.offsetWidth / 2);
		const y = rect.top + (el.offsetHeight / 2);
		os.popup(MkRippleEffect, { x, y }, {}, 'end');
	}
}

function onContextmenu(ev: MouseEvent): void {
	const isLink = (el: HTMLElement) => {
		if (el.tagName === 'A') return true;
		if (el.parentElement) {
			return isLink(el.parentElement);
		}
	};
	if (isLink(ev.target)) return;
	if (window.getSelection().toString() !== '') return;

	if (defaultStore.state.useReactionPickerForContextMenu) {
		ev.preventDefault();
		react();
	} else {
		const { menu, cleanup } = getNoteMenu({ note: note, translating, translation, menuButton, isDeleted });
		os.contextMenu(menu, ev).then(focus).finally(cleanup);
	}
}

function menu(viaKeyboard = false): void {
	const { menu, cleanup } = getNoteMenu({ note: note, translating, translation, menuButton, isDeleted });
	os.popupMenu(menu, menuButton.value, {
		viaKeyboard,
	}).then(focus).finally(cleanup);
}

async function menuVersions(viaKeyboard = false): Promise<void> {
	const { menu, cleanup } = await getNoteVersionsMenu({ note: note, menuVersionsButton });
	os.popupMenu(menu, menuVersionsButton.value, {
		viaKeyboard,
	}).then(focus).finally(cleanup);
}

async function clip() {
	os.popupMenu(await getNoteClipMenu({ note: note, isDeleted }), clipButton.value).then(focus);
}

function showRenoteMenu(viaKeyboard = false): void {
	if (!isMyRenote) return;
	pleaseLogin();
	os.popupMenu([{
		text: i18n.ts.unrenote,
		icon: 'ph-trash ph-bold ph-lg',
		danger: true,
		action: () => {
			os.api('notes/delete', {
				noteId: note.id,
			});
			isDeleted.value = true;
		},
	}], renoteTime.value, {
		viaKeyboard: viaKeyboard,
	});
}

function focus() {
	el.value.focus();
}

function blur() {
	el.value.blur();
}

const repliesLoaded = ref(false);

function loadReplies() {
	repliesLoaded.value = true;
	os.api('notes/children', {
		noteId: appearNote.id,
		limit: 30,
		showQuotes: false,
	}).then(res => {
		replies.value = res;
	});
}
loadReplies();

const quotesLoaded = ref(false);
function loadQuotes() {
	quotesLoaded.value = true;
	os.api('notes/renotes', {
		noteId: appearNote.id,
		limit: 30,
		quote: true,
	}).then(res => {
		quotes.value = res;
	});
}
loadQuotes();

const conversationLoaded = ref(false);

function loadConversation() {
	conversationLoaded.value = true;
	os.api('notes/conversation', {
		noteId: appearNote.replyId,
	}).then(res => {
		conversation.value = res.reverse();
	});
}
if (appearNote.reply && appearNote.reply.replyId && defaultStore.state.autoloadConversation) loadConversation();
</script>

<style lang="scss" module>
.root {
	position: relative;
	transition: box-shadow 0.1s ease;
	overflow: clip;
	contain: content;
}

.footer {
		position: relative;
		z-index: 1;
		margin-top: 0.4em;
		width: max-content;
		min-width: max-content;
}

.replyTo {
	opacity: 0.7;
	padding-bottom: 0;
}

.replyToMore {
	opacity: 0.7;
}

.renote {
	display: flex;
	align-items: center;
	padding: 16px 32px 8px 32px;
	line-height: 28px;
	white-space: pre;
	color: var(--renote);
}

.renoteAvatar {
	flex-shrink: 0;
	display: inline-block;
	width: 28px;
	height: 28px;
	margin: 0 8px 0 0;
	border-radius: 5px;
}

.renoteText {
	overflow: hidden;
	flex-shrink: 1;
	text-overflow: ellipsis;
	white-space: nowrap;
}

.renoteName {
	font-weight: bold;
}

.renoteInfo {
	margin-left: auto;
	font-size: 0.9em;
}

.renoteTime {
	flex-shrink: 0;
	color: inherit;
}

.renote + .note {
	padding-top: 8px;
}

.note {
	padding: 32px;
	font-size: 1.2em;
	overflow: hidden;

	&:hover > .main > .footer > .button {
		opacity: 1;
	}
}

.noteHeader {
	display: flex;
	position: relative;
	margin-bottom: 16px;
	align-items: center;
	z-index: 2;
}

.noteHeaderAvatar {
	display: block;
	flex-shrink: 0;
	width: 58px;
	height: 58px;
}

.noteHeaderBody {
	flex: 1;
	display: flex;
	flex-direction: column;
	justify-content: center;
	padding-left: 16px;
	font-size: 0.95em;
}

.noteHeaderName {
	font-weight: bold;
	line-height: 1.3;
}

.isBot {
	display: inline-block;
	margin: 0 0.5em;
	padding: 4px 6px;
	font-size: 80%;
	line-height: 1;
	border: solid 0.5px var(--divider);
	border-radius: 4px;
}

.noteHeaderInfo {
	float: right;
}

.noteHeaderUsername {
	margin-bottom: 2px;
	line-height: 1.3;
	word-wrap: anywhere;
}

.noteContent {
	container-type: inline-size;
	overflow-wrap: break-word;
	z-index: 1;
}

.cw {
	cursor: default;
	display: block;
	margin: 0;
	padding: 0;
	overflow-wrap: break-word;
}

.noteReplyTarget {
	color: var(--accent);
	margin-right: 0.5em;
}

.rn {
	margin-left: 4px;
	font-style: oblique;
	color: var(--renote);
}

.translation {
	border: solid 0.5px var(--divider);
	border-radius: var(--radius);
	padding: 12px;
	margin-top: 8px;
}

.poll {
	font-size: 80%;
}

.quote {
	padding: 8px 0;
}

.quoteNote {
	padding: 16px;
	border: dashed 1px var(--renote);
	border-radius: 5px;
	overflow: clip;
}

.channel {
	opacity: 0.7;
	font-size: 80%;
}

.noteFooterInfo {
	margin: 16px 0;
	opacity: 0.7;
	font-size: 0.9em;
}

.noteFooterButton {
	margin: 0;
	padding: 8px;
	opacity: 0.7;

	&:not(:last-child) {
		margin-right: 1.5em;
	}

	&:hover {
		color: var(--fgHighlighted);
	}
}

.noteFooterButtonCount {
	display: inline;
	margin: 0 0 0 8px;
	opacity: 0.7;

	&.reacted {
		color: var(--accent);
	}
}

.reply:not(:first-child) {
	border-top: solid 0.5px var(--divider);
}

.tabs {
	border-top: solid 0.5px var(--divider);
	border-bottom: solid 0.5px var(--divider);
	display: flex;
}

.tab {
	flex: 1;
	padding: 12px 8px;
	border-top: solid 2px transparent;
	border-bottom: solid 2px transparent;
}

.tabActive {
	border-bottom: solid 2px var(--accent);
}

.tab_renotes {
	padding: 16px;
}

.tab_reactions {
	padding: 16px;
}

.reactionTabs {
	display: flex;
	gap: 8px;
	flex-wrap: wrap;
	margin-bottom: 8px;
}

.reactionTab {
	padding: 4px 6px;
	border: solid 1px var(--divider);
	border-radius: 5px;
}

.reactionTabActive {
	border-color: var(--accent);
}

@container (max-width: 500px) {
	.root {
		font-size: 0.9em;
	}
}

@container (max-width: 450px) {
	.renote {
		padding: 8px 16px 0 16px;
	}

	.note {
		padding: 16px;
	}

	.noteHeaderAvatar {
		width: 50px;
		height: 50px;
	}
}

@container (max-width: 350px) {
	.noteFooterButton {
		&:not(:last-child) {
			margin-right: 0.1em;
		}
	}
}

@container (max-width: 300px) {
	.root {
		font-size: 0.825em;
	}

	.noteHeaderAvatar {
		width: 50px;
		height: 50px;
	}

	.noteFooterButton {
		&:not(:last-child) {
			margin-right: 0.1em;
		}
	}
}

.muted {
	padding: 8px;
	text-align: center;
	opacity: 0.7;
}
</style><|MERGE_RESOLUTION|>--- conflicted
+++ resolved
@@ -73,13 +73,8 @@
 			</p>
 			<div v-show="appearNote.cw == null || showContent">
 				<span v-if="appearNote.isHidden" style="opacity: 0.5">({{ i18n.ts.private }})</span>
-<<<<<<< HEAD
 				<MkA v-if="appearNote.replyId" :class="$style.noteReplyTarget" :to="`/notes/${appearNote.replyId}`"><i class="ph-arrow-bend-left-up ph-bold pg-lg"></i></MkA>
-				<Mfm v-if="appearNote.text" :text="appearNote.text" :author="appearNote.user" :i="$i" :emojiUrls="appearNote.emojis"/>
-=======
-				<MkA v-if="appearNote.replyId" :class="$style.noteReplyTarget" :to="`/notes/${appearNote.replyId}`"><i class="ti ti-arrow-back-up"></i></MkA>
 				<Mfm v-if="appearNote.text" :text="appearNote.text" :author="appearNote.user" :nyaize="'account'" :i="$i" :emojiUrls="appearNote.emojis"/>
->>>>>>> bf01c1ee
 				<a v-if="appearNote.renote != null" :class="$style.rn">RN:</a>
 				<div v-if="translating || translation" :class="$style.translation">
 					<MkLoading v-if="translating" mini/>
