<!--
SPDX-FileCopyrightText: syuilo and other misskey contributors
SPDX-License-Identifier: AGPL-3.0-only
-->

<template>
<div
	v-if="!muted"
	v-show="!isDeleted"
	ref="el"
	v-hotkey="keymap"
	:class="$style.root"
>
	<div v-if="appearNote.reply && appearNote.reply.replyId">
		<div v-if="!conversationLoaded" style="padding: 16px">
			<MkButton style="margin: 0 auto;" primary rounded @click="loadConversation">{{ i18n.ts.loadConversation }}</MkButton>
		</div>
		<MkNoteSub v-for="note in conversation" :key="note.id" :class="$style.replyToMore" :note="note" :expandAllCws="props.expandAllCws"/>
	</div>
	<MkNoteSub v-if="appearNote.reply" :note="appearNote.reply" :class="$style.replyTo" :expandAllCws="props.expandAllCws"/>
	<div v-if="isRenote" :class="$style.renote">
		<MkAvatar :class="$style.renoteAvatar" :user="note.user" link preview/>
		<i class="ph-rocket-launch ph-bold ph-lg" style="margin-right: 4px;"></i>
		<span :class="$style.renoteText">
			<I18n :src="i18n.ts.renotedBy" tag="span">
				<template #user>
					<MkA v-user-preview="note.userId" :class="$style.renoteName" :to="userPage(note.user)">
						<MkUserName :user="note.user"/>
					</MkA>
				</template>
			</I18n>
		</span>
		<div :class="$style.renoteInfo">
			<button ref="renoteTime" class="_button" :class="$style.renoteTime" @click="showRenoteMenu()">
				<i v-if="isMyRenote" class="ph-dots-three ph-bold ph-lg" style="margin-right: 4px;"></i>
				<MkTime :time="note.createdAt"/>
			</button>
			<span v-if="note.visibility !== 'public'" style="margin-left: 0.5em;" :title="i18n.ts._visibility[note.visibility]">
				<i v-if="note.visibility === 'home'" class="ph-house ph-bold ph-lg"></i>
				<i v-else-if="note.visibility === 'followers'" class="ph-lock ph-bold ph-lg"></i>
				<i v-else-if="note.visibility === 'specified'" ref="specified" class="ph-envelope ph-bold ph-lg"></i>
			</span>
			<span v-if="note.localOnly" style="margin-left: 0.5em;" :title="i18n.ts._visibility['disableFederation']"><i class="ph-rocket ph-bold ph-lg"></i></span>
		</div>
	</div>
	<article :class="$style.note" @contextmenu.stop="onContextmenu">
		<header :class="$style.noteHeader">
			<MkAvatar :class="$style.noteHeaderAvatar" :user="appearNote.user" indicator link preview/>
			<div :class="$style.noteHeaderBody">
				<div>
					<MkA v-user-preview="appearNote.user.id" :class="$style.noteHeaderName" :to="userPage(appearNote.user)">
						<MkUserName :nowrap="false" :user="appearNote.user"/>
					</MkA>
					<span v-if="appearNote.user.isBot" :class="$style.isBot">bot</span>
					<div :class="$style.noteHeaderInfo">
						<span v-if="appearNote.visibility !== 'public'" style="margin-left: 0.5em;" :title="i18n.ts._visibility[appearNote.visibility]">
							<i v-if="appearNote.visibility === 'home'" class="ph-house ph-bold ph-lg"></i>
							<i v-else-if="appearNote.visibility === 'followers'" class="ph-lock ph-bold ph-lg"></i>
							<i v-else-if="appearNote.visibility === 'specified'" ref="specified" class="ph-envelope ph-bold ph-lg"></i>
						</span>
						<span v-if="appearNote.updatedAt" ref="menuVersionsButton" style="margin-left: 0.5em;" title="Edited" @mousedown="menuVersions()"><i class="ph-pencil ph-bold ph-lg"></i></span>
						<span v-if="appearNote.localOnly" style="margin-left: 0.5em;" :title="i18n.ts._visibility['disableFederation']"><i class="ph-rocket ph-bold ph-lg"></i></span>
					</div>
				</div>
				<div :class="$style.noteHeaderUsername"><MkAcct :user="appearNote.user"/></div>
				<MkInstanceTicker v-if="showTicker" :instance="appearNote.user.instance"/>
			</div>
		</header>
		<div :class="$style.noteContent">
			<p v-if="appearNote.cw != null" :class="$style.cw">
				<Mfm v-if="appearNote.cw != ''" style="margin-right: 8px;" :text="appearNote.cw" :author="appearNote.user" :nyaize="'respect'"/>
				<MkCwButton v-model="showContent" :text="appearNote.text" :files="appearNote.files" :poll="appearNote.poll"/>
			</p>
			<div v-show="appearNote.cw == null || showContent">
				<span v-if="appearNote.isHidden" style="opacity: 0.5">({{ i18n.ts.private }})</span>
				<MkA v-if="appearNote.replyId" :class="$style.noteReplyTarget" :to="`/notes/${appearNote.replyId}`"><i class="ph-arrow-bend-left-up ph-bold ph-lg"></i></MkA>
				<Mfm
					v-if="appearNote.text"
					:parsedNodes="parsed"
					:text="appearNote.text"
					:author="appearNote.user"
					:nyaize="'respect'"
					:emojiUrls="appearNote.emojis"
					:enableEmojiMenu="true"
					:enableEmojiMenuReaction="true"
					:isAnim="allowAnim"
				/>
				<a v-if="appearNote.renote != null" :class="$style.rn">RN:</a>
				<div v-if="translating || translation" :class="$style.translation">
					<MkLoading v-if="translating" mini/>
					<div v-else>
						<b>{{ i18n.t('translatedFrom', { x: translation.sourceLang }) }}: </b>
						<Mfm :text="translation.text" :author="appearNote.user" :nyaize="'respect'" :emojiUrls="appearNote.emojis"/>
					</div>
				</div>
				<MkButton v-if="!allowAnim && animated" :class="$style.playMFMButton" :small="true" @click="animatedMFM()" @click.stop><i class="ph-play ph-bold ph-lg "></i> {{ i18n.ts._animatedMFM.play }}</MkButton>
				<MkButton v-else-if="!defaultStore.state.animatedMfm && allowAnim && animated" :class="$style.playMFMButton" :small="true" @click="animatedMFM()" @click.stop><i class="ph-stop ph-bold ph-lg "></i> {{ i18n.ts._animatedMFM.stop }}</MkButton>
				<div v-if="appearNote.files.length > 0">
					<MkMediaList :mediaList="appearNote.files"/>
				</div>
				<MkPoll v-if="appearNote.poll" ref="pollViewer" :note="appearNote" :class="$style.poll"/>
				<MkUrlPreview v-for="url in urls" :key="url" :url="url" :compact="true" :detail="true" style="margin-top: 6px;"/>
				<div v-if="appearNote.renote" :class="$style.quote"><MkNoteSimple :note="appearNote.renote" :class="$style.quoteNote" :expandAllCws="props.expandAllCws"/></div>
			</div>
			<MkA v-if="appearNote.channel && !inChannel" :class="$style.channel" :to="`/channels/${appearNote.channel.id}`"><i class="ph-television ph-bold ph-lg"></i> {{ appearNote.channel.name }}</MkA>
		</div>
		<footer :class="$style.footer">
			<div :class="$style.noteFooterInfo">
				<div v-if="appearNote.updatedAt">
					{{ i18n.ts.edited }}: <MkTime :time="appearNote.updatedAt" mode="detail"/>
				</div>
				<MkA :to="notePage(appearNote)">
					<MkTime :time="appearNote.createdAt" mode="detail" colored/>
				</MkA>
			</div>
			<MkReactionsViewer ref="reactionsViewer" :note="appearNote"/>
			<button class="_button" :class="$style.noteFooterButton" @click="reply()">
				<i class="ph-arrow-u-up-left ph-bold ph-lg"></i>
				<p v-if="appearNote.repliesCount > 0" :class="$style.noteFooterButtonCount">{{ appearNote.repliesCount }}</p>
			</button>
			<button
				v-if="canRenote"
				ref="renoteButton"
				class="_button"
				:class="$style.noteFooterButton"
				:style="renoted ? 'color: var(--accent) !important;' : ''"
				@mousedown="renoted ? undoRenote() : boostVisibility()"
			>
				<i class="ph-rocket-launch ph-bold ph-lg"></i>
				<p v-if="appearNote.renoteCount > 0" :class="$style.noteFooterButtonCount">{{ appearNote.renoteCount }}</p>
			</button>
			<button v-else class="_button" :class="$style.noteFooterButton" disabled>
				<i class="ph-prohibit ph-bold ph-lg"></i>
			</button>
			<button
				v-if="canRenote"
				ref="quoteButton"
				class="_button"
				:class="$style.noteFooterButton"
				@mousedown="quote()"
			>
				<i class="ph-quotes ph-bold ph-lg"></i>
			</button>
			<button v-if="appearNote.myReaction == null && appearNote.reactionAcceptance !== 'likeOnly'" ref="likeButton" :class="$style.noteFooterButton" class="_button" @mousedown="like()">
				<i class="ph-heart ph-bold ph-lg"></i>
			</button>
			<button v-if="appearNote.myReaction == null" ref="reactButton" :class="$style.noteFooterButton" class="_button" @mousedown="react()">
				<i v-if="appearNote.reactionAcceptance === 'likeOnly'" class="ph-heart ph-bold ph-lg"></i>
				<i v-else class="ph-smiley ph-bold ph-lg"></i>
			</button>
			<button v-if="appearNote.myReaction != null" ref="reactButton" class="_button" :class="[$style.noteFooterButton, $style.reacted]" @click="undoReact(appearNote)">
				<i class="ph-minus ph-bold ph-lg"></i>
			</button>
			<button v-if="defaultStore.state.showClipButtonInNoteFooter" ref="clipButton" class="_button" :class="$style.noteFooterButton" @mousedown="clip()">
				<i class="ph-paperclip ph-bold ph-lg"></i>
			</button>
			<button ref="menuButton" class="_button" :class="$style.noteFooterButton" @mousedown="menu()">
				<i class="ph-dots-three ph-bold ph-lg"></i>
			</button>
		</footer>
	</article>
	<div :class="$style.tabs">
		<button class="_button" :class="[$style.tab, { [$style.tabActive]: tab === 'replies' }]" @click="tab = 'replies'"><i class="ph-arrow-u-up-left ph-bold ph-lg"></i> {{ i18n.ts.replies }}</button>
		<button class="_button" :class="[$style.tab, { [$style.tabActive]: tab === 'renotes' }]" @click="tab = 'renotes'"><i class="ph-rocket-launch ph-bold ph-lg"></i> {{ i18n.ts.renotes }}</button>
		<button class="_button" :class="[$style.tab, { [$style.tabActive]: tab === 'quotes' }]" @click="tab = 'quotes'"><i class="ph-quotes ph-bold ph-lg"></i> {{ i18n.ts._notification._types.quote }}</button>
		<button class="_button" :class="[$style.tab, { [$style.tabActive]: tab === 'reactions' }]" @click="tab = 'reactions'"><i class="ph-smiley ph-bold ph-lg"></i> {{ i18n.ts.reactions }}</button>
	</div>
	<div>
		<div v-if="tab === 'replies'" :class="$style.tab_replies">
			<div v-if="!repliesLoaded" style="padding: 16px">
				<MkButton style="margin: 0 auto;" primary rounded @click="loadReplies">{{ i18n.ts.loadReplies }}</MkButton>
			</div>
			<MkNoteSub v-for="note in replies" :key="note.id" :note="note" :class="$style.reply" :detail="true" :expandAllCws="props.expandAllCws" :onDeleteCallback="removeReply" />
		</div>
		<div v-else-if="tab === 'renotes'" :class="$style.tab_renotes">
			<MkPagination :pagination="renotesPagination" :disableAutoLoad="true">
				<template #default="{ items }">
					<div style="display: grid; grid-template-columns: repeat(auto-fill, minmax(270px, 1fr)); grid-gap: 12px;">
						<MkA v-for="item in items" :key="item.id" :to="userPage(item.user)">
							<MkUserCardMini :user="item.user" :withChart="false"/>
						</MkA>
					</div>
				</template>
			</MkPagination>
		</div>
		<div v-if="tab === 'quotes'" :class="$style.tab_replies">
			<div v-if="!quotesLoaded" style="padding: 16px">
				<MkButton style="margin: 0 auto;" primary rounded @click="loadQuotes">{{ i18n.ts.loadReplies }}</MkButton>
			</div>
			<MkNoteSub v-for="note in quotes" :key="note.id" :note="note" :class="$style.reply" :detail="true" :expandAllCws="props.expandAllCws"/>
		</div>
		<div v-else-if="tab === 'reactions'" :class="$style.tab_reactions">
			<div :class="$style.reactionTabs">
				<button v-for="reaction in Object.keys(appearNote.reactions)" :key="reaction" :class="[$style.reactionTab, { [$style.reactionTabActive]: reactionTabType === reaction }]" class="_button" @click="reactionTabType = reaction">
					<MkReactionIcon :reaction="reaction"/>
					<span style="margin-left: 4px;">{{ appearNote.reactions[reaction] }}</span>
				</button>
			</div>
			<MkPagination v-if="reactionTabType" :key="reactionTabType" :pagination="reactionsPagination" :disableAutoLoad="true">
				<template #default="{ items }">
					<div style="display: grid; grid-template-columns: repeat(auto-fill, minmax(270px, 1fr)); grid-gap: 12px;">
						<MkA v-for="item in items" :key="item.id" :to="userPage(item.user)">
							<MkUserCardMini :user="item.user" :withChart="false"/>
						</MkA>
					</div>
				</template>
			</MkPagination>
		</div>
	</div>
</div>
<div v-else class="_panel" :class="$style.muted" @click="muted = false">
	<I18n :src="i18n.ts.userSaysSomething" tag="small">
		<template #name>
			<MkA v-user-preview="appearNote.userId" :to="userPage(appearNote.user)">
				<MkUserName :user="appearNote.user"/>
			</MkA>
		</template>
	</I18n>
</div>
</template>

<script lang="ts" setup>
import { computed, inject, onMounted, provide, ref, shallowRef, watch } from 'vue';
import * as mfm from '@sharkey/sfm-js';
import * as Misskey from 'misskey-js';
import MkNoteSub from '@/components/MkNoteSub.vue';
import MkNoteSimple from '@/components/MkNoteSimple.vue';
import MkReactionsViewer from '@/components/MkReactionsViewer.vue';
import MkMediaList from '@/components/MkMediaList.vue';
import MkCwButton from '@/components/MkCwButton.vue';
import MkPoll from '@/components/MkPoll.vue';
import MkUsersTooltip from '@/components/MkUsersTooltip.vue';
import MkUrlPreview from '@/components/MkUrlPreview.vue';
import MkInstanceTicker from '@/components/MkInstanceTicker.vue';
import { pleaseLogin } from '@/scripts/please-login.js';
import { checkWordMute } from '@/scripts/check-word-mute.js';
import { userPage } from '@/filters/user.js';
import { notePage } from '@/filters/note.js';
import * as os from '@/os.js';
import { misskeyApi } from '@/scripts/misskey-api.js';
import * as sound from '@/scripts/sound.js';
import { defaultStore, noteViewInterruptors } from '@/store.js';
import { reactionPicker } from '@/scripts/reaction-picker.js';
import { extractUrlFromMfm } from '@/scripts/extract-url-from-mfm.js';
import { $i } from '@/account.js';
import { i18n } from '@/i18n.js';
import { getNoteClipMenu, getNoteMenu } from '@/scripts/get-note-menu.js';
import { getNoteVersionsMenu } from '@/scripts/get-note-versions-menu.js';
import { useNoteCapture } from '@/scripts/use-note-capture.js';
import { deepClone } from '@/scripts/clone.js';
import { useTooltip } from '@/scripts/use-tooltip.js';
import { claimAchievement } from '@/scripts/achievements.js';
import { checkAnimationFromMfm } from '@/scripts/check-animated-mfm.js';
import MkRippleEffect from '@/components/MkRippleEffect.vue';
import { showMovedDialog } from '@/scripts/show-moved-dialog.js';
import MkUserCardMini from '@/components/MkUserCardMini.vue';
import MkPagination from '@/components/MkPagination.vue';
import MkReactionIcon from '@/components/MkReactionIcon.vue';
import MkButton from '@/components/MkButton.vue';

const props = defineProps<{
	note: Misskey.entities.Note;
	expandAllCws?: boolean;
}>();

const inChannel = inject('inChannel', null);

const note = ref(deepClone(props.note));

// plugin
if (noteViewInterruptors.length > 0) {
	onMounted(async () => {
		let result: Misskey.entities.Note | null = deepClone(note.value);
		for (const interruptor of noteViewInterruptors) {
			try {
				result = await interruptor.handler(result);
				if (result === null) {
					isDeleted.value = true;
					return;
				}
			} catch (err) {
				console.error(err);
			}
		}
		note.value = result;
	});
}

const isRenote = (
	note.value.renote != null &&
	note.value.text == null &&
	note.value.fileIds.length === 0 &&
	note.value.poll == null
);

const el = shallowRef<HTMLElement>();
const menuButton = shallowRef<HTMLElement>();
const menuVersionsButton = shallowRef<HTMLElement>();
const renoteButton = shallowRef<HTMLElement>();
const renoteTime = shallowRef<HTMLElement>();
const reactButton = shallowRef<HTMLElement>();
const quoteButton = shallowRef<HTMLElement>();
const clipButton = shallowRef<HTMLElement>();
const likeButton = shallowRef<HTMLElement>();
const appearNote = computed(() => isRenote ? note.value.renote as Misskey.entities.Note : note.value);
const renoteUrl = appearNote.value.renote ? appearNote.value.renote.url : null;
const renoteUri = appearNote.value.renote ? appearNote.value.renote.uri : null;
const isMyRenote = $i && ($i.id === note.value.userId);
const showContent = ref(defaultStore.state.uncollapseCW);
const isDeleted = ref(false);
const renoted = ref(false);
const muted = ref($i ? checkWordMute(appearNote.value, $i, $i.mutedWords) : false);
const translation = ref<Misskey.entities.NotesTranslateResponse | null>(null);
const translating = ref(false);
const parsed = appearNote.value.text ? mfm.parse(appearNote.value.text) : null;
const urls = parsed ? extractUrlFromMfm(parsed).filter(u => u !== renoteUrl && u !== renoteUri) : null;
const animated = computed(() => parsed ? checkAnimationFromMfm(parsed) : null);
const allowAnim = ref(defaultStore.state.advancedMfm && defaultStore.state.animatedMfm ? true : false);
const showTicker = (defaultStore.state.instanceTicker === 'always') || (defaultStore.state.instanceTicker === 'remote' && appearNote.value.user.instance);
const conversation = ref<Misskey.entities.Note[]>([]);
const replies = ref<Misskey.entities.Note[]>([]);
const quotes = ref<Misskey.entities.Note[]>([]);
const canRenote = computed(() => ['public', 'home'].includes(appearNote.value.visibility) || appearNote.value.userId === $i.id);
const defaultLike = computed(() => defaultStore.state.like ? defaultStore.state.like : null);

watch(() => props.expandAllCws, (expandAllCws) => {
	if (expandAllCws !== showContent.value) showContent.value = expandAllCws;
});

if ($i) {
	misskeyApi('notes/renotes', {
		noteId: appearNote.value.id,
		userId: $i.id,
		limit: 1,
	}).then((res) => {
		renoted.value = res.length > 0;
	});
}

const keymap = {
	'r': () => reply(true),
	'e|a|plus': () => react(true),
	'q': () => renoteButton.value.renote(true),
	'esc': blur,
	'm|o': () => menu(true),
	's': () => showContent.value !== showContent.value,
};

provide('react', (reaction: string) => {
	misskeyApi('notes/reactions/create', {
		noteId: appearNote.value.id,
		reaction: reaction,
	});
});

const tab = ref('replies');
const reactionTabType = ref<string | null>(null);

const renotesPagination = computed(() => ({
	endpoint: 'notes/renotes',
	limit: 10,
	params: {
		noteId: appearNote.value.id,
	},
}));

const reactionsPagination = computed(() => ({
	endpoint: 'notes/reactions',
	limit: 10,
	params: {
		noteId: appearNote.value.id,
		type: reactionTabType.value,
	},
}));

async function addReplyTo(replyNote: Misskey.entities.Note) {
		replies.value.unshift(replyNote);
		appearNote.value.repliesCount += 1;
}

async function removeReply(id: Misskey.entities.Note['id']) {
		const replyIdx = replies.value.findIndex(note => note.id === id);
		if (replyIdx >= 0) {
			replies.value.splice(replyIdx, 1);
			appearNote.value.repliesCount -= 1;
		}
}

useNoteCapture({
	rootEl: el,
	note: appearNote,
	pureNote: note,
	isDeletedRef: isDeleted,
	onReplyCallback: addReplyTo,
});

useTooltip(renoteButton, async (showing) => {
	const renotes = await misskeyApi('notes/renotes', {
		noteId: appearNote.value.id,
		limit: 11,
	});

	const users = renotes.map(x => x.user);

	if (users.length < 1) return;

	os.popup(MkUsersTooltip, {
		showing,
		users,
		count: appearNote.value.renoteCount,
		targetElement: renoteButton.value,
	}, {}, 'closed');
});

useTooltip(quoteButton, async (showing) => {
	const renotes = await misskeyApi('notes/renotes', {
		noteId: appearNote.value.id,
		limit: 11,
		quote: true,
	});

	const users = renotes.map(x => x.user);

	if (users.length < 1) return;

	os.popup(MkUsersTooltip, {
		showing,
		users,
		count: appearNote.value.renoteCount,
		targetElement: quoteButton.value,
	}, {}, 'closed');
});

type Visibility = 'public' | 'home' | 'followers' | 'specified';

function smallerVisibility(a: Visibility | string, b: Visibility | string): Visibility {
	if (a === 'specified' || b === 'specified') return 'specified';
	if (a === 'followers' || b === 'followers') return 'followers';
	if (a === 'home' || b === 'home') return 'home';
	// if (a === 'public' || b === 'public')
	return 'public';
}

function boostVisibility() {
	if (!defaultStore.state.showVisibilitySelectorOnBoost) {
		renote(defaultStore.state.visibilityOnBoost);
	} else {
		os.popupMenu([
			{
				type: 'button',
				icon: 'ph-globe-hemisphere-west ph-bold ph-lg',
				text: i18n.ts._visibility['public'],
				action: () => {
					renote('public');
				},
			},
			{
				type: 'button',
				icon: 'ph-house ph-bold ph-lg',
				text: i18n.ts._visibility['home'],
				action: () => {
					renote('home');
				},
			},
			{
				type: 'button',
				icon: 'ph-lock ph-bold ph-lg',
				text: i18n.ts._visibility['followers'],
				action: () => {
					renote('followers');
				},
			},
			{
				type: 'button',
				icon: 'ph-planet ph-bold ph-lg',
				text: i18n.ts._timelines.local,
				action: () => {
					renote('local');
				},
			}], renoteButton.value);
	}
}

function renote(visibility: Visibility | 'local') {
	pleaseLogin();
	showMovedDialog();

	if (appearNote.value.channel) {
		const el = renoteButton.value as HTMLElement | null | undefined;
		if (el) {
			const rect = el.getBoundingClientRect();
			const x = rect.left + (el.offsetWidth / 2);
			const y = rect.top + (el.offsetHeight / 2);
			os.popup(MkRippleEffect, { x, y }, {}, 'end');
		}

		misskeyApi('notes/create', {
			renoteId: appearNote.value.id,
			channelId: appearNote.value.channelId,
		}).then(() => {
			os.toast(i18n.ts.renoted);
			renoted.value = true;
		});
	} else if (!appearNote.value.channel || appearNote.value.channel?.allowRenoteToExternal) {
		const el = renoteButton.value as HTMLElement | null | undefined;
		if (el) {
			const rect = el.getBoundingClientRect();
			const x = rect.left + (el.offsetWidth / 2);
			const y = rect.top + (el.offsetHeight / 2);
			os.popup(MkRippleEffect, { x, y }, {}, 'end');
		}

		const configuredVisibility = defaultStore.state.rememberNoteVisibility ? defaultStore.state.visibility : defaultStore.state.defaultNoteVisibility;
		const localOnlySetting = defaultStore.state.rememberNoteVisibility ? defaultStore.state.localOnly : defaultStore.state.defaultNoteLocalOnly;

		let noteVisibility = visibility === 'local' || visibility === 'specified' ? smallerVisibility(appearNote.value.visibility, configuredVisibility) : smallerVisibility(visibility, configuredVisibility);
		if (appearNote.value.channel?.isSensitive) {
			noteVisibility = smallerVisibility(visibility === 'local' || visibility === 'specified' ? appearNote.value.visibility : visibility, 'home');
		}

		misskeyApi('notes/create', {
			localOnly: visibility === 'local' ? true : localOnlySetting,
			visibility: noteVisibility,
			renoteId: appearNote.value.id,
		}).then(() => {
			os.toast(i18n.ts.renoted);
			renoted.value = true;
		});
	}
}

function quote() {
	pleaseLogin();
	showMovedDialog();

	if (appearNote.value.channel) {
		os.post({
			renote: appearNote.value,
			channel: appearNote.value.channel,
		}).then(() => {
			misskeyApi('notes/renotes', {
				noteId: appearNote.value.id,
				userId: $i.id,
				limit: 1,
				quote: true,
			}).then((res) => {
				if (!(res.length > 0)) return;
				const el = quoteButton.value as HTMLElement | null | undefined;
				if (el && res.length > 0) {
					const rect = el.getBoundingClientRect();
					const x = rect.left + (el.offsetWidth / 2);
					const y = rect.top + (el.offsetHeight / 2);
					os.popup(MkRippleEffect, { x, y }, {}, 'end');
				}

				os.toast(i18n.ts.quoted);
			});
		});
	} else {
		os.post({
			renote: appearNote.value,
		}).then(() => {
			misskeyApi('notes/renotes', {
				noteId: appearNote.value.id,
				userId: $i.id,
				limit: 1,
				quote: true,
			}).then((res) => {
				if (!(res.length > 0)) return;
				const el = quoteButton.value as HTMLElement | null | undefined;
				if (el && res.length > 0) {
					const rect = el.getBoundingClientRect();
					const x = rect.left + (el.offsetWidth / 2);
					const y = rect.top + (el.offsetHeight / 2);
					os.popup(MkRippleEffect, { x, y }, {}, 'end');
				}

				os.toast(i18n.ts.quoted);
			});
		});
	}
}

function reply(viaKeyboard = false): void {
	pleaseLogin();
	showMovedDialog();
	os.post({
		reply: appearNote.value,
		channel: appearNote.value.channel,
		animation: !viaKeyboard,
	}, () => {
		focus();
	});
}

function react(viaKeyboard = false): void {
	pleaseLogin();
	showMovedDialog();
	if (appearNote.value.reactionAcceptance === 'likeOnly') {
<<<<<<< HEAD
		misskeyApi('notes/like', {
=======
		sound.playMisskeySfx('reaction');

		misskeyApi('notes/reactions/create', {
>>>>>>> 14aedc17
			noteId: appearNote.value.id,
			override: defaultLike.value,
		});
		const el = reactButton.value as HTMLElement | null | undefined;
		if (el) {
			const rect = el.getBoundingClientRect();
			const x = rect.left + (el.offsetWidth / 2);
			const y = rect.top + (el.offsetHeight / 2);
			os.popup(MkRippleEffect, { x, y }, {}, 'end');
		}
	} else {
		blur();
		reactionPicker.show(reactButton.value, reaction => {
			sound.playMisskeySfx('reaction');

			misskeyApi('notes/reactions/create', {
				noteId: appearNote.value.id,
				reaction: reaction,
			});
			if (appearNote.value.text && appearNote.value.text.length > 100 && (Date.now() - new Date(appearNote.value.createdAt).getTime() < 1000 * 3)) {
				claimAchievement('reactWithoutRead');
			}
		}, () => {
			focus();
		});
	}
}

function like(): void {
	pleaseLogin();
	showMovedDialog();
	sound.play('reaction');
	misskeyApi('notes/like', {
		noteId: appearNote.value.id,
		override: defaultLike.value,
	});
	const el = likeButton.value as HTMLElement | null | undefined;
	if (el) {
		const rect = el.getBoundingClientRect();
		const x = rect.left + (el.offsetWidth / 2);
		const y = rect.top + (el.offsetHeight / 2);
		os.popup(MkRippleEffect, { x, y }, {}, 'end');
	}
}

function undoReact(note): void {
	const oldReaction = note.myReaction;
	if (!oldReaction) return;
	misskeyApi('notes/reactions/delete', {
		noteId: note.id,
	});
}

function undoRenote() : void {
	if (!renoted.value) return;
	misskeyApi('notes/unrenote', {
		noteId: appearNote.value.id,
	});
	os.toast(i18n.ts.rmboost);
	renoted.value = false;

	const el = renoteButton.value as HTMLElement | null | undefined;
	if (el) {
		const rect = el.getBoundingClientRect();
		const x = rect.left + (el.offsetWidth / 2);
		const y = rect.top + (el.offsetHeight / 2);
		os.popup(MkRippleEffect, { x, y }, {}, 'end');
	}
}

function onContextmenu(ev: MouseEvent): void {
	const isLink = (el: HTMLElement) => {
		if (el.tagName === 'A') return true;
		if (el.parentElement) {
			return isLink(el.parentElement);
		}
	};
	if (isLink(ev.target)) return;
	if (window.getSelection().toString() !== '') return;

	if (defaultStore.state.useReactionPickerForContextMenu) {
		ev.preventDefault();
		react();
	} else {
		const { menu, cleanup } = getNoteMenu({ note: note.value, translating, translation, menuButton, isDeleted });
		os.contextMenu(menu, ev).then(focus).finally(cleanup);
	}
}

function menu(viaKeyboard = false): void {
	const { menu, cleanup } = getNoteMenu({ note: note.value, translating, translation, menuButton, isDeleted });
	os.popupMenu(menu, menuButton.value, {
		viaKeyboard,
	}).then(focus).finally(cleanup);
}

async function menuVersions(viaKeyboard = false): Promise<void> {
	const { menu, cleanup } = await getNoteVersionsMenu({ note: note.value, menuVersionsButton });
	os.popupMenu(menu, menuVersionsButton.value, {
		viaKeyboard,
	}).then(focus).finally(cleanup);
}

async function clip() {
	os.popupMenu(await getNoteClipMenu({ note: note.value, isDeleted }), clipButton.value).then(focus);
}

function showRenoteMenu(viaKeyboard = false): void {
	if (!isMyRenote) return;
	pleaseLogin();
	os.popupMenu([{
		text: i18n.ts.unrenote,
		icon: 'ph-trash ph-bold ph-lg',
		danger: true,
		action: () => {
			misskeyApi('notes/delete', {
				noteId: note.value.id,
			});
			isDeleted.value = true;
		},
	}], renoteTime.value, {
		viaKeyboard: viaKeyboard,
	});
}

function focus() {
	el.value.focus();
}

function blur() {
	el.value.blur();
}

const repliesLoaded = ref(false);

function loadReplies() {
	repliesLoaded.value = true;
	misskeyApi('notes/children', {
		noteId: appearNote.value.id,
		limit: 30,
		showQuotes: false,
	}).then(res => {
		replies.value = res;
	});
}

loadReplies();

const quotesLoaded = ref(false);

function loadQuotes() {
	quotesLoaded.value = true;
	misskeyApi('notes/renotes', {
		noteId: appearNote.value.id,
		limit: 30,
		quote: true,
	}).then(res => {
		quotes.value = res;
	});
}

loadQuotes();

const conversationLoaded = ref(false);

function loadConversation() {
	conversationLoaded.value = true;
	misskeyApi('notes/conversation', {
		noteId: appearNote.value.replyId,
	}).then(res => {
		conversation.value = res.reverse();
	});
}

if (appearNote.value.reply && appearNote.value.reply.replyId && defaultStore.state.autoloadConversation) loadConversation();

function animatedMFM() {
	if (allowAnim.value) {
		allowAnim.value = false;
	} else {
		os.confirm({
			type: 'warning',
			text: i18n.ts._animatedMFM._alert.text,
			okText: i18n.ts._animatedMFM._alert.confirm,
		}).then((res) => { if (!res.canceled) allowAnim.value = true; });
	}
}
</script>

<style lang="scss" module>
.root {
	position: relative;
	transition: box-shadow 0.1s ease;
	overflow: clip;
	contain: content;
}

.footer {
		position: relative;
		z-index: 1;
		margin-top: 0.4em;
		width: max-content;
		min-width: min-content;
		max-width: fit-content;
}

.replyTo {
	opacity: 0.7;
	padding-bottom: 0;
}

.replyToMore {
	opacity: 0.7;
}

.renote {
	display: flex;
	align-items: center;
	padding: 16px 32px 8px 32px;
	line-height: 28px;
	white-space: pre;
	color: var(--renote);
}

.renoteAvatar {
	flex-shrink: 0;
	display: inline-block;
	width: 28px;
	height: 28px;
	margin: 0 8px 0 0;
	border-radius: var(--radius-sm);
}

.renoteText {
	overflow: hidden;
	flex-shrink: 1;
	text-overflow: ellipsis;
	white-space: nowrap;
}

.renoteName {
	font-weight: bold;
}

.renoteInfo {
	margin-left: auto;
	font-size: 0.9em;
}

.renoteTime {
	flex-shrink: 0;
	color: inherit;
}

.renote + .note {
	padding-top: 8px;
}

.note {
	padding: 32px;
	font-size: 1.2em;
	overflow: hidden;

	&:hover > .main > .footer > .button {
		opacity: 1;
	}
}

.noteHeader {
	display: flex;
	position: relative;
	margin-bottom: 16px;
	align-items: center;
	z-index: 2;
}

.noteHeaderAvatar {
	display: block;
	flex-shrink: 0;
	width: var(--avatar);
	height: var(--avatar);
}

.noteHeaderBody {
	flex: 1;
	display: flex;
	flex-direction: column;
	justify-content: center;
	padding-left: 16px;
	font-size: 0.95em;
}

.noteHeaderName {
	font-weight: bold;
	line-height: 1.3;
}

.isBot {
	display: inline-block;
	margin: 0 0.5em;
	padding: 4px 6px;
	font-size: 80%;
	line-height: 1;
	border: solid 0.5px var(--divider);
	border-radius: var(--radius-xs);
}

.noteHeaderInfo {
	float: right;
}

.noteHeaderUsername {
	margin-bottom: 2px;
	line-height: 1.3;
	word-wrap: anywhere;
}

.playMFMButton {
	margin-top: 5px;
}

.noteContent {
	container-type: inline-size;
	overflow-wrap: break-word;
	z-index: 1;
}

.cw {
	cursor: default;
	display: block;
	margin: 0;
	padding: 0;
	overflow-wrap: break-word;
}

.noteReplyTarget {
	color: var(--accent);
	margin-right: 0.5em;
}

.rn {
	margin-left: 4px;
	font-style: oblique;
	color: var(--renote);
}

.translation {
	border: solid 0.5px var(--divider);
	border-radius: var(--radius);
	padding: 12px;
	margin-top: 8px;
}

.poll {
	font-size: 80%;
}

.quote {
	padding: 8px 0;
}

.quoteNote {
	padding: 16px;
	border: dashed 1px var(--renote);
	border-radius: var(--radius-sm);
	overflow: clip;
}

.channel {
	opacity: 0.7;
	font-size: 80%;
}

.noteFooterInfo {
	margin: 16px 0;
	opacity: 0.7;
	font-size: 0.9em;
}

.noteFooterButton {
	margin: 0;
	padding: 8px;
	opacity: 0.7;

	&:not(:last-child) {
		margin-right: 1.5em;
	}

	&:hover {
		color: var(--fgHighlighted);
	}
}

.noteFooterButtonCount {
	display: inline;
	margin: 0 0 0 8px;
	opacity: 0.7;

	&.reacted {
		color: var(--accent);
	}
}

.reply:not(:first-child) {
	border-top: solid 0.5px var(--divider);
}

.tabs {
	border-top: solid 0.5px var(--divider);
	border-bottom: solid 0.5px var(--divider);
	display: flex;
}

.tab {
	flex: 1;
	padding: 12px 8px;
	border-top: solid 2px transparent;
	border-bottom: solid 2px transparent;
}

.tabActive {
	border-bottom: solid 2px var(--accent);
}

.tab_renotes {
	padding: 16px;
}

.tab_reactions {
	padding: 16px;
}

.reactionTabs {
	display: flex;
	gap: 8px;
	flex-wrap: wrap;
	margin-bottom: 8px;
}

.reactionTab {
	padding: 4px 6px;
	border: solid 1px var(--divider);
	border-radius: var(--radius-sm);
}

.reactionTabActive {
	border-color: var(--accent);
}

@container (max-width: 500px) {
	.root {
		font-size: 0.9em;
	}
}

@container (max-width: 450px) {
	.renote {
		padding: 8px 16px 0 16px;
	}

	.note {
		padding: 16px;
	}

	.noteHeaderAvatar {
		width: 50px;
		height: 50px;
	}
}

@container (max-width: 350px) {
	.noteFooterButton {
		&:not(:last-child) {
			margin-right: 0.1em;
		}
	}
}

@container (max-width: 300px) {
	.root {
		font-size: 0.825em;
	}

	.noteHeaderAvatar {
		width: 50px;
		height: 50px;
	}

	.noteFooterButton {
		&:not(:last-child) {
			margin-right: 0.1em;
		}
	}
}

.muted {
	padding: 8px;
	text-align: center;
	opacity: 0.7;
}
</style><|MERGE_RESOLUTION|>--- conflicted
+++ resolved
@@ -597,13 +597,9 @@
 	pleaseLogin();
 	showMovedDialog();
 	if (appearNote.value.reactionAcceptance === 'likeOnly') {
-<<<<<<< HEAD
+		sound.playMisskeySfx('reaction');
+
 		misskeyApi('notes/like', {
-=======
-		sound.playMisskeySfx('reaction');
-
-		misskeyApi('notes/reactions/create', {
->>>>>>> 14aedc17
 			noteId: appearNote.value.id,
 			override: defaultLike.value,
 		});
@@ -635,7 +631,7 @@
 function like(): void {
 	pleaseLogin();
 	showMovedDialog();
-	sound.play('reaction');
+	sound.playMisskeySfx('reaction');
 	misskeyApi('notes/like', {
 		noteId: appearNote.value.id,
 		override: defaultLike.value,
