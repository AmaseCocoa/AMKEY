<!--
SPDX-FileCopyrightText: syuilo and misskey-project
SPDX-License-Identifier: AGPL-3.0-only
-->

<template>
<div
	v-if="!muted"
	v-show="!isDeleted"
	ref="rootEl"
	v-hotkey="keymap"
	:class="$style.root"
>
	<div v-if="appearNote.reply && appearNote.reply.replyId">
		<div v-if="!conversationLoaded" style="padding: 16px">
			<MkButton style="margin: 0 auto;" primary rounded @click="loadConversation">{{ i18n.ts.loadConversation }}</MkButton>
		</div>
		<MkNoteSub v-for="note in conversation" :key="note.id" :class="$style.replyToMore" :note="note" :expandAllCws="props.expandAllCws"/>
	</div>
	<MkNoteSub v-if="appearNote.reply" :note="appearNote.reply" :class="$style.replyTo" :expandAllCws="props.expandAllCws"/>
	<div v-if="isRenote" :class="$style.renote">
		<MkAvatar :class="$style.renoteAvatar" :user="note.user" link preview/>
		<i class="ph-rocket-launch ph-bold ph-lg" style="margin-right: 4px;"></i>
		<span :class="$style.renoteText">
			<I18n :src="i18n.ts.renotedBy" tag="span">
				<template #user>
					<MkA v-user-preview="note.userId" :class="$style.renoteName" :to="userPage(note.user)">
						<MkUserName :user="note.user"/>
					</MkA>
				</template>
			</I18n>
		</span>
		<div :class="$style.renoteInfo">
			<button ref="renoteTime" class="_button" :class="$style.renoteTime" @click="showRenoteMenu()">
				<i v-if="isMyRenote" class="ph-dots-three ph-bold ph-lg" style="margin-right: 4px;"></i>
				<MkTime :time="note.createdAt"/>
			</button>
			<span v-if="note.visibility !== 'public'" style="margin-left: 0.5em;" :title="i18n.ts._visibility[note.visibility]">
				<i v-if="note.visibility === 'home'" class="ph-house ph-bold ph-lg"></i>
				<i v-else-if="note.visibility === 'followers'" class="ph-lock ph-bold ph-lg"></i>
				<i v-else-if="note.visibility === 'specified'" ref="specified" class="ph-envelope ph-bold ph-lg"></i>
			</span>
			<span v-if="note.localOnly" style="margin-left: 0.5em;" :title="i18n.ts._visibility['disableFederation']"><i class="ph-rocket ph-bold ph-lg"></i></span>
		</div>
	</div>
	<article :class="$style.note" @contextmenu.stop="onContextmenu">
		<header :class="$style.noteHeader">
			<MkAvatar :class="$style.noteHeaderAvatar" :user="appearNote.user" indicator link preview/>
			<div :class="$style.noteHeaderBody">
				<div>
					<MkA v-user-preview="appearNote.user.id" :class="$style.noteHeaderName" :to="userPage(appearNote.user)">
						<MkUserName :nowrap="false" :user="appearNote.user"/>
					</MkA>
					<span v-if="appearNote.user.isBot" :class="$style.isBot">bot</span>
					<div :class="$style.noteHeaderInfo">
						<span v-if="appearNote.visibility !== 'public'" style="margin-left: 0.5em;" :title="i18n.ts._visibility[appearNote.visibility]">
							<i v-if="appearNote.visibility === 'home'" class="ph-house ph-bold ph-lg"></i>
							<i v-else-if="appearNote.visibility === 'followers'" class="ph-lock ph-bold ph-lg"></i>
							<i v-else-if="appearNote.visibility === 'specified'" ref="specified" class="ph-envelope ph-bold ph-lg"></i>
						</span>
						<span v-if="appearNote.updatedAt" ref="menuVersionsButton" style="margin-left: 0.5em;" title="Edited" @mousedown="menuVersions()"><i class="ph-pencil-simple ph-bold ph-lg"></i></span>
						<span v-if="appearNote.localOnly" style="margin-left: 0.5em;" :title="i18n.ts._visibility['disableFederation']"><i class="ph-rocket ph-bold ph-lg"></i></span>
					</div>
				</div>
				<div :class="$style.noteHeaderUsername"><MkAcct :user="appearNote.user"/></div>
				<MkInstanceTicker v-if="showTicker" :instance="appearNote.user.instance"/>
			</div>
		</header>
		<div :class="$style.noteContent">
			<p v-if="appearNote.cw != null" :class="$style.cw">
<<<<<<< HEAD
				<Mfm v-if="appearNote.cw != ''" style="margin-right: 8px;" :text="appearNote.cw" :author="appearNote.user" :nyaize="'respect'"/>
				<MkCwButton v-model="showContent" :text="appearNote.text" :renote="appearNote.renote" :files="appearNote.files" :poll="appearNote.poll"/>
=======
				<Mfm v-if="appearNote.cw != ''" style="margin-right: 8px;" :text="appearNote.cw" :isBlock="true" :author="appearNote.user" :nyaize="'respect'"/>
				<MkCwButton v-model="showContent" :text="appearNote.text" :files="appearNote.files" :poll="appearNote.poll"/>
>>>>>>> 853058e7
			</p>
			<div v-show="appearNote.cw == null || showContent">
				<span v-if="appearNote.isHidden" style="opacity: 0.5">({{ i18n.ts.private }})</span>
				<MkA v-if="appearNote.replyId" :class="$style.noteReplyTarget" :to="`/notes/${appearNote.replyId}`"><i class="ph-arrow-bend-left-up ph-bold ph-lg"></i></MkA>
				<Mfm
					v-if="appearNote.text"
					:parsedNodes="parsed"
					:text="appearNote.text"
					:author="appearNote.user"
					:nyaize="'respect'"
					:emojiUrls="appearNote.emojis"
					:enableEmojiMenu="true"
					:enableEmojiMenuReaction="true"
					:isAnim="allowAnim"
					:isBlock="true"
				/>
				<a v-if="appearNote.renote != null" :class="$style.rn">RN:</a>
				<div v-if="translating || translation" :class="$style.translation">
					<MkLoading v-if="translating" mini/>
					<div v-else-if="translation">
						<b>{{ i18n.tsx.translatedFrom({ x: translation.sourceLang }) }}: </b>
						<Mfm :text="translation.text" :isBlock="true" :author="appearNote.user" :nyaize="'respect'" :emojiUrls="appearNote.emojis"/>
					</div>
				</div>
				<MkButton v-if="!allowAnim && animated" :class="$style.playMFMButton" :small="true" @click="animatedMFM()" @click.stop><i class="ph-play ph-bold ph-lg "></i> {{ i18n.ts._animatedMFM.play }}</MkButton>
				<MkButton v-else-if="!defaultStore.state.animatedMfm && allowAnim && animated" :class="$style.playMFMButton" :small="true" @click="animatedMFM()" @click.stop><i class="ph-stop ph-bold ph-lg "></i> {{ i18n.ts._animatedMFM.stop }}</MkButton>
				<div v-if="appearNote.files && appearNote.files.length > 0">
					<MkMediaList :mediaList="appearNote.files"/>
				</div>
				<MkPoll v-if="appearNote.poll" ref="pollViewer" :noteId="appearNote.id" :poll="appearNote.poll" :class="$style.poll"/>
				<div v-if="isEnabledUrlPreview">
					<MkUrlPreview v-for="url in urls" :key="url" :url="url" :compact="true" :detail="true" style="margin-top: 6px;"/>
				</div>
				<div v-if="appearNote.renote" :class="$style.quote"><MkNoteSimple :note="appearNote.renote" :class="$style.quoteNote" :expandAllCws="props.expandAllCws"/></div>
			</div>
			<MkA v-if="appearNote.channel && !inChannel" :class="$style.channel" :to="`/channels/${appearNote.channel.id}`"><i class="ph-television ph-bold ph-lg"></i> {{ appearNote.channel.name }}</MkA>
		</div>
		<footer :class="$style.footer">
			<div :class="$style.noteFooterInfo">
				<div v-if="appearNote.updatedAt">
					{{ i18n.ts.edited }}: <MkTime :time="appearNote.updatedAt" mode="detail"/>
				</div>
				<MkA :to="notePage(appearNote)">
					<MkTime :time="appearNote.createdAt" mode="detail" colored/>
				</MkA>
			</div>
			<MkReactionsViewer v-if="appearNote.reactionAcceptance !== 'likeOnly'" ref="reactionsViewer" :note="appearNote"/>
			<button class="_button" :class="$style.noteFooterButton" @click="reply()">
				<i class="ph-arrow-u-up-left ph-bold ph-lg"></i>
				<p v-if="appearNote.repliesCount > 0" :class="$style.noteFooterButtonCount">{{ number(appearNote.repliesCount) }}</p>
			</button>
			<button
				v-if="canRenote"
				ref="renoteButton"
				class="_button"
				:class="$style.noteFooterButton"
				:style="renoted ? 'color: var(--accent) !important;' : ''"
				@mousedown="renoted ? undoRenote() : boostVisibility()"
			>
				<i class="ph-rocket-launch ph-bold ph-lg"></i>
				<p v-if="appearNote.renoteCount > 0" :class="$style.noteFooterButtonCount">{{ number(appearNote.renoteCount) }}</p>
			</button>
			<button v-else class="_button" :class="$style.noteFooterButton" disabled>
				<i class="ph-prohibit ph-bold ph-lg"></i>
			</button>
			<button
				v-if="canRenote"
				ref="quoteButton"
				class="_button"
				:class="$style.noteFooterButton"
				@mousedown="quote()"
			>
				<i class="ph-quotes ph-bold ph-lg"></i>
			</button>
			<button v-if="appearNote.myReaction == null && appearNote.reactionAcceptance !== 'likeOnly'" ref="likeButton" :class="$style.noteFooterButton" class="_button" @mousedown="like()">
				<i class="ph-heart ph-bold ph-lg"></i>
			</button>
			<button ref="reactButton" :class="$style.noteFooterButton" class="_button" @click="toggleReact()">
				<i v-if="appearNote.reactionAcceptance === 'likeOnly' && appearNote.myReaction != null" class="ph-heart ph-bold ph-lg" style="color: var(--eventReactionHeart);"></i>
				<i v-else-if="appearNote.myReaction != null" class="ph-minus ph-bold ph-lg" style="color: var(--accent);"></i>
				<i v-else-if="appearNote.reactionAcceptance === 'likeOnly'" class="ph-heart ph-bold ph-lg"></i>
				<i v-else class="ph-smiley ph-bold ph-lg"></i>
				<p v-if="(appearNote.reactionAcceptance === 'likeOnly' || defaultStore.state.showReactionsCount) && appearNote.reactionCount > 0" :class="$style.noteFooterButtonCount">{{ number(appearNote.reactionCount) }}</p>
			</button>
			<button v-if="defaultStore.state.showClipButtonInNoteFooter" ref="clipButton" class="_button" :class="$style.noteFooterButton" @mousedown="clip()">
				<i class="ph-paperclip ph-bold ph-lg"></i>
			</button>
			<button ref="menuButton" class="_button" :class="$style.noteFooterButton" @mousedown="showMenu()">
				<i class="ph-dots-three ph-bold ph-lg"></i>
			</button>
		</footer>
	</article>
	<div :class="$style.tabs">
		<button class="_button" :class="[$style.tab, { [$style.tabActive]: tab === 'replies' }]" @click="tab = 'replies'"><i class="ph-arrow-u-up-left ph-bold ph-lg"></i> {{ i18n.ts.replies }}</button>
		<button class="_button" :class="[$style.tab, { [$style.tabActive]: tab === 'renotes' }]" @click="tab = 'renotes'"><i class="ph-rocket-launch ph-bold ph-lg"></i> {{ i18n.ts.renotes }}</button>
		<button class="_button" :class="[$style.tab, { [$style.tabActive]: tab === 'quotes' }]" @click="tab = 'quotes'"><i class="ph-quotes ph-bold ph-lg"></i> {{ i18n.ts._notification._types.quote }}</button>
		<button class="_button" :class="[$style.tab, { [$style.tabActive]: tab === 'reactions' }]" @click="tab = 'reactions'"><i class="ph-smiley ph-bold ph-lg"></i> {{ i18n.ts.reactions }}</button>
	</div>
	<div>
		<div v-if="tab === 'replies'">
			<div v-if="!repliesLoaded" style="padding: 16px">
				<MkButton style="margin: 0 auto;" primary rounded @click="loadReplies">{{ i18n.ts.loadReplies }}</MkButton>
			</div>
			<MkNoteSub v-for="note in replies" :key="note.id" :note="note" :class="$style.reply" :detail="true" :expandAllCws="props.expandAllCws" :onDeleteCallback="removeReply"/>
		</div>
		<div v-else-if="tab === 'renotes'" :class="$style.tab_renotes">
			<MkPagination :pagination="renotesPagination" :disableAutoLoad="true">
				<template #default="{ items }">
					<div style="display: grid; grid-template-columns: repeat(auto-fill, minmax(270px, 1fr)); grid-gap: 12px;">
						<MkA v-for="item in items" :key="item.id" :to="userPage(item.user)">
							<MkUserCardMini :user="item.user" :withChart="false"/>
						</MkA>
					</div>
				</template>
			</MkPagination>
		</div>
		<div v-if="tab === 'quotes'">
			<div v-if="!quotesLoaded" style="padding: 16px">
				<MkButton style="margin: 0 auto;" primary rounded @click="loadQuotes">{{ i18n.ts.loadReplies }}</MkButton>
			</div>
			<MkNoteSub v-for="note in quotes" :key="note.id" :note="note" :class="$style.reply" :detail="true" :expandAllCws="props.expandAllCws"/>
		</div>
		<div v-else-if="tab === 'reactions'" :class="$style.tab_reactions">
			<div :class="$style.reactionTabs">
				<button v-for="reaction in Object.keys(appearNote.reactions)" :key="reaction" :class="[$style.reactionTab, { [$style.reactionTabActive]: reactionTabType === reaction }]" class="_button" @click="reactionTabType = reaction">
					<MkReactionIcon :reaction="reaction"/>
					<span style="margin-left: 4px;">{{ appearNote.reactions[reaction] }}</span>
				</button>
			</div>
			<MkPagination v-if="reactionTabType" :key="reactionTabType" :pagination="reactionsPagination" :disableAutoLoad="true">
				<template #default="{ items }">
					<div style="display: grid; grid-template-columns: repeat(auto-fill, minmax(270px, 1fr)); grid-gap: 12px;">
						<MkA v-for="item in items" :key="item.id" :to="userPage(item.user)">
							<MkUserCardMini :user="item.user" :withChart="false"/>
						</MkA>
					</div>
				</template>
			</MkPagination>
		</div>
	</div>
</div>
<div v-else class="_panel" :class="$style.muted" @click="muted = false">
	<I18n :src="i18n.ts.userSaysSomething" tag="small">
		<template #name>
			<MkA v-user-preview="appearNote.userId" :to="userPage(appearNote.user)">
				<MkUserName :user="appearNote.user"/>
			</MkA>
		</template>
	</I18n>
</div>
</template>

<script lang="ts" setup>
import { computed, inject, onMounted, provide, ref, shallowRef, watch } from 'vue';
import * as mfm from '@transfem-org/sfm-js';
import * as Misskey from 'misskey-js';
import MkNoteSub from '@/components/MkNoteSub.vue';
import MkNoteSimple from '@/components/MkNoteSimple.vue';
import MkReactionsViewer from '@/components/MkReactionsViewer.vue';
import MkReactionsViewerDetails from '@/components/MkReactionsViewer.details.vue';
import MkMediaList from '@/components/MkMediaList.vue';
import MkCwButton from '@/components/MkCwButton.vue';
import MkPoll from '@/components/MkPoll.vue';
import MkUsersTooltip from '@/components/MkUsersTooltip.vue';
import MkUrlPreview from '@/components/MkUrlPreview.vue';
import MkInstanceTicker from '@/components/MkInstanceTicker.vue';
import { pleaseLogin } from '@/scripts/please-login.js';
import { checkWordMute } from '@/scripts/check-word-mute.js';
import { userPage } from '@/filters/user.js';
import { notePage } from '@/filters/note.js';
import number from '@/filters/number.js';
import * as os from '@/os.js';
import { misskeyApi, misskeyApiGet } from '@/scripts/misskey-api.js';
import * as sound from '@/scripts/sound.js';
import { defaultStore, noteViewInterruptors } from '@/store.js';
import { reactionPicker } from '@/scripts/reaction-picker.js';
import { extractUrlFromMfm } from '@/scripts/extract-url-from-mfm.js';
import { $i } from '@/account.js';
import { i18n } from '@/i18n.js';
import { getNoteClipMenu, getNoteMenu } from '@/scripts/get-note-menu.js';
import { getNoteVersionsMenu } from '@/scripts/get-note-versions-menu.js';
import { useNoteCapture } from '@/scripts/use-note-capture.js';
import { deepClone } from '@/scripts/clone.js';
import { useTooltip } from '@/scripts/use-tooltip.js';
import { claimAchievement } from '@/scripts/achievements.js';
import { checkAnimationFromMfm } from '@/scripts/check-animated-mfm.js';
import MkRippleEffect from '@/components/MkRippleEffect.vue';
import { showMovedDialog } from '@/scripts/show-moved-dialog.js';
import MkUserCardMini from '@/components/MkUserCardMini.vue';
import MkPagination, { type Paging } from '@/components/MkPagination.vue';
import MkReactionIcon from '@/components/MkReactionIcon.vue';
import MkButton from '@/components/MkButton.vue';
import { boostMenuItems, type Visibility } from '@/scripts/boost-quote.js';
import { isEnabledUrlPreview } from '@/instance.js';

const props = withDefaults(defineProps<{
	note: Misskey.entities.Note;
	expandAllCws?: boolean;
	initialTab: string;
}>(), {
	initialTab: 'replies',
});

const inChannel = inject('inChannel', null);

const note = ref(deepClone(props.note));

// plugin
if (noteViewInterruptors.length > 0) {
	onMounted(async () => {
		let result: Misskey.entities.Note | null = deepClone(note.value);
		for (const interruptor of noteViewInterruptors) {
			try {
				result = await interruptor.handler(result!) as Misskey.entities.Note | null;
				if (result === null) {
					isDeleted.value = true;
					return;
				}
			} catch (err) {
				console.error(err);
			}
		}
		note.value = result as Misskey.entities.Note;
	});
}

const isRenote = (
	note.value.renote != null &&
	note.value.reply == null &&
	note.value.text == null &&
	note.value.cw == null &&
	note.value.fileIds && note.value.fileIds.length === 0 &&
	note.value.poll == null
);

const rootEl = shallowRef<HTMLElement>();
const menuButton = shallowRef<HTMLElement>();
const menuVersionsButton = shallowRef<HTMLElement>();
const renoteButton = shallowRef<HTMLElement>();
const renoteTime = shallowRef<HTMLElement>();
const reactButton = shallowRef<HTMLElement>();
const quoteButton = shallowRef<HTMLElement>();
const clipButton = shallowRef<HTMLElement>();
const likeButton = shallowRef<HTMLElement>();
const appearNote = computed(() => isRenote ? note.value.renote as Misskey.entities.Note : note.value);
const isMyRenote = $i && ($i.id === note.value.userId);
const showContent = ref(defaultStore.state.uncollapseCW);
const isDeleted = ref(false);
const renoted = ref(false);
const muted = ref($i ? checkWordMute(appearNote.value, $i, $i.mutedWords) : false);
const translation = ref<Misskey.entities.NotesTranslateResponse | null>(null);
const translating = ref(false);
const parsed = appearNote.value.text ? mfm.parse(appearNote.value.text) : null;
const urls = parsed ? extractUrlFromMfm(parsed).filter((url) => appearNote.value.renote?.url !== url && appearNote.value.renote?.uri !== url) : null;
const animated = computed(() => parsed ? checkAnimationFromMfm(parsed) : null);
const allowAnim = ref(defaultStore.state.advancedMfm && defaultStore.state.animatedMfm ? true : false);
const showTicker = (defaultStore.state.instanceTicker === 'always') || (defaultStore.state.instanceTicker === 'remote' && appearNote.value.user.instance);
const conversation = ref<Misskey.entities.Note[]>([]);
const replies = ref<Misskey.entities.Note[]>([]);
const quotes = ref<Misskey.entities.Note[]>([]);
const canRenote = computed(() => ['public', 'home'].includes(appearNote.value.visibility) || (appearNote.value.visibility === 'followers' && appearNote.value.userId === $i?.id));
const defaultLike = computed(() => defaultStore.state.like ? defaultStore.state.like : null);

watch(() => props.expandAllCws, (expandAllCws) => {
	if (expandAllCws !== showContent.value) showContent.value = expandAllCws;
});

if ($i) {
	misskeyApi('notes/renotes', {
		noteId: appearNote.value.id,
		userId: $i.id,
		limit: 1,
	}).then((res) => {
		renoted.value = res.length > 0;
	});
}

let renoting = false;

const keymap = {
	'r': () => reply(true),
	'e|a|plus': () => react(true),
<<<<<<< HEAD
	'(q)': () => { if (canRenote.value && !renoted.value && !renoting) { renoting = true; renote(appearNote.value.visibility); } },
=======
	'(q)': () => { if (canRenote.value && !renoted.value && !renoting) renote(defaultStore.state.visibilityOnBoost); },
>>>>>>> 853058e7
	'esc': blur,
	'm|o': () => showMenu(true),
	's': () => showContent.value !== showContent.value,
};

provide('react', (reaction: string) => {
	misskeyApi('notes/reactions/create', {
		noteId: appearNote.value.id,
		reaction: reaction,
	});
});

const tab = ref(props.initialTab);
const reactionTabType = ref<string | null>(null);

const renotesPagination = computed<Paging>(() => ({
	endpoint: 'notes/renotes',
	limit: 10,
	params: {
		noteId: appearNote.value.id,
	},
}));

const reactionsPagination = computed<Paging>(() => ({
	endpoint: 'notes/reactions',
	limit: 10,
	params: {
		noteId: appearNote.value.id,
		type: reactionTabType.value,
	},
}));

async function addReplyTo(replyNote: Misskey.entities.Note) {
	replies.value.unshift(replyNote);
	appearNote.value.repliesCount += 1;
}

async function removeReply(id: Misskey.entities.Note['id']) {
	const replyIdx = replies.value.findIndex(note => note.id === id);
	if (replyIdx >= 0) {
		replies.value.splice(replyIdx, 1);
		appearNote.value.repliesCount -= 1;
	}
}

useNoteCapture({
	rootEl: rootEl,
	note: appearNote,
	pureNote: note,
	isDeletedRef: isDeleted,
	onReplyCallback: addReplyTo,
});

useTooltip(renoteButton, async (showing) => {
	const renotes = await misskeyApi('notes/renotes', {
		noteId: appearNote.value.id,
		limit: 11,
	});

	const users = renotes.map(x => x.user);

	if (users.length < 1) return;

	os.popup(MkUsersTooltip, {
		showing,
		users,
		count: appearNote.value.renoteCount,
		targetElement: renoteButton.value,
	}, {}, 'closed');
});

useTooltip(quoteButton, async (showing) => {
	const renotes = await misskeyApi('notes/renotes', {
		noteId: appearNote.value.id,
		limit: 11,
		quote: true,
	});

	const users = renotes.map(x => x.user);

	if (users.length < 1) return;

	os.popup(MkUsersTooltip, {
		showing,
		users,
		count: appearNote.value.renoteCount,
		targetElement: quoteButton.value,
	}, {}, 'closed');
});

function boostVisibility() {
	if (renoting) return;

	if (!defaultStore.state.showVisibilitySelectorOnBoost) {
		renote(defaultStore.state.visibilityOnBoost);
	} else {
		os.popupMenu(boostMenuItems(appearNote, renote), renoteButton.value);
	}
}

if (appearNote.value.reactionAcceptance === 'likeOnly') {
	useTooltip(reactButton, async (showing) => {
		const reactions = await misskeyApiGet('notes/reactions', {
			noteId: appearNote.value.id,
			limit: 10,
			_cacheKey_: appearNote.value.reactionCount,
		});

		const users = reactions.map(x => x.user);

		if (users.length < 1) return;

		os.popup(MkReactionsViewerDetails, {
			showing,
			reaction: '❤️',
			users,
			count: appearNote.value.reactionCount,
			targetElement: reactButton.value!,
		}, {}, 'closed');
	});
}

function renote(visibility: Visibility, localOnly: boolean = false) {
	pleaseLogin();
	showMovedDialog();

	renoting = true;

	if (appearNote.value.channel) {
		const el = renoteButton.value as HTMLElement | null | undefined;
		if (el) {
			const rect = el.getBoundingClientRect();
			const x = rect.left + (el.offsetWidth / 2);
			const y = rect.top + (el.offsetHeight / 2);
			os.popup(MkRippleEffect, { x, y }, {}, 'end');
		}

		misskeyApi('notes/create', {
			renoteId: appearNote.value.id,
			channelId: appearNote.value.channelId,
		}).then(() => {
			os.toast(i18n.ts.renoted);
			renoted.value = true;
		}).finally(() => { renoting = false; });
	} else if (!appearNote.value.channel || appearNote.value.channel.allowRenoteToExternal) {
		const el = renoteButton.value as HTMLElement | null | undefined;
		if (el) {
			const rect = el.getBoundingClientRect();
			const x = rect.left + (el.offsetWidth / 2);
			const y = rect.top + (el.offsetHeight / 2);
			os.popup(MkRippleEffect, { x, y }, {}, 'end');
		}

		misskeyApi('notes/create', {
			localOnly: localOnly,
			visibility: visibility,
			renoteId: appearNote.value.id,
		}).then(() => {
			os.toast(i18n.ts.renoted);
			renoted.value = true;
		}).finally(() => { renoting = false; });
	}
}

function quote() {
	pleaseLogin();
	showMovedDialog();

	if (appearNote.value.channel) {
		os.post({
			renote: appearNote.value,
			channel: appearNote.value.channel,
		}).then(() => {
			misskeyApi('notes/renotes', {
				noteId: appearNote.value.id,
				userId: $i?.id,
				limit: 1,
				quote: true,
			}).then((res) => {
				if (!(res.length > 0)) return;
				const el = quoteButton.value as HTMLElement | null | undefined;
				if (el && res.length > 0) {
					const rect = el.getBoundingClientRect();
					const x = rect.left + (el.offsetWidth / 2);
					const y = rect.top + (el.offsetHeight / 2);
					os.popup(MkRippleEffect, { x, y }, {}, 'end');
				}

				os.toast(i18n.ts.quoted);
			});
		});
	} else {
		os.post({
			renote: appearNote.value,
		}).then(() => {
			misskeyApi('notes/renotes', {
				noteId: appearNote.value.id,
				userId: $i?.id,
				limit: 1,
				quote: true,
			}).then((res) => {
				if (!(res.length > 0)) return;
				const el = quoteButton.value as HTMLElement | null | undefined;
				if (el && res.length > 0) {
					const rect = el.getBoundingClientRect();
					const x = rect.left + (el.offsetWidth / 2);
					const y = rect.top + (el.offsetHeight / 2);
					os.popup(MkRippleEffect, { x, y }, {}, 'end');
				}

				os.toast(i18n.ts.quoted);
			});
		});
	}
}

function reply(viaKeyboard = false): void {
	pleaseLogin();
	showMovedDialog();
	os.post({
		reply: appearNote.value,
		channel: appearNote.value.channel,
		animation: !viaKeyboard,
	}).then(() => {
		focus();
	});
}

function react(viaKeyboard = false): void {
	pleaseLogin();
	showMovedDialog();
	if (appearNote.value.reactionAcceptance === 'likeOnly') {
		sound.playMisskeySfx('reaction');

		misskeyApi('notes/like', {
			noteId: appearNote.value.id,
			override: defaultLike.value,
		});
		const el = reactButton.value as HTMLElement | null | undefined;
		if (el) {
			const rect = el.getBoundingClientRect();
			const x = rect.left + (el.offsetWidth / 2);
			const y = rect.top + (el.offsetHeight / 2);
			os.popup(MkRippleEffect, { x, y }, {}, 'end');
		}
	} else {
		blur();
		reactionPicker.show(reactButton.value ?? null, note.value, reaction => {
			sound.playMisskeySfx('reaction');

			misskeyApi('notes/reactions/create', {
				noteId: appearNote.value.id,
				reaction: reaction,
			});
			if (appearNote.value.text && appearNote.value.text.length > 100 && (Date.now() - new Date(appearNote.value.createdAt).getTime() < 1000 * 3)) {
				claimAchievement('reactWithoutRead');
			}
		}, () => {
			focus();
		});
	}
}

function like(): void {
	pleaseLogin();
	showMovedDialog();
	sound.playMisskeySfx('reaction');
	misskeyApi('notes/like', {
		noteId: appearNote.value.id,
		override: defaultLike.value,
	});
	const el = likeButton.value as HTMLElement | null | undefined;
	if (el) {
		const rect = el.getBoundingClientRect();
		const x = rect.left + (el.offsetWidth / 2);
		const y = rect.top + (el.offsetHeight / 2);
		os.popup(MkRippleEffect, { x, y }, {}, 'end');
	}
}

function undoReact(targetNote: Misskey.entities.Note): void {
	const oldReaction = targetNote.myReaction;
	if (!oldReaction) return;
	misskeyApi('notes/reactions/delete', {
		noteId: targetNote.id,
	});
}

function undoRenote() : void {
	if (!renoted.value) return;
	misskeyApi('notes/unrenote', {
		noteId: appearNote.value.id,
	});
	os.toast(i18n.ts.rmboost);
	renoted.value = false;

	const el = renoteButton.value as HTMLElement | null | undefined;
	if (el) {
		const rect = el.getBoundingClientRect();
		const x = rect.left + (el.offsetWidth / 2);
		const y = rect.top + (el.offsetHeight / 2);
		os.popup(MkRippleEffect, { x, y }, {}, 'end');
	}
}

function toggleReact() {
	if (appearNote.value.myReaction == null) {
		react();
	} else {
		undoReact(appearNote.value);
	}
}

function onContextmenu(ev: MouseEvent): void {
	const isLink = (el: HTMLElement): boolean => {
		if (el.tagName === 'A') return true;
		if (el.parentElement) {
			return isLink(el.parentElement);
		}
		return false;
	};

	if (ev.target && isLink(ev.target as HTMLElement)) return;
	if (window.getSelection()?.toString() !== '') return;

	if (defaultStore.state.useReactionPickerForContextMenu) {
		ev.preventDefault();
		react();
	} else {
		const { menu, cleanup } = getNoteMenu({ note: note.value, translating, translation, isDeleted });
		os.contextMenu(menu, ev).then(focus).finally(cleanup);
	}
}

function showMenu(viaKeyboard = false): void {
	const { menu, cleanup } = getNoteMenu({ note: note.value, translating, translation, isDeleted });
	os.popupMenu(menu, menuButton.value, {
		viaKeyboard,
	}).then(focus).finally(cleanup);
}

async function menuVersions(viaKeyboard = false): Promise<void> {
	const { menu, cleanup } = await getNoteVersionsMenu({ note: note.value, menuVersionsButton });
	os.popupMenu(menu, menuVersionsButton.value, {
		viaKeyboard,
	}).then(focus).finally(cleanup);
}

async function clip() {
	os.popupMenu(await getNoteClipMenu({ note: note.value, isDeleted }), clipButton.value).then(focus);
}

function showRenoteMenu(viaKeyboard = false): void {
	if (!isMyRenote) return;
	pleaseLogin();
	os.popupMenu([{
		text: i18n.ts.unrenote,
		icon: 'ph-trash ph-bold ph-lg',
		danger: true,
		action: () => {
			misskeyApi('notes/delete', {
				noteId: note.value.id,
			});
			isDeleted.value = true;
		},
	}], renoteTime.value, {
		viaKeyboard: viaKeyboard,
	});
}

function focus() {
	rootEl.value?.focus();
}

function blur() {
	rootEl.value?.blur();
}

const repliesLoaded = ref(false);

function loadReplies() {
	repliesLoaded.value = true;
	misskeyApi('notes/children', {
		noteId: appearNote.value.id,
		limit: 30,
		showQuotes: false,
	}).then(res => {
		replies.value = res;
	});
}

loadReplies();

const quotesLoaded = ref(false);

function loadQuotes() {
	quotesLoaded.value = true;
	misskeyApi('notes/renotes', {
		noteId: appearNote.value.id,
		limit: 30,
		quote: true,
	}).then(res => {
		quotes.value = res;
	});
}

loadQuotes();

const conversationLoaded = ref(false);

function loadConversation() {
	conversationLoaded.value = true;
	if (appearNote.value.replyId == null) return;
	misskeyApi('notes/conversation', {
		noteId: appearNote.value.replyId,
	}).then(res => {
		conversation.value = res.reverse();
	});
}

if (appearNote.value.reply && appearNote.value.reply.replyId && defaultStore.state.autoloadConversation) loadConversation();

function animatedMFM() {
	if (allowAnim.value) {
		allowAnim.value = false;
	} else {
		os.confirm({
			type: 'warning',
			text: i18n.ts._animatedMFM._alert.text,
			okText: i18n.ts._animatedMFM._alert.confirm,
		}).then((res) => { if (!res.canceled) allowAnim.value = true; });
	}
}
</script>

<style lang="scss" module>
.root {
	position: relative;
	transition: box-shadow 0.1s ease;
	overflow: clip;
	contain: content;
}

.footer {
		position: relative;
		z-index: 1;
		margin-top: 0.4em;
		width: max-content;
		min-width: min-content;
		max-width: fit-content;
}

.replyTo {
	opacity: 0.7;
	padding-bottom: 0;
}

.replyToMore {
	opacity: 0.7;
}

.renote {
	display: flex;
	align-items: center;
	padding: 16px 32px 8px 32px;
	line-height: 28px;
	white-space: pre;
	color: var(--renote);
}

.renoteAvatar {
	flex-shrink: 0;
	display: inline-block;
	width: 28px;
	height: 28px;
	margin: 0 8px 0 0;
	border-radius: var(--radius-sm);
}

.renoteText {
	overflow: hidden;
	flex-shrink: 1;
	text-overflow: ellipsis;
	white-space: nowrap;
}

.renoteName {
	font-weight: bold;
}

.renoteInfo {
	margin-left: auto;
	font-size: 0.9em;
}

.renoteTime {
	flex-shrink: 0;
	color: inherit;
}

.renote + .note {
	padding-top: 8px;
}

.note {
	padding: 32px;
	font-size: 1.2em;
	overflow: hidden;

	&:hover > .main > .footer > .button {
		opacity: 1;
	}
}

.noteHeader {
	display: flex;
	position: relative;
	margin-bottom: 16px;
	align-items: center;
	z-index: 2;
}

.noteHeaderAvatar {
	display: block;
	flex-shrink: 0;
	width: var(--avatar);
	height: var(--avatar);
}

.noteHeaderBody {
	flex: 1;
	display: flex;
	flex-direction: column;
	justify-content: center;
	padding-left: 16px;
	font-size: 0.95em;
}

.noteHeaderName {
	font-weight: bold;
	line-height: 1.3;
}

.isBot {
	display: inline-block;
	margin: 0 0.5em;
	padding: 4px 6px;
	font-size: 80%;
	line-height: 1;
	border: solid 0.5px var(--divider);
	border-radius: var(--radius-xs);
}

.noteHeaderInfo {
	float: right;
}

.noteHeaderUsername {
	margin-bottom: 2px;
	line-height: 1.3;
	word-wrap: anywhere;
}

.playMFMButton {
	margin-top: 5px;
}

.noteContent {
	container-type: inline-size;
	overflow-wrap: break-word;
	z-index: 1;
}

.cw {
	cursor: default;
	display: block;
	margin: 0;
	padding: 0;
	overflow-wrap: break-word;
}

.noteReplyTarget {
	color: var(--accent);
	margin-right: 0.5em;
}

.rn {
	margin-left: 4px;
	font-style: oblique;
	color: var(--renote);
}

.translation {
	border: solid 0.5px var(--divider);
	border-radius: var(--radius);
	padding: 12px;
	margin-top: 8px;
}

.poll {
	font-size: 80%;
}

.quote {
	padding: 8px 0;
}

.quoteNote {
	padding: 16px;
	border: dashed 1px var(--renote);
	border-radius: var(--radius-sm);
	overflow: clip;
}

.channel {
	opacity: 0.7;
	font-size: 80%;
}

.noteFooterInfo {
	margin: 16px 0;
	opacity: 0.7;
	font-size: 0.9em;
}

.noteFooterButton {
	margin: 0;
	padding: 8px;
	opacity: 0.7;

	&:not(:last-child) {
		margin-right: 1.5em;
	}

	&:hover {
		color: var(--fgHighlighted);
	}
}

.noteFooterButtonCount {
	display: inline;
	margin: 0 0 0 8px;
	opacity: 0.7;

	&.reacted {
		color: var(--accent);
	}
}

.reply:not(:first-child) {
	border-top: solid 0.5px var(--divider);
}

.tabs {
	border-top: solid 0.5px var(--divider);
	border-bottom: solid 0.5px var(--divider);
	display: flex;
}

.tab {
	flex: 1;
	padding: 12px 8px;
	border-top: solid 2px transparent;
	border-bottom: solid 2px transparent;
}

.tabActive {
	border-bottom: solid 2px var(--accent);
}

.tab_renotes {
	padding: 16px;
}

.tab_reactions {
	padding: 16px;
}

.reactionTabs {
	display: flex;
	gap: 8px;
	flex-wrap: wrap;
	margin-bottom: 8px;
}

.reactionTab {
	padding: 4px 6px;
	border: solid 1px var(--divider);
	border-radius: var(--radius-sm);
}

.reactionTabActive {
	border-color: var(--accent);
}

@container (max-width: 500px) {
	.root {
		font-size: 0.9em;
	}
}

@container (max-width: 450px) {
	.renote {
		padding: 8px 16px 0 16px;
	}

	.note {
		padding: 16px;
	}

	.noteHeaderAvatar {
		width: 50px;
		height: 50px;
	}
}

@container (max-width: 350px) {
	.noteFooterButton {
		&:not(:last-child) {
			margin-right: 0.1em;
		}
	}
}

@container (max-width: 300px) {
	.root {
		font-size: 0.825em;
	}

	.noteHeaderAvatar {
		width: 50px;
		height: 50px;
	}

	.noteFooterButton {
		&:not(:last-child) {
			margin-right: 0.1em;
		}
	}
}

.muted {
	padding: 8px;
	text-align: center;
	opacity: 0.7;
}
</style><|MERGE_RESOLUTION|>--- conflicted
+++ resolved
@@ -68,13 +68,8 @@
 		</header>
 		<div :class="$style.noteContent">
 			<p v-if="appearNote.cw != null" :class="$style.cw">
-<<<<<<< HEAD
-				<Mfm v-if="appearNote.cw != ''" style="margin-right: 8px;" :text="appearNote.cw" :author="appearNote.user" :nyaize="'respect'"/>
+				<Mfm v-if="appearNote.cw != ''" style="margin-right: 8px;" :text="appearNote.cw" :isBlock="true" :author="appearNote.user" :nyaize="'respect'"/>
 				<MkCwButton v-model="showContent" :text="appearNote.text" :renote="appearNote.renote" :files="appearNote.files" :poll="appearNote.poll"/>
-=======
-				<Mfm v-if="appearNote.cw != ''" style="margin-right: 8px;" :text="appearNote.cw" :isBlock="true" :author="appearNote.user" :nyaize="'respect'"/>
-				<MkCwButton v-model="showContent" :text="appearNote.text" :files="appearNote.files" :poll="appearNote.poll"/>
->>>>>>> 853058e7
 			</p>
 			<div v-show="appearNote.cw == null || showContent">
 				<span v-if="appearNote.isHidden" style="opacity: 0.5">({{ i18n.ts.private }})</span>
@@ -357,11 +352,7 @@
 const keymap = {
 	'r': () => reply(true),
 	'e|a|plus': () => react(true),
-<<<<<<< HEAD
-	'(q)': () => { if (canRenote.value && !renoted.value && !renoting) { renoting = true; renote(appearNote.value.visibility); } },
-=======
 	'(q)': () => { if (canRenote.value && !renoted.value && !renoting) renote(defaultStore.state.visibilityOnBoost); },
->>>>>>> 853058e7
 	'esc': blur,
 	'm|o': () => showMenu(true),
 	's': () => showContent.value !== showContent.value,
