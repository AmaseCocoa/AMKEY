<!--
SPDX-FileCopyrightText: syuilo and other misskey contributors
SPDX-License-Identifier: AGPL-3.0-only
-->

<template>
<div
	v-if="!muted"
	v-show="!isDeleted"
	ref="el"
	v-hotkey="keymap"
	:class="$style.root"
>
	<div v-if="appearNote.reply && appearNote.reply.replyId">
		<div v-if="!conversationLoaded" style="padding: 16px">
			<MkButton style="margin: 0 auto;" primary rounded @click="loadConversation">{{ i18n.ts.loadConversation }}</MkButton>
		</div>
		<MkNoteSub v-for="note in conversation" :key="note.id" :class="$style.replyToMore" :note="note" :expandAllCws="props.expandAllCws"/>
	</div>
	<MkNoteSub v-if="appearNote.reply" :note="appearNote.reply" :class="$style.replyTo" :expandAllCws="props.expandAllCws"/>
	<div v-if="isRenote" :class="$style.renote">
		<MkAvatar :class="$style.renoteAvatar" :user="note.user" link preview/>
		<i class="ph-rocket-launch ph-bold ph-lg" style="margin-right: 4px;"></i>
		<span :class="$style.renoteText">
			<I18n :src="i18n.ts.renotedBy" tag="span">
				<template #user>
					<MkA v-user-preview="note.userId" :class="$style.renoteName" :to="userPage(note.user)">
						<MkUserName :user="note.user"/>
					</MkA>
				</template>
			</I18n>
		</span>
		<div :class="$style.renoteInfo">
			<button ref="renoteTime" class="_button" :class="$style.renoteTime" @click="showRenoteMenu()">
				<i v-if="isMyRenote" class="ph-dots-three ph-bold ph-lg" style="margin-right: 4px;"></i>
				<MkTime :time="note.createdAt"/>
			</button>
			<span v-if="note.visibility !== 'public'" style="margin-left: 0.5em;" :title="i18n.ts._visibility[note.visibility]">
				<i v-if="note.visibility === 'home'" class="ph-house ph-bold ph-lg"></i>
				<i v-else-if="note.visibility === 'followers'" class="ph-lock ph-bold ph-lg"></i>
				<i v-else-if="note.visibility === 'specified'" ref="specified" class="ph-envelope ph-bold ph-lg"></i>
			</span>
			<span v-if="note.localOnly" style="margin-left: 0.5em;" :title="i18n.ts._visibility['disableFederation']"><i class="ph-rocket ph-bold pg-lg"></i></span>
		</div>
	</div>
	<article :class="$style.note" @contextmenu.stop="onContextmenu">
		<header :class="$style.noteHeader">
			<MkAvatar :class="$style.noteHeaderAvatar" :user="appearNote.user" indicator link preview/>
			<div :class="$style.noteHeaderBody">
				<div>
					<MkA v-user-preview="appearNote.user.id" :class="$style.noteHeaderName" :to="userPage(appearNote.user)">
						<MkUserName :nowrap="false" :user="appearNote.user"/>
					</MkA>
					<span v-if="appearNote.user.isBot" :class="$style.isBot">bot</span>
					<div :class="$style.noteHeaderInfo">
						<span v-if="appearNote.visibility !== 'public'" style="margin-left: 0.5em;" :title="i18n.ts._visibility[appearNote.visibility]">
							<i v-if="appearNote.visibility === 'home'" class="ph-house ph-bold ph-lg"></i>
							<i v-else-if="appearNote.visibility === 'followers'" class="ph-lock ph-bold ph-lg"></i>
							<i v-else-if="appearNote.visibility === 'specified'" ref="specified" class="ph-envelope ph-bold ph-lg"></i>
						</span>
						<span v-if="appearNote.updatedAt" ref="menuVersionsButton" style="margin-left: 0.5em;" title="Edited" @mousedown="menuVersions()"><i class="ph-pencil ph-bold ph-lg"></i></span>
						<span v-if="appearNote.localOnly" style="margin-left: 0.5em;" :title="i18n.ts._visibility['disableFederation']"><i class="ph-rocket ph-bold pg-lg"></i></span>
					</div>
				</div>
				<div :class="$style.noteHeaderUsername"><MkAcct :user="appearNote.user"/></div>
				<MkInstanceTicker v-if="showTicker" :instance="appearNote.user.instance"/>
			</div>
		</header>
		<div :class="$style.noteContent">
			<p v-if="appearNote.cw != null" :class="$style.cw">
				<Mfm v-if="appearNote.cw != ''" style="margin-right: 8px;" :text="appearNote.cw" :author="appearNote.user" :nyaize="'account'" :i="$i"/>
				<MkCwButton v-model="showContent" :note="appearNote"/>
			</p>
			<div v-show="appearNote.cw == null || showContent">
				<span v-if="appearNote.isHidden" style="opacity: 0.5">({{ i18n.ts.private }})</span>
<<<<<<< HEAD
				<MkA v-if="appearNote.replyId" :class="$style.noteReplyTarget" :to="`/notes/${appearNote.replyId}`"><i class="ph-arrow-bend-left-up ph-bold pg-lg"></i></MkA>
				<Mfm v-if="appearNote.text" :text="appearNote.text" :author="appearNote.user" :nyaize="'account'" :i="$i" :emojiUrls="appearNote.emojis"/>
=======
				<MkA v-if="appearNote.replyId" :class="$style.noteReplyTarget" :to="`/notes/${appearNote.replyId}`"><i class="ti ti-arrow-back-up"></i></MkA>
				<Mfm v-if="appearNote.text" :parsedNodes="parsed" :text="appearNote.text" :author="appearNote.user" :nyaize="'account'" :i="$i" :emojiUrls="appearNote.emojis"/>
>>>>>>> c54baf87
				<a v-if="appearNote.renote != null" :class="$style.rn">RN:</a>
				<div v-if="translating || translation" :class="$style.translation">
					<MkLoading v-if="translating" mini/>
					<div v-else>
						<b>{{ i18n.t('translatedFrom', { x: translation.sourceLang }) }}: </b>
						<Mfm :text="translation.text" :author="appearNote.user" :nyaize="'account'" :i="$i" :emojiUrls="appearNote.emojis"/>
					</div>
				</div>
				<div v-if="appearNote.files.length > 0">
					<MkMediaList :mediaList="appearNote.files"/>
				</div>
				<MkPoll v-if="appearNote.poll" ref="pollViewer" :note="appearNote" :class="$style.poll"/>
				<MkUrlPreview v-for="url in urls" :key="url" :url="url" :compact="true" :detail="true" style="margin-top: 6px;"/>
				<div v-if="appearNote.renote" :class="$style.quote"><MkNoteSimple :note="appearNote.renote" :class="$style.quoteNote" :expandAllCws="props.expandAllCws"/></div>
			</div>
			<MkA v-if="appearNote.channel && !inChannel" :class="$style.channel" :to="`/channels/${appearNote.channel.id}`"><i class="ph-television ph-bold ph-lg"></i> {{ appearNote.channel.name }}</MkA>
		</div>
		<footer :class="$style.footer">
			<div :class="$style.noteFooterInfo">
				<div v-if="appearNote.updatedAt">
					{{ i18n.ts.edited }}: <MkTime :time="appearNote.updatedAt" mode="detail"/>
				</div>
				<MkA :to="notePage(appearNote)">
					<MkTime :time="appearNote.createdAt" mode="detail" colored/>
				</MkA>
			</div>
			<MkReactionsViewer ref="reactionsViewer" :note="appearNote"/>
			<button class="_button" :class="$style.noteFooterButton" @click="reply()">
				<i class="ph-arrow-u-up-left ph-bold pg-lg"></i>
				<p v-if="appearNote.repliesCount > 0" :class="$style.noteFooterButtonCount">{{ appearNote.repliesCount }}</p>
			</button>
			<button
				v-if="canRenote"
				ref="renoteButton"
				class="_button"
				:class="$style.noteFooterButton"
				:style="renoted ? 'color: var(--accent) !important;' : ''"
				@mousedown="renoted ? undoRenote() : renote()"
			>
				<i class="ph-rocket-launch ph-bold ph-lg"></i>
				<p v-if="appearNote.renoteCount > 0" :class="$style.noteFooterButtonCount">{{ appearNote.renoteCount }}</p>
			</button>
			<button v-else class="_button" :class="$style.noteFooterButton" disabled>
				<i class="ph-prohibit ph-bold ph-lg"></i>
			</button>
			<button
				v-if="canRenote"
				ref="quoteButton"
				class="_button"
				:class="$style.noteFooterButton"
				:style="quoted ? 'color: var(--accent) !important;' : ''"
				@mousedown="quoted ? undoQuote() : quote()"
			>
				<i class="ph-quotes ph-bold ph-lg"></i>
			</button>
			<button v-if="appearNote.myReaction == null && appearNote.reactionAcceptance !== 'likeOnly'" ref="likeButton" :class="$style.noteFooterButton" class="_button" @mousedown="like()">
				<i class="ph-heart ph-bold ph-lg"></i>
			</button>
			<button v-if="appearNote.myReaction == null" ref="reactButton" :class="$style.noteFooterButton" class="_button" @mousedown="react()">
				<i v-if="appearNote.reactionAcceptance === 'likeOnly'" class="ph-heart ph-bold ph-lg"></i>
				<i v-else class="ph-smiley ph-bold ph-lg"></i>
			</button>
			<button v-if="appearNote.myReaction != null" ref="reactButton" class="_button" :class="[$style.noteFooterButton, $style.reacted]" @click="undoReact(appearNote)">
				<i class="ph-minus ph-bold ph-lg"></i>
			</button>
			<button v-if="defaultStore.state.showClipButtonInNoteFooter" ref="clipButton" class="_button" :class="$style.noteFooterButton" @mousedown="clip()">
				<i class="ph-paperclip ph-bold ph-lg"></i>
			</button>
			<button ref="menuButton" class="_button" :class="$style.noteFooterButton" @mousedown="menu()">
				<i class="ph-dots-three ph-bold ph-lg"></i>
			</button>
		</footer>
	</article>
	<div :class="$style.tabs">
		<button class="_button" :class="[$style.tab, { [$style.tabActive]: tab === 'replies' }]" @click="tab = 'replies'"><i class="ph-arrow-u-up-left ph-bold pg-lg"></i> {{ i18n.ts.replies }}</button>
		<button class="_button" :class="[$style.tab, { [$style.tabActive]: tab === 'renotes' }]" @click="tab = 'renotes'"><i class="ph-rocket-launch ph-bold ph-lg"></i> {{ i18n.ts.renotes }}</button>
		<button class="_button" :class="[$style.tab, { [$style.tabActive]: tab === 'quotes' }]" @click="tab = 'quotes'"><i class="ph-quotes ph-bold ph-lg"></i> {{ i18n.ts._notification._types.quote }}</button>
		<button class="_button" :class="[$style.tab, { [$style.tabActive]: tab === 'reactions' }]" @click="tab = 'reactions'"><i class="ph-smiley ph-bold pg-lg"></i> {{ i18n.ts.reactions }}</button>
	</div>
	<div>
		<div v-if="tab === 'replies'" :class="$style.tab_replies">
			<div v-if="!repliesLoaded" style="padding: 16px">
				<MkButton style="margin: 0 auto;" primary rounded @click="loadReplies">{{ i18n.ts.loadReplies }}</MkButton>
			</div>
			<MkNoteSub v-for="note in replies" :key="note.id" :note="note" :class="$style.reply" :detail="true" :expandAllCws="props.expandAllCws"/>
		</div>
		<div v-else-if="tab === 'renotes'" :class="$style.tab_renotes">
			<MkPagination :pagination="renotesPagination" :disableAutoLoad="true">
				<template #default="{ items }">
					<div style="display: grid; grid-template-columns: repeat(auto-fill, minmax(270px, 1fr)); grid-gap: 12px;">
						<MkA v-for="item in items" :key="item.id" :to="userPage(item.user)">
							<MkUserCardMini :user="item.user" :withChart="false"/>
						</MkA>
					</div>
				</template>
			</MkPagination>
		</div>
		<div v-if="tab === 'quotes'" :class="$style.tab_replies">
			<div v-if="!quotesLoaded" style="padding: 16px">
				<MkButton style="margin: 0 auto;" primary rounded @click="loadQuotes">{{ i18n.ts.loadReplies }}</MkButton>
			</div>
			<MkNoteSub v-for="note in quotes" :key="note.id" :note="note" :class="$style.reply" :detail="true" :expandAllCws="props.expandAllCws"/>
		</div>
		<div v-else-if="tab === 'reactions'" :class="$style.tab_reactions">
			<div :class="$style.reactionTabs">
				<button v-for="reaction in Object.keys(appearNote.reactions)" :key="reaction" :class="[$style.reactionTab, { [$style.reactionTabActive]: reactionTabType === reaction }]" class="_button" @click="reactionTabType = reaction">
					<MkReactionIcon :reaction="reaction"/>
					<span style="margin-left: 4px;">{{ appearNote.reactions[reaction] }}</span>
				</button>
			</div>
			<MkPagination v-if="reactionTabType" :key="reactionTabType" :pagination="reactionsPagination" :disableAutoLoad="true">
				<template #default="{ items }">
					<div style="display: grid; grid-template-columns: repeat(auto-fill, minmax(270px, 1fr)); grid-gap: 12px;">
						<MkA v-for="item in items" :key="item.id" :to="userPage(item.user)">
							<MkUserCardMini :user="item.user" :withChart="false"/>
						</MkA>
					</div>
				</template>
			</MkPagination>
		</div>
	</div>
</div>
<div v-else class="_panel" :class="$style.muted" @click="muted = false">
	<I18n :src="i18n.ts.userSaysSomething" tag="small">
		<template #name>
			<MkA v-user-preview="appearNote.userId" :to="userPage(appearNote.user)">
				<MkUserName :user="appearNote.user"/>
			</MkA>
		</template>
	</I18n>
</div>
</template>

<script lang="ts" setup>
import { computed, inject, onMounted, ref, shallowRef, watch } from 'vue';
import * as mfm from 'mfm-js';
import * as Misskey from 'misskey-js';
import MkNoteSub from '@/components/MkNoteSub.vue';
import MkNoteSimple from '@/components/MkNoteSimple.vue';
import MkReactionsViewer from '@/components/MkReactionsViewer.vue';
import MkMediaList from '@/components/MkMediaList.vue';
import MkCwButton from '@/components/MkCwButton.vue';
import MkPoll from '@/components/MkPoll.vue';
import MkUsersTooltip from '@/components/MkUsersTooltip.vue';
import MkUrlPreview from '@/components/MkUrlPreview.vue';
import MkInstanceTicker from '@/components/MkInstanceTicker.vue';
import { pleaseLogin } from '@/scripts/please-login.js';
import { checkWordMute } from '@/scripts/check-word-mute.js';
import { userPage } from '@/filters/user.js';
import { notePage } from '@/filters/note.js';
import * as os from '@/os.js';
import { defaultStore, noteViewInterruptors } from '@/store.js';
import { reactionPicker } from '@/scripts/reaction-picker.js';
import { extractUrlFromMfm } from '@/scripts/extract-url-from-mfm.js';
import { $i } from '@/account.js';
import { i18n } from '@/i18n.js';
import { getNoteClipMenu, getNoteMenu } from '@/scripts/get-note-menu.js';
import { getNoteVersionsMenu } from '@/scripts/get-note-versions-menu.js';
import { useNoteCapture } from '@/scripts/use-note-capture.js';
import { deepClone } from '@/scripts/clone.js';
import { useTooltip } from '@/scripts/use-tooltip.js';
import { claimAchievement } from '@/scripts/achievements.js';
import { MenuItem } from '@/types/menu.js';
import MkRippleEffect from '@/components/MkRippleEffect.vue';
import { showMovedDialog } from '@/scripts/show-moved-dialog.js';
import MkUserCardMini from '@/components/MkUserCardMini.vue';
import MkPagination, { Paging } from '@/components/MkPagination.vue';
import MkReactionIcon from '@/components/MkReactionIcon.vue';
import MkButton from '@/components/MkButton.vue';

const props = defineProps<{
	note: Misskey.entities.Note;
	expandAllCws?: boolean;
}>();

const inChannel = inject('inChannel', null);

let note = $ref(deepClone(props.note));

// plugin
if (noteViewInterruptors.length > 0) {
	onMounted(async () => {
		let result:Misskey.entities.Note | null = deepClone(note);
		for (const interruptor of noteViewInterruptors) {
			result = await interruptor.handler(result);

			if (result === null) return isDeleted.value = true;
		}
		note = result;
	});
}

const isRenote = (
	note.renote != null &&
	note.text == null &&
	note.fileIds.length === 0 &&
	note.poll == null
);

const el = shallowRef<HTMLElement>();
const menuButton = shallowRef<HTMLElement>();
const menuVersionsButton = shallowRef<HTMLElement>();
const renoteButton = shallowRef<HTMLElement>();
const renoteTime = shallowRef<HTMLElement>();
const reactButton = shallowRef<HTMLElement>();
const quoteButton = shallowRef<HTMLElement>();
const clipButton = shallowRef<HTMLElement>();
const likeButton = shallowRef<HTMLElement>();
let appearNote = $computed(() => isRenote ? note.renote as Misskey.entities.Note : note);
const renoteUrl = appearNote.renote ? appearNote.renote.url : null;
const renoteUri = appearNote.renote ? appearNote.renote.uri : null;

const isMyRenote = $i && ($i.id === note.userId);
const showContent = ref(false);
const isDeleted = ref(false);
const renoted = ref(false);
const quoted = ref(false);
const muted = ref($i ? checkWordMute(appearNote, $i, $i.mutedWords) : false);
const translation = ref(null);
const translating = ref(false);
<<<<<<< HEAD
const urls = appearNote.text ? extractUrlFromMfm(mfm.parse(appearNote.text)).filter(u => u !== renoteUrl && u !== renoteUri) : null;
=======
const parsed = appearNote.text ? mfm.parse(appearNote.text) : null;
const urls = parsed ? extractUrlFromMfm(parsed) : null;
>>>>>>> c54baf87
const showTicker = (defaultStore.state.instanceTicker === 'always') || (defaultStore.state.instanceTicker === 'remote' && appearNote.user.instance);
const conversation = ref<Misskey.entities.Note[]>([]);
const replies = ref<Misskey.entities.Note[]>([]);
const quotes = ref<Misskey.entities.Note[]>([]);
const canRenote = computed(() => ['public', 'home'].includes(appearNote.visibility) || appearNote.userId === $i.id);

watch(() => props.expandAllCws, (expandAllCws) => {
	if (expandAllCws !== showContent.value) showContent.value = expandAllCws;
});

if ($i) {
	os.api("notes/renotes", {
		noteId: appearNote.id,
		userId: $i.id,
		limit: 1,
	}).then((res) => {
		renoted.value = res.length > 0;
	});

	os.api("notes/renotes", {
		noteId: appearNote.id,
		userId: $i.id,
		limit: 1,
		quote: true,
	}).then((res) => {
		quoted.value = res.length > 0;
	});
}

const keymap = {
	'r': () => reply(true),
	'e|a|plus': () => react(true),
	'q': () => renoteButton.value.renote(true),
	'esc': blur,
	'm|o': () => menu(true),
	's': () => showContent.value !== showContent.value,
};

let tab = $ref('replies');
let reactionTabType = $ref(null);

const renotesPagination = $computed(() => ({
	endpoint: 'notes/renotes',
	limit: 10,
	params: {
		noteId: appearNote.id,
	},
}));

const reactionsPagination = $computed(() => ({
	endpoint: 'notes/reactions',
	limit: 10,
	params: {
		noteId: appearNote.id,
		type: reactionTabType,
	},
}));

useNoteCapture({
	rootEl: el,
	note: $$(appearNote),
	pureNote: $$(note),
	isDeletedRef: isDeleted,
});

useTooltip(renoteButton, async (showing) => {
	const renotes = await os.api('notes/renotes', {
		noteId: appearNote.id,
		limit: 11,
	});

	const users = renotes.map(x => x.user);

	if (users.length < 1) return;

	os.popup(MkUsersTooltip, {
		showing,
		users,
		count: appearNote.renoteCount,
		targetElement: renoteButton.value,
	}, {}, 'closed');
});

useTooltip(quoteButton, async (showing) => {
	const renotes = await os.api('notes/renotes', {
		noteId: appearNote.id,
		limit: 11,
		quote: true,
	});

	const users = renotes.map(x => x.user);

	if (users.length < 1) return;

	os.popup(MkUsersTooltip, {
		showing,
		users,
		count: appearNote.renoteCount,
		targetElement: quoteButton.value,
	}, {}, 'closed');
});

function renote() {
	pleaseLogin();
	showMovedDialog();

	if (appearNote.channel) {
		const el = renoteButton.value as HTMLElement | null | undefined;
		if (el) {
			const rect = el.getBoundingClientRect();
			const x = rect.left + (el.offsetWidth / 2);
			const y = rect.top + (el.offsetHeight / 2);
			os.popup(MkRippleEffect, { x, y }, {}, 'end');
		}

		os.api('notes/create', {
			renoteId: appearNote.id,
			channelId: appearNote.channelId,
		}).then(() => {
			os.toast(i18n.ts.renoted);
			renoted.value = true;
		});
	} else {
		const el = renoteButton.value as HTMLElement | null | undefined;
		if (el) {
			const rect = el.getBoundingClientRect();
			const x = rect.left + (el.offsetWidth / 2);
			const y = rect.top + (el.offsetHeight / 2);
			os.popup(MkRippleEffect, { x, y }, {}, 'end');
		}

		os.api('notes/create', {
			renoteId: appearNote.id,
		}).then(() => {
			os.toast(i18n.ts.renoted);
			renoted.value = true;
		});
	}
}

function quote() {
	pleaseLogin();
	showMovedDialog();

	if (appearNote.channel) {
		os.post({
			renote: appearNote,
			channel: appearNote.channel,
		}).then(() => {
			os.api("notes/renotes", {
				noteId: appearNote.id,
				userId: $i.id,
				limit: 1,
				quote: true,
			}).then((res) => {
				if (!(res.length > 0)) return;
				const el = quoteButton.value as HTMLElement | null | undefined;
				if (el && res.length > 0) {
					const rect = el.getBoundingClientRect();
					const x = rect.left + (el.offsetWidth / 2);
					const y = rect.top + (el.offsetHeight / 2);
					os.popup(MkRippleEffect, { x, y }, {}, 'end');
				}

				quoted.value = res.length > 0;
				os.toast(i18n.ts.quoted);
			});
		});
	} else {
		os.post({
			renote: appearNote,
		}).then(() => {
			os.api("notes/renotes", {
				noteId: appearNote.id,
				userId: $i.id,
				limit: 1,
				quote: true,
			}).then((res) => {
				if (!(res.length > 0)) return;
				const el = quoteButton.value as HTMLElement | null | undefined;
				if (el && res.length > 0) {
					const rect = el.getBoundingClientRect();
					const x = rect.left + (el.offsetWidth / 2);
					const y = rect.top + (el.offsetHeight / 2);
					os.popup(MkRippleEffect, { x, y }, {}, 'end');
				}

				quoted.value = res.length > 0;
				os.toast(i18n.ts.quoted);
			});
		});
	}
}

function reply(viaKeyboard = false): void {
	pleaseLogin();
	showMovedDialog();
	os.post({
		reply: appearNote,
		channel: appearNote.channel,
		animation: !viaKeyboard,
	}, () => {
		focus();
	});
}

function react(viaKeyboard = false): void {
	pleaseLogin();
	showMovedDialog();
	if (appearNote.reactionAcceptance === 'likeOnly') {
		os.api('notes/reactions/create', {
			noteId: appearNote.id,
			reaction: '❤️',
		});
		const el = reactButton.value as HTMLElement | null | undefined;
		if (el) {
			const rect = el.getBoundingClientRect();
			const x = rect.left + (el.offsetWidth / 2);
			const y = rect.top + (el.offsetHeight / 2);
			os.popup(MkRippleEffect, { x, y }, {}, 'end');
		}
	} else {
		blur();
		reactionPicker.show(reactButton.value, reaction => {
			os.api('notes/reactions/create', {
				noteId: appearNote.id,
				reaction: reaction,
			});
			if (appearNote.text && appearNote.text.length > 100 && (Date.now() - new Date(appearNote.createdAt).getTime() < 1000 * 3)) {
				claimAchievement('reactWithoutRead');
			}
		}, () => {
			focus();
		});
	}
}

function like(): void {
	pleaseLogin();
	showMovedDialog();
	os.api('notes/reactions/create', {
		noteId: appearNote.id,
		reaction: '❤️',
	});
	const el = likeButton.value as HTMLElement | null | undefined;
	if (el) {
		const rect = el.getBoundingClientRect();
		const x = rect.left + (el.offsetWidth / 2);
		const y = rect.top + (el.offsetHeight / 2);
		os.popup(MkRippleEffect, { x, y }, {}, 'end');
	}
}

function undoReact(note): void {
	const oldReaction = note.myReaction;
	if (!oldReaction) return;
	os.api('notes/reactions/delete', {
		noteId: note.id,
	});
}

function undoRenote() : void {
	if (!renoted.value) return;
	os.api("notes/unrenote", {
		noteId: appearNote.id,
	});
	os.toast(i18n.ts.rmboost);
	renoted.value = false;

	const el = renoteButton.value as HTMLElement | null | undefined;
	if (el) {
		const rect = el.getBoundingClientRect();
		const x = rect.left + (el.offsetWidth / 2);
		const y = rect.top + (el.offsetHeight / 2);
		os.popup(MkRippleEffect, { x, y }, {}, 'end');
	}
}

function undoQuote() : void {
	os.api("notes/unrenote", {
		noteId: appearNote.id,
		quote: true
	});
	os.toast(i18n.ts.rmquote);
	quoted.value = false;

	const el = quoteButton.value as HTMLElement | null | undefined;
	if (el) {
		const rect = el.getBoundingClientRect();
		const x = rect.left + (el.offsetWidth / 2);
		const y = rect.top + (el.offsetHeight / 2);
		os.popup(MkRippleEffect, { x, y }, {}, 'end');
	}
}

function onContextmenu(ev: MouseEvent): void {
	const isLink = (el: HTMLElement) => {
		if (el.tagName === 'A') return true;
		if (el.parentElement) {
			return isLink(el.parentElement);
		}
	};
	if (isLink(ev.target)) return;
	if (window.getSelection().toString() !== '') return;

	if (defaultStore.state.useReactionPickerForContextMenu) {
		ev.preventDefault();
		react();
	} else {
		const { menu, cleanup } = getNoteMenu({ note: note, translating, translation, menuButton, isDeleted });
		os.contextMenu(menu, ev).then(focus).finally(cleanup);
	}
}

function menu(viaKeyboard = false): void {
	const { menu, cleanup } = getNoteMenu({ note: note, translating, translation, menuButton, isDeleted });
	os.popupMenu(menu, menuButton.value, {
		viaKeyboard,
	}).then(focus).finally(cleanup);
}

async function menuVersions(viaKeyboard = false): Promise<void> {
	const { menu, cleanup } = await getNoteVersionsMenu({ note: note, menuVersionsButton });
	os.popupMenu(menu, menuVersionsButton.value, {
		viaKeyboard,
	}).then(focus).finally(cleanup);
}

async function clip() {
	os.popupMenu(await getNoteClipMenu({ note: note, isDeleted }), clipButton.value).then(focus);
}

function showRenoteMenu(viaKeyboard = false): void {
	if (!isMyRenote) return;
	pleaseLogin();
	os.popupMenu([{
		text: i18n.ts.unrenote,
		icon: 'ph-trash ph-bold ph-lg',
		danger: true,
		action: () => {
			os.api('notes/delete', {
				noteId: note.id,
			});
			isDeleted.value = true;
		},
	}], renoteTime.value, {
		viaKeyboard: viaKeyboard,
	});
}

function focus() {
	el.value.focus();
}

function blur() {
	el.value.blur();
}

const repliesLoaded = ref(false);

function loadReplies() {
	repliesLoaded.value = true;
	os.api('notes/children', {
		noteId: appearNote.id,
		limit: 30,
		showQuotes: false,
	}).then(res => {
		replies.value = res;
	});
}

loadReplies();

const quotesLoaded = ref(false);

function loadQuotes() {
	quotesLoaded.value = true;
	os.api('notes/renotes', {
		noteId: appearNote.id,
		limit: 30,
		quote: true,
	}).then(res => {
		quotes.value = res;
	});
}

loadQuotes();

const conversationLoaded = ref(false);

function loadConversation() {
	conversationLoaded.value = true;
	os.api('notes/conversation', {
		noteId: appearNote.replyId,
	}).then(res => {
		conversation.value = res.reverse();
	});
}

if (appearNote.reply && appearNote.reply.replyId && defaultStore.state.autoloadConversation) loadConversation();
</script>

<style lang="scss" module>
.root {
	position: relative;
	transition: box-shadow 0.1s ease;
	overflow: clip;
	contain: content;
}

.footer {
		position: relative;
		z-index: 1;
		margin-top: 0.4em;
		width: max-content;
		min-width: max-content;
}

.replyTo {
	opacity: 0.7;
	padding-bottom: 0;
}

.replyToMore {
	opacity: 0.7;
}

.renote {
	display: flex;
	align-items: center;
	padding: 16px 32px 8px 32px;
	line-height: 28px;
	white-space: pre;
	color: var(--renote);
}

.renoteAvatar {
	flex-shrink: 0;
	display: inline-block;
	width: 28px;
	height: 28px;
	margin: 0 8px 0 0;
	border-radius: 5px;
}

.renoteText {
	overflow: hidden;
	flex-shrink: 1;
	text-overflow: ellipsis;
	white-space: nowrap;
}

.renoteName {
	font-weight: bold;
}

.renoteInfo {
	margin-left: auto;
	font-size: 0.9em;
}

.renoteTime {
	flex-shrink: 0;
	color: inherit;
}

.renote + .note {
	padding-top: 8px;
}

.note {
	padding: 32px;
	font-size: 1.2em;
	overflow: hidden;

	&:hover > .main > .footer > .button {
		opacity: 1;
	}
}

.noteHeader {
	display: flex;
	position: relative;
	margin-bottom: 16px;
	align-items: center;
	z-index: 2;
}

.noteHeaderAvatar {
	display: block;
	flex-shrink: 0;
	width: 58px;
	height: 58px;
}

.noteHeaderBody {
	flex: 1;
	display: flex;
	flex-direction: column;
	justify-content: center;
	padding-left: 16px;
	font-size: 0.95em;
}

.noteHeaderName {
	font-weight: bold;
	line-height: 1.3;
}

.isBot {
	display: inline-block;
	margin: 0 0.5em;
	padding: 4px 6px;
	font-size: 80%;
	line-height: 1;
	border: solid 0.5px var(--divider);
	border-radius: 4px;
}

.noteHeaderInfo {
	float: right;
}

.noteHeaderUsername {
	margin-bottom: 2px;
	line-height: 1.3;
	word-wrap: anywhere;
}

.noteContent {
	container-type: inline-size;
	overflow-wrap: break-word;
	z-index: 1;
}

.cw {
	cursor: default;
	display: block;
	margin: 0;
	padding: 0;
	overflow-wrap: break-word;
}

.noteReplyTarget {
	color: var(--accent);
	margin-right: 0.5em;
}

.rn {
	margin-left: 4px;
	font-style: oblique;
	color: var(--renote);
}

.translation {
	border: solid 0.5px var(--divider);
	border-radius: var(--radius);
	padding: 12px;
	margin-top: 8px;
}

.poll {
	font-size: 80%;
}

.quote {
	padding: 8px 0;
}

.quoteNote {
	padding: 16px;
	border: dashed 1px var(--renote);
	border-radius: 5px;
	overflow: clip;
}

.channel {
	opacity: 0.7;
	font-size: 80%;
}

.noteFooterInfo {
	margin: 16px 0;
	opacity: 0.7;
	font-size: 0.9em;
}

.noteFooterButton {
	margin: 0;
	padding: 8px;
	opacity: 0.7;

	&:not(:last-child) {
		margin-right: 1.5em;
	}

	&:hover {
		color: var(--fgHighlighted);
	}
}

.noteFooterButtonCount {
	display: inline;
	margin: 0 0 0 8px;
	opacity: 0.7;

	&.reacted {
		color: var(--accent);
	}
}

.reply:not(:first-child) {
	border-top: solid 0.5px var(--divider);
}

.tabs {
	border-top: solid 0.5px var(--divider);
	border-bottom: solid 0.5px var(--divider);
	display: flex;
}

.tab {
	flex: 1;
	padding: 12px 8px;
	border-top: solid 2px transparent;
	border-bottom: solid 2px transparent;
}

.tabActive {
	border-bottom: solid 2px var(--accent);
}

.tab_renotes {
	padding: 16px;
}

.tab_reactions {
	padding: 16px;
}

.reactionTabs {
	display: flex;
	gap: 8px;
	flex-wrap: wrap;
	margin-bottom: 8px;
}

.reactionTab {
	padding: 4px 6px;
	border: solid 1px var(--divider);
	border-radius: 5px;
}

.reactionTabActive {
	border-color: var(--accent);
}

@container (max-width: 500px) {
	.root {
		font-size: 0.9em;
	}
}

@container (max-width: 450px) {
	.renote {
		padding: 8px 16px 0 16px;
	}

	.note {
		padding: 16px;
	}

	.noteHeaderAvatar {
		width: 50px;
		height: 50px;
	}
}

@container (max-width: 350px) {
	.noteFooterButton {
		&:not(:last-child) {
			margin-right: 0.1em;
		}
	}
}

@container (max-width: 300px) {
	.root {
		font-size: 0.825em;
	}

	.noteHeaderAvatar {
		width: 50px;
		height: 50px;
	}

	.noteFooterButton {
		&:not(:last-child) {
			margin-right: 0.1em;
		}
	}
}

.muted {
	padding: 8px;
	text-align: center;
	opacity: 0.7;
}
</style><|MERGE_RESOLUTION|>--- conflicted
+++ resolved
@@ -73,13 +73,8 @@
 			</p>
 			<div v-show="appearNote.cw == null || showContent">
 				<span v-if="appearNote.isHidden" style="opacity: 0.5">({{ i18n.ts.private }})</span>
-<<<<<<< HEAD
 				<MkA v-if="appearNote.replyId" :class="$style.noteReplyTarget" :to="`/notes/${appearNote.replyId}`"><i class="ph-arrow-bend-left-up ph-bold pg-lg"></i></MkA>
-				<Mfm v-if="appearNote.text" :text="appearNote.text" :author="appearNote.user" :nyaize="'account'" :i="$i" :emojiUrls="appearNote.emojis"/>
-=======
-				<MkA v-if="appearNote.replyId" :class="$style.noteReplyTarget" :to="`/notes/${appearNote.replyId}`"><i class="ti ti-arrow-back-up"></i></MkA>
 				<Mfm v-if="appearNote.text" :parsedNodes="parsed" :text="appearNote.text" :author="appearNote.user" :nyaize="'account'" :i="$i" :emojiUrls="appearNote.emojis"/>
->>>>>>> c54baf87
 				<a v-if="appearNote.renote != null" :class="$style.rn">RN:</a>
 				<div v-if="translating || translation" :class="$style.translation">
 					<MkLoading v-if="translating" mini/>
@@ -300,12 +295,8 @@
 const muted = ref($i ? checkWordMute(appearNote, $i, $i.mutedWords) : false);
 const translation = ref(null);
 const translating = ref(false);
-<<<<<<< HEAD
-const urls = appearNote.text ? extractUrlFromMfm(mfm.parse(appearNote.text)).filter(u => u !== renoteUrl && u !== renoteUri) : null;
-=======
 const parsed = appearNote.text ? mfm.parse(appearNote.text) : null;
 const urls = parsed ? extractUrlFromMfm(parsed) : null;
->>>>>>> c54baf87
 const showTicker = (defaultStore.state.instanceTicker === 'always') || (defaultStore.state.instanceTicker === 'remote' && appearNote.user.instance);
 const conversation = ref<Misskey.entities.Note[]>([]);
 const replies = ref<Misskey.entities.Note[]>([]);
