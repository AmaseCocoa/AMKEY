<!--
SPDX-FileCopyrightText: syuilo and other misskey contributors
SPDX-License-Identifier: AGPL-3.0-only
-->

<template>
<div
	v-if="!muted"
	v-show="!isDeleted"
	ref="el"
	v-hotkey="keymap"
	:class="$style.root"
>
	<div v-if="appearNote.reply && appearNote.reply.replyId">
		<div v-if="!conversationLoaded" style="padding: 16px">
			<MkButton style="margin: 0 auto;" primary rounded @click="loadConversation">{{ i18n.ts.loadConversation }}</MkButton>
		</div>
		<MkNoteSub v-for="note in conversation" :key="note.id" :class="$style.replyToMore" :note="note" :expandAllCws="props.expandAllCws"/>
	</div>
	<MkNoteSub v-if="appearNote.reply" :note="appearNote.reply" :class="$style.replyTo" :expandAllCws="props.expandAllCws"/>
	<div v-if="isRenote" :class="$style.renote">
		<MkAvatar :class="$style.renoteAvatar" :user="note.user" link preview/>
		<i class="ph-rocket-launch ph-bold ph-lg" style="margin-right: 4px;"></i>
		<span :class="$style.renoteText">
			<I18n :src="i18n.ts.renotedBy" tag="span">
				<template #user>
					<MkA v-user-preview="note.userId" :class="$style.renoteName" :to="userPage(note.user)">
						<MkUserName :user="note.user"/>
					</MkA>
				</template>
			</I18n>
		</span>
		<div :class="$style.renoteInfo">
			<button ref="renoteTime" class="_button" :class="$style.renoteTime" @click="showRenoteMenu()">
				<i v-if="isMyRenote" class="ph-dots-three ph-bold ph-lg" style="margin-right: 4px;"></i>
				<MkTime :time="note.createdAt"/>
			</button>
			<span v-if="note.visibility !== 'public'" style="margin-left: 0.5em;" :title="i18n.ts._visibility[note.visibility]">
				<i v-if="note.visibility === 'home'" class="ph-house ph-bold ph-lg"></i>
				<i v-else-if="note.visibility === 'followers'" class="ph-lock ph-bold ph-lg"></i>
				<i v-else-if="note.visibility === 'specified'" ref="specified" class="ph-envelope ph-bold ph-lg"></i>
			</span>
			<span v-if="note.localOnly" style="margin-left: 0.5em;" :title="i18n.ts._visibility['disableFederation']"><i class="ph-rocket ph-bold ph-lg"></i></span>
		</div>
	</div>
	<article :class="$style.note" @contextmenu.stop="onContextmenu">
		<header :class="$style.noteHeader">
			<MkAvatar :class="$style.noteHeaderAvatar" :user="appearNote.user" indicator link preview/>
			<div :class="$style.noteHeaderBody">
				<div>
					<MkA v-user-preview="appearNote.user.id" :class="$style.noteHeaderName" :to="userPage(appearNote.user)">
						<MkUserName :nowrap="false" :user="appearNote.user"/>
					</MkA>
					<span v-if="appearNote.user.isBot" :class="$style.isBot">bot</span>
					<div :class="$style.noteHeaderInfo">
						<span v-if="appearNote.visibility !== 'public'" style="margin-left: 0.5em;" :title="i18n.ts._visibility[appearNote.visibility]">
							<i v-if="appearNote.visibility === 'home'" class="ph-house ph-bold ph-lg"></i>
							<i v-else-if="appearNote.visibility === 'followers'" class="ph-lock ph-bold ph-lg"></i>
							<i v-else-if="appearNote.visibility === 'specified'" ref="specified" class="ph-envelope ph-bold ph-lg"></i>
						</span>
						<span v-if="appearNote.updatedAt" ref="menuVersionsButton" style="margin-left: 0.5em;" title="Edited" @mousedown="menuVersions()"><i class="ph-pencil ph-bold ph-lg"></i></span>
						<span v-if="appearNote.localOnly" style="margin-left: 0.5em;" :title="i18n.ts._visibility['disableFederation']"><i class="ph-rocket ph-bold ph-lg"></i></span>
					</div>
				</div>
				<div :class="$style.noteHeaderUsername"><MkAcct :user="appearNote.user"/></div>
				<MkInstanceTicker v-if="showTicker" :instance="appearNote.user.instance"/>
			</div>
		</header>
		<div :class="$style.noteContent">
			<p v-if="appearNote.cw != null" :class="$style.cw">
				<Mfm v-if="appearNote.cw != ''" style="margin-right: 8px;" :text="appearNote.cw" :author="appearNote.user" :nyaize="'account'"/>
				<MkCwButton v-model="showContent" :note="appearNote"/>
			</p>
			<div v-show="appearNote.cw == null || showContent">
				<span v-if="appearNote.isHidden" style="opacity: 0.5">({{ i18n.ts.private }})</span>
<<<<<<< HEAD
				<MkA v-if="appearNote.replyId" :class="$style.noteReplyTarget" :to="`/notes/${appearNote.replyId}`"><i class="ph-arrow-bend-left-up ph-bold pg-lg"></i></MkA>
				<Mfm
					v-if="appearNote.text"
					:parsedNodes="parsed"
					:text="appearNote.text"
					:author="appearNote.user"
					:nyaize="'account'"
					:emojiUrls="appearNote.emojis"
					:enableEmojiMenu="true"
					:enableEmojiMenuReaction="true"
				/>
=======
				<MkA v-if="appearNote.replyId" :class="$style.noteReplyTarget" :to="`/notes/${appearNote.replyId}`"><i class="ph-arrow-bend-left-up ph-bold ph-lg"></i></MkA>
				<Mfm v-if="appearNote.text" :parsedNodes="parsed" :text="appearNote.text" :author="appearNote.user" :nyaize="'account'" :i="$i" :emojiUrls="appearNote.emojis"/>
>>>>>>> 08de1f7b
				<a v-if="appearNote.renote != null" :class="$style.rn">RN:</a>
				<div v-if="translating || translation" :class="$style.translation">
					<MkLoading v-if="translating" mini/>
					<div v-else>
						<b>{{ i18n.t('translatedFrom', { x: translation.sourceLang }) }}: </b>
						<Mfm :text="translation.text" :author="appearNote.user" :nyaize="'account'" :emojiUrls="appearNote.emojis"/>
					</div>
				</div>
				<div v-if="appearNote.files.length > 0">
					<MkMediaList :mediaList="appearNote.files"/>
				</div>
				<MkPoll v-if="appearNote.poll" ref="pollViewer" :note="appearNote" :class="$style.poll"/>
				<MkUrlPreview v-for="url in urls" :key="url" :url="url" :compact="true" :detail="true" style="margin-top: 6px;"/>
				<div v-if="appearNote.renote" :class="$style.quote"><MkNoteSimple :note="appearNote.renote" :class="$style.quoteNote" :expandAllCws="props.expandAllCws"/></div>
			</div>
			<MkA v-if="appearNote.channel && !inChannel" :class="$style.channel" :to="`/channels/${appearNote.channel.id}`"><i class="ph-television ph-bold ph-lg"></i> {{ appearNote.channel.name }}</MkA>
		</div>
		<footer :class="$style.footer">
			<div :class="$style.noteFooterInfo">
				<div v-if="appearNote.updatedAt">
					{{ i18n.ts.edited }}: <MkTime :time="appearNote.updatedAt" mode="detail"/>
				</div>
				<MkA :to="notePage(appearNote)">
					<MkTime :time="appearNote.createdAt" mode="detail" colored/>
				</MkA>
			</div>
			<MkReactionsViewer ref="reactionsViewer" :note="appearNote"/>
			<button class="_button" :class="$style.noteFooterButton" @click="reply()">
				<i class="ph-arrow-u-up-left ph-bold ph-lg"></i>
				<p v-if="appearNote.repliesCount > 0" :class="$style.noteFooterButtonCount">{{ appearNote.repliesCount }}</p>
			</button>
			<button
				v-if="canRenote"
				ref="renoteButton"
				class="_button"
				:class="$style.noteFooterButton"
				:style="renoted ? 'color: var(--accent) !important;' : ''"
				@mousedown="renoted ? undoRenote() : renote()"
			>
				<i class="ph-rocket-launch ph-bold ph-lg"></i>
				<p v-if="appearNote.renoteCount > 0" :class="$style.noteFooterButtonCount">{{ appearNote.renoteCount }}</p>
			</button>
			<button v-else class="_button" :class="$style.noteFooterButton" disabled>
				<i class="ph-prohibit ph-bold ph-lg"></i>
			</button>
			<button
				v-if="canRenote"
				ref="quoteButton"
				class="_button"
				:class="$style.noteFooterButton"
				:style="quoted ? 'color: var(--accent) !important;' : ''"
				@mousedown="quoted ? undoQuote() : quote()"
			>
				<i class="ph-quotes ph-bold ph-lg"></i>
			</button>
			<button v-if="appearNote.myReaction == null && appearNote.reactionAcceptance !== 'likeOnly'" ref="likeButton" :class="$style.noteFooterButton" class="_button" @mousedown="like()">
				<i class="ph-heart ph-bold ph-lg"></i>
			</button>
			<button v-if="appearNote.myReaction == null" ref="reactButton" :class="$style.noteFooterButton" class="_button" @mousedown="react()">
				<i v-if="appearNote.reactionAcceptance === 'likeOnly'" class="ph-heart ph-bold ph-lg"></i>
				<i v-else class="ph-smiley ph-bold ph-lg"></i>
			</button>
			<button v-if="appearNote.myReaction != null" ref="reactButton" class="_button" :class="[$style.noteFooterButton, $style.reacted]" @click="undoReact(appearNote)">
				<i class="ph-minus ph-bold ph-lg"></i>
			</button>
			<button v-if="defaultStore.state.showClipButtonInNoteFooter" ref="clipButton" class="_button" :class="$style.noteFooterButton" @mousedown="clip()">
				<i class="ph-paperclip ph-bold ph-lg"></i>
			</button>
			<button ref="menuButton" class="_button" :class="$style.noteFooterButton" @mousedown="menu()">
				<i class="ph-dots-three ph-bold ph-lg"></i>
			</button>
		</footer>
	</article>
	<div :class="$style.tabs">
		<button class="_button" :class="[$style.tab, { [$style.tabActive]: tab === 'replies' }]" @click="tab = 'replies'"><i class="ph-arrow-u-up-left ph-bold ph-lg"></i> {{ i18n.ts.replies }}</button>
		<button class="_button" :class="[$style.tab, { [$style.tabActive]: tab === 'renotes' }]" @click="tab = 'renotes'"><i class="ph-rocket-launch ph-bold ph-lg"></i> {{ i18n.ts.renotes }}</button>
		<button class="_button" :class="[$style.tab, { [$style.tabActive]: tab === 'quotes' }]" @click="tab = 'quotes'"><i class="ph-quotes ph-bold ph-lg"></i> {{ i18n.ts._notification._types.quote }}</button>
		<button class="_button" :class="[$style.tab, { [$style.tabActive]: tab === 'reactions' }]" @click="tab = 'reactions'"><i class="ph-smiley ph-bold ph-lg"></i> {{ i18n.ts.reactions }}</button>
	</div>
	<div>
		<div v-if="tab === 'replies'" :class="$style.tab_replies">
			<div v-if="!repliesLoaded" style="padding: 16px">
				<MkButton style="margin: 0 auto;" primary rounded @click="loadReplies">{{ i18n.ts.loadReplies }}</MkButton>
			</div>
			<MkNoteSub v-for="note in replies" :key="note.id" :note="note" :class="$style.reply" :detail="true" :expandAllCws="props.expandAllCws"/>
		</div>
		<div v-else-if="tab === 'renotes'" :class="$style.tab_renotes">
			<MkPagination :pagination="renotesPagination" :disableAutoLoad="true">
				<template #default="{ items }">
					<div style="display: grid; grid-template-columns: repeat(auto-fill, minmax(270px, 1fr)); grid-gap: 12px;">
						<MkA v-for="item in items" :key="item.id" :to="userPage(item.user)">
							<MkUserCardMini :user="item.user" :withChart="false"/>
						</MkA>
					</div>
				</template>
			</MkPagination>
		</div>
		<div v-if="tab === 'quotes'" :class="$style.tab_replies">
			<div v-if="!quotesLoaded" style="padding: 16px">
				<MkButton style="margin: 0 auto;" primary rounded @click="loadQuotes">{{ i18n.ts.loadReplies }}</MkButton>
			</div>
			<MkNoteSub v-for="note in quotes" :key="note.id" :note="note" :class="$style.reply" :detail="true" :expandAllCws="props.expandAllCws"/>
		</div>
		<div v-else-if="tab === 'reactions'" :class="$style.tab_reactions">
			<div :class="$style.reactionTabs">
				<button v-for="reaction in Object.keys(appearNote.reactions)" :key="reaction" :class="[$style.reactionTab, { [$style.reactionTabActive]: reactionTabType === reaction }]" class="_button" @click="reactionTabType = reaction">
					<MkReactionIcon :reaction="reaction"/>
					<span style="margin-left: 4px;">{{ appearNote.reactions[reaction] }}</span>
				</button>
			</div>
			<MkPagination v-if="reactionTabType" :key="reactionTabType" :pagination="reactionsPagination" :disableAutoLoad="true">
				<template #default="{ items }">
					<div style="display: grid; grid-template-columns: repeat(auto-fill, minmax(270px, 1fr)); grid-gap: 12px;">
						<MkA v-for="item in items" :key="item.id" :to="userPage(item.user)">
							<MkUserCardMini :user="item.user" :withChart="false"/>
						</MkA>
					</div>
				</template>
			</MkPagination>
		</div>
	</div>
</div>
<div v-else class="_panel" :class="$style.muted" @click="muted = false">
	<I18n :src="i18n.ts.userSaysSomething" tag="small">
		<template #name>
			<MkA v-user-preview="appearNote.userId" :to="userPage(appearNote.user)">
				<MkUserName :user="appearNote.user"/>
			</MkA>
		</template>
	</I18n>
</div>
</template>

<script lang="ts" setup>
import { computed, inject, onMounted, provide, ref, shallowRef, watch } from 'vue';
import * as mfm from 'mfm-js';
import * as Misskey from 'misskey-js';
import MkNoteSub from '@/components/MkNoteSub.vue';
import MkNoteSimple from '@/components/MkNoteSimple.vue';
import MkReactionsViewer from '@/components/MkReactionsViewer.vue';
import MkMediaList from '@/components/MkMediaList.vue';
import MkCwButton from '@/components/MkCwButton.vue';
import MkPoll from '@/components/MkPoll.vue';
import MkUsersTooltip from '@/components/MkUsersTooltip.vue';
import MkUrlPreview from '@/components/MkUrlPreview.vue';
import MkInstanceTicker from '@/components/MkInstanceTicker.vue';
import { pleaseLogin } from '@/scripts/please-login.js';
import { checkWordMute } from '@/scripts/check-word-mute.js';
import { userPage } from '@/filters/user.js';
import { notePage } from '@/filters/note.js';
import * as os from '@/os.js';
import { defaultStore, noteViewInterruptors } from '@/store.js';
import { reactionPicker } from '@/scripts/reaction-picker.js';
import { extractUrlFromMfm } from '@/scripts/extract-url-from-mfm.js';
import { $i } from '@/account.js';
import { i18n } from '@/i18n.js';
import { getNoteClipMenu, getNoteMenu } from '@/scripts/get-note-menu.js';
import { getNoteVersionsMenu } from '@/scripts/get-note-versions-menu.js';
import { useNoteCapture } from '@/scripts/use-note-capture.js';
import { deepClone } from '@/scripts/clone.js';
import { useTooltip } from '@/scripts/use-tooltip.js';
import { claimAchievement } from '@/scripts/achievements.js';
import { MenuItem } from '@/types/menu.js';
import MkRippleEffect from '@/components/MkRippleEffect.vue';
import { showMovedDialog } from '@/scripts/show-moved-dialog.js';
import MkUserCardMini from '@/components/MkUserCardMini.vue';
import MkPagination, { Paging } from '@/components/MkPagination.vue';
import MkReactionIcon from '@/components/MkReactionIcon.vue';
import MkButton from '@/components/MkButton.vue';

const props = defineProps<{
	note: Misskey.entities.Note;
	expandAllCws?: boolean;
}>();

const inChannel = inject('inChannel', null);

let note = $ref(deepClone(props.note));

// plugin
if (noteViewInterruptors.length > 0) {
	onMounted(async () => {
		let result:Misskey.entities.Note | null = deepClone(note);
		for (const interruptor of noteViewInterruptors) {
			result = await interruptor.handler(result);

			if (result === null) return isDeleted.value = true;
		}
		note = result;
	});
}

const isRenote = (
	note.renote != null &&
	note.text == null &&
	note.fileIds.length === 0 &&
	note.poll == null
);

const el = shallowRef<HTMLElement>();
const menuButton = shallowRef<HTMLElement>();
const menuVersionsButton = shallowRef<HTMLElement>();
const renoteButton = shallowRef<HTMLElement>();
const renoteTime = shallowRef<HTMLElement>();
const reactButton = shallowRef<HTMLElement>();
const quoteButton = shallowRef<HTMLElement>();
const clipButton = shallowRef<HTMLElement>();
const likeButton = shallowRef<HTMLElement>();
let appearNote = $computed(() => isRenote ? note.renote as Misskey.entities.Note : note);
const renoteUrl = appearNote.renote ? appearNote.renote.url : null;
const renoteUri = appearNote.renote ? appearNote.renote.uri : null;

const isMyRenote = $i && ($i.id === note.userId);
const showContent = ref(false);
const isDeleted = ref(false);
const renoted = ref(false);
const quoted = ref(false);
const muted = ref($i ? checkWordMute(appearNote, $i, $i.mutedWords) : false);
const translation = ref(null);
const translating = ref(false);
const parsed = $computed(() => appearNote.text ? mfm.parse(appearNote.text) : null);
const urls = parsed ? extractUrlFromMfm(parsed) : null;
const showTicker = (defaultStore.state.instanceTicker === 'always') || (defaultStore.state.instanceTicker === 'remote' && appearNote.user.instance);
const conversation = ref<Misskey.entities.Note[]>([]);
const replies = ref<Misskey.entities.Note[]>([]);
const quotes = ref<Misskey.entities.Note[]>([]);
const canRenote = computed(() => ['public', 'home'].includes(appearNote.visibility) || appearNote.userId === $i.id);

watch(() => props.expandAllCws, (expandAllCws) => {
	if (expandAllCws !== showContent.value) showContent.value = expandAllCws;
});

if ($i) {
	os.api("notes/renotes", {
		noteId: appearNote.id,
		userId: $i.id,
		limit: 1,
	}).then((res) => {
		renoted.value = res.length > 0;
	});

	os.api("notes/renotes", {
		noteId: appearNote.id,
		userId: $i.id,
		limit: 1,
		quote: true,
	}).then((res) => {
		quoted.value = res.length > 0;
	});
}

const keymap = {
	'r': () => reply(true),
	'e|a|plus': () => react(true),
	'q': () => renoteButton.value.renote(true),
	'esc': blur,
	'm|o': () => menu(true),
	's': () => showContent.value !== showContent.value,
};

provide('react', (reaction: string) => {
	os.api('notes/reactions/create', {
		noteId: appearNote.id,
		reaction: reaction,
	});
});

let tab = $ref('replies');
let reactionTabType = $ref(null);

const renotesPagination = $computed(() => ({
	endpoint: 'notes/renotes',
	limit: 10,
	params: {
		noteId: appearNote.id,
	},
}));

const reactionsPagination = $computed(() => ({
	endpoint: 'notes/reactions',
	limit: 10,
	params: {
		noteId: appearNote.id,
		type: reactionTabType,
	},
}));

useNoteCapture({
	rootEl: el,
	note: $$(appearNote),
	pureNote: $$(note),
	isDeletedRef: isDeleted,
});

useTooltip(renoteButton, async (showing) => {
	const renotes = await os.api('notes/renotes', {
		noteId: appearNote.id,
		limit: 11,
	});

	const users = renotes.map(x => x.user);

	if (users.length < 1) return;

	os.popup(MkUsersTooltip, {
		showing,
		users,
		count: appearNote.renoteCount,
		targetElement: renoteButton.value,
	}, {}, 'closed');
});

useTooltip(quoteButton, async (showing) => {
	const renotes = await os.api('notes/renotes', {
		noteId: appearNote.id,
		limit: 11,
		quote: true,
	});

	const users = renotes.map(x => x.user);

	if (users.length < 1) return;

	os.popup(MkUsersTooltip, {
		showing,
		users,
		count: appearNote.renoteCount,
		targetElement: quoteButton.value,
	}, {}, 'closed');
});

type Visibility = 'public' | 'home' | 'followers' | 'specified';

function smallerVisibility(a: Visibility | string, b: Visibility | string): Visibility {
	if (a === 'specified' || b === 'specified') return 'specified';
	if (a === 'followers' || b === 'followers') return 'followers';
	if (a === 'home' || b === 'home') return 'home';
	// if (a === 'public' || b === 'public')
	return 'public';
}

function renote() {
	pleaseLogin();
	showMovedDialog();

	if (appearNote.channel) {
		const el = renoteButton.value as HTMLElement | null | undefined;
		if (el) {
			const rect = el.getBoundingClientRect();
			const x = rect.left + (el.offsetWidth / 2);
			const y = rect.top + (el.offsetHeight / 2);
			os.popup(MkRippleEffect, { x, y }, {}, 'end');
		}

		os.api('notes/create', {
			renoteId: appearNote.id,
			channelId: appearNote.channelId,
		}).then(() => {
			os.toast(i18n.ts.renoted);
			renoted.value = true;
		});
	} else if (!appearNote.channel || appearNote.channel?.allowRenoteToExternal) {
		const el = renoteButton.value as HTMLElement | null | undefined;
		if (el) {
			const rect = el.getBoundingClientRect();
			const x = rect.left + (el.offsetWidth / 2);
			const y = rect.top + (el.offsetHeight / 2);
			os.popup(MkRippleEffect, { x, y }, {}, 'end');
		}

		const configuredVisibility = defaultStore.state.rememberNoteVisibility ? defaultStore.state.visibility : defaultStore.state.defaultNoteVisibility;
		const localOnly = defaultStore.state.rememberNoteVisibility ? defaultStore.state.localOnly : defaultStore.state.defaultNoteLocalOnly;

		let visibility = appearNote.visibility;
		visibility = smallerVisibility(visibility, configuredVisibility);
		if (appearNote.channel?.isSensitive) {
			visibility = smallerVisibility(visibility, 'home');
		}
		
		os.api('notes/create', {
			localOnly,
			visibility,
			renoteId: appearNote.id,
		}).then(() => {
			os.toast(i18n.ts.renoted);
			renoted.value = true;
		});
	}
}

function quote() {
	pleaseLogin();
	showMovedDialog();

	if (appearNote.channel) {
		os.post({
			renote: appearNote,
			channel: appearNote.channel,
		}).then(() => {
			os.api("notes/renotes", {
				noteId: appearNote.id,
				userId: $i.id,
				limit: 1,
				quote: true,
			}).then((res) => {
				if (!(res.length > 0)) return;
				const el = quoteButton.value as HTMLElement | null | undefined;
				if (el && res.length > 0) {
					const rect = el.getBoundingClientRect();
					const x = rect.left + (el.offsetWidth / 2);
					const y = rect.top + (el.offsetHeight / 2);
					os.popup(MkRippleEffect, { x, y }, {}, 'end');
				}

				quoted.value = res.length > 0;
				os.toast(i18n.ts.quoted);
			});
		});
	} else {
		os.post({
			renote: appearNote,
		}).then(() => {
			os.api("notes/renotes", {
				noteId: appearNote.id,
				userId: $i.id,
				limit: 1,
				quote: true,
			}).then((res) => {
				if (!(res.length > 0)) return;
				const el = quoteButton.value as HTMLElement | null | undefined;
				if (el && res.length > 0) {
					const rect = el.getBoundingClientRect();
					const x = rect.left + (el.offsetWidth / 2);
					const y = rect.top + (el.offsetHeight / 2);
					os.popup(MkRippleEffect, { x, y }, {}, 'end');
				}

				quoted.value = res.length > 0;
				os.toast(i18n.ts.quoted);
			});
		});
	}
}

function reply(viaKeyboard = false): void {
	pleaseLogin();
	showMovedDialog();
	os.post({
		reply: appearNote,
		channel: appearNote.channel,
		animation: !viaKeyboard,
	}, () => {
		focus();
	});
}

function react(viaKeyboard = false): void {
	pleaseLogin();
	showMovedDialog();
	if (appearNote.reactionAcceptance === 'likeOnly') {
		os.api('notes/reactions/create', {
			noteId: appearNote.id,
			reaction: '❤️',
		});
		const el = reactButton.value as HTMLElement | null | undefined;
		if (el) {
			const rect = el.getBoundingClientRect();
			const x = rect.left + (el.offsetWidth / 2);
			const y = rect.top + (el.offsetHeight / 2);
			os.popup(MkRippleEffect, { x, y }, {}, 'end');
		}
	} else {
		blur();
		reactionPicker.show(reactButton.value, reaction => {
			os.api('notes/reactions/create', {
				noteId: appearNote.id,
				reaction: reaction,
			});
			if (appearNote.text && appearNote.text.length > 100 && (Date.now() - new Date(appearNote.createdAt).getTime() < 1000 * 3)) {
				claimAchievement('reactWithoutRead');
			}
		}, () => {
			focus();
		});
	}
}

function like(): void {
	pleaseLogin();
	showMovedDialog();
	os.api('notes/reactions/create', {
		noteId: appearNote.id,
		reaction: '❤️',
	});
	const el = likeButton.value as HTMLElement | null | undefined;
	if (el) {
		const rect = el.getBoundingClientRect();
		const x = rect.left + (el.offsetWidth / 2);
		const y = rect.top + (el.offsetHeight / 2);
		os.popup(MkRippleEffect, { x, y }, {}, 'end');
	}
}

function undoReact(note): void {
	const oldReaction = note.myReaction;
	if (!oldReaction) return;
	os.api('notes/reactions/delete', {
		noteId: note.id,
	});
}

function undoRenote() : void {
	if (!renoted.value) return;
	os.api("notes/unrenote", {
		noteId: appearNote.id,
	});
	os.toast(i18n.ts.rmboost);
	renoted.value = false;

	const el = renoteButton.value as HTMLElement | null | undefined;
	if (el) {
		const rect = el.getBoundingClientRect();
		const x = rect.left + (el.offsetWidth / 2);
		const y = rect.top + (el.offsetHeight / 2);
		os.popup(MkRippleEffect, { x, y }, {}, 'end');
	}
}

function undoQuote() : void {
	os.api("notes/unrenote", {
		noteId: appearNote.id,
		quote: true
	});
	os.toast(i18n.ts.rmquote);
	quoted.value = false;

	const el = quoteButton.value as HTMLElement | null | undefined;
	if (el) {
		const rect = el.getBoundingClientRect();
		const x = rect.left + (el.offsetWidth / 2);
		const y = rect.top + (el.offsetHeight / 2);
		os.popup(MkRippleEffect, { x, y }, {}, 'end');
	}
}

function onContextmenu(ev: MouseEvent): void {
	const isLink = (el: HTMLElement) => {
		if (el.tagName === 'A') return true;
		if (el.parentElement) {
			return isLink(el.parentElement);
		}
	};
	if (isLink(ev.target)) return;
	if (window.getSelection().toString() !== '') return;

	if (defaultStore.state.useReactionPickerForContextMenu) {
		ev.preventDefault();
		react();
	} else {
		const { menu, cleanup } = getNoteMenu({ note: note, translating, translation, menuButton, isDeleted });
		os.contextMenu(menu, ev).then(focus).finally(cleanup);
	}
}

function menu(viaKeyboard = false): void {
	const { menu, cleanup } = getNoteMenu({ note: note, translating, translation, menuButton, isDeleted });
	os.popupMenu(menu, menuButton.value, {
		viaKeyboard,
	}).then(focus).finally(cleanup);
}

async function menuVersions(viaKeyboard = false): Promise<void> {
	const { menu, cleanup } = await getNoteVersionsMenu({ note: note, menuVersionsButton });
	os.popupMenu(menu, menuVersionsButton.value, {
		viaKeyboard,
	}).then(focus).finally(cleanup);
}

async function clip() {
	os.popupMenu(await getNoteClipMenu({ note: note, isDeleted }), clipButton.value).then(focus);
}

function showRenoteMenu(viaKeyboard = false): void {
	if (!isMyRenote) return;
	pleaseLogin();
	os.popupMenu([{
		text: i18n.ts.unrenote,
		icon: 'ph-trash ph-bold ph-lg',
		danger: true,
		action: () => {
			os.api('notes/delete', {
				noteId: note.id,
			});
			isDeleted.value = true;
		},
	}], renoteTime.value, {
		viaKeyboard: viaKeyboard,
	});
}

function focus() {
	el.value.focus();
}

function blur() {
	el.value.blur();
}

const repliesLoaded = ref(false);

function loadReplies() {
	repliesLoaded.value = true;
	os.api('notes/children', {
		noteId: appearNote.id,
		limit: 30,
		showQuotes: false,
	}).then(res => {
		replies.value = res;
	});
}

loadReplies();

const quotesLoaded = ref(false);

function loadQuotes() {
	quotesLoaded.value = true;
	os.api('notes/renotes', {
		noteId: appearNote.id,
		limit: 30,
		quote: true,
	}).then(res => {
		quotes.value = res;
	});
}

loadQuotes();

const conversationLoaded = ref(false);

function loadConversation() {
	conversationLoaded.value = true;
	os.api('notes/conversation', {
		noteId: appearNote.replyId,
	}).then(res => {
		conversation.value = res.reverse();
	});
}

if (appearNote.reply && appearNote.reply.replyId && defaultStore.state.autoloadConversation) loadConversation();
</script>

<style lang="scss" module>
.root {
	position: relative;
	transition: box-shadow 0.1s ease;
	overflow: clip;
	contain: content;
}

.footer {
		position: relative;
		z-index: 1;
		margin-top: 0.4em;
		width: max-content;
		min-width: max-content;
}

.replyTo {
	opacity: 0.7;
	padding-bottom: 0;
}

.replyToMore {
	opacity: 0.7;
}

.renote {
	display: flex;
	align-items: center;
	padding: 16px 32px 8px 32px;
	line-height: 28px;
	white-space: pre;
	color: var(--renote);
}

.renoteAvatar {
	flex-shrink: 0;
	display: inline-block;
	width: 28px;
	height: 28px;
	margin: 0 8px 0 0;
	border-radius: var(--radius-sm);
}

.renoteText {
	overflow: hidden;
	flex-shrink: 1;
	text-overflow: ellipsis;
	white-space: nowrap;
}

.renoteName {
	font-weight: bold;
}

.renoteInfo {
	margin-left: auto;
	font-size: 0.9em;
}

.renoteTime {
	flex-shrink: 0;
	color: inherit;
}

.renote + .note {
	padding-top: 8px;
}

.note {
	padding: 32px;
	font-size: 1.2em;
	overflow: hidden;

	&:hover > .main > .footer > .button {
		opacity: 1;
	}
}

.noteHeader {
	display: flex;
	position: relative;
	margin-bottom: 16px;
	align-items: center;
	z-index: 2;
}

.noteHeaderAvatar {
	display: block;
	flex-shrink: 0;
	width: 58px;
	height: 58px;
}

.noteHeaderBody {
	flex: 1;
	display: flex;
	flex-direction: column;
	justify-content: center;
	padding-left: 16px;
	font-size: 0.95em;
}

.noteHeaderName {
	font-weight: bold;
	line-height: 1.3;
}

.isBot {
	display: inline-block;
	margin: 0 0.5em;
	padding: 4px 6px;
	font-size: 80%;
	line-height: 1;
	border: solid 0.5px var(--divider);
	border-radius: var(--radius-xs);
}

.noteHeaderInfo {
	float: right;
}

.noteHeaderUsername {
	margin-bottom: 2px;
	line-height: 1.3;
	word-wrap: anywhere;
}

.noteContent {
	container-type: inline-size;
	overflow-wrap: break-word;
	z-index: 1;
}

.cw {
	cursor: default;
	display: block;
	margin: 0;
	padding: 0;
	overflow-wrap: break-word;
}

.noteReplyTarget {
	color: var(--accent);
	margin-right: 0.5em;
}

.rn {
	margin-left: 4px;
	font-style: oblique;
	color: var(--renote);
}

.translation {
	border: solid 0.5px var(--divider);
	border-radius: var(--radius);
	padding: 12px;
	margin-top: 8px;
}

.poll {
	font-size: 80%;
}

.quote {
	padding: 8px 0;
}

.quoteNote {
	padding: 16px;
	border: dashed 1px var(--renote);
	border-radius: var(--radius-sm);
	overflow: clip;
}

.channel {
	opacity: 0.7;
	font-size: 80%;
}

.noteFooterInfo {
	margin: 16px 0;
	opacity: 0.7;
	font-size: 0.9em;
}

.noteFooterButton {
	margin: 0;
	padding: 8px;
	opacity: 0.7;

	&:not(:last-child) {
		margin-right: 1.5em;
	}

	&:hover {
		color: var(--fgHighlighted);
	}
}

.noteFooterButtonCount {
	display: inline;
	margin: 0 0 0 8px;
	opacity: 0.7;

	&.reacted {
		color: var(--accent);
	}
}

.reply:not(:first-child) {
	border-top: solid 0.5px var(--divider);
}

.tabs {
	border-top: solid 0.5px var(--divider);
	border-bottom: solid 0.5px var(--divider);
	display: flex;
}

.tab {
	flex: 1;
	padding: 12px 8px;
	border-top: solid 2px transparent;
	border-bottom: solid 2px transparent;
}

.tabActive {
	border-bottom: solid 2px var(--accent);
}

.tab_renotes {
	padding: 16px;
}

.tab_reactions {
	padding: 16px;
}

.reactionTabs {
	display: flex;
	gap: 8px;
	flex-wrap: wrap;
	margin-bottom: 8px;
}

.reactionTab {
	padding: 4px 6px;
	border: solid 1px var(--divider);
	border-radius: var(--radius-sm);
}

.reactionTabActive {
	border-color: var(--accent);
}

@container (max-width: 500px) {
	.root {
		font-size: 0.9em;
	}
}

@container (max-width: 450px) {
	.renote {
		padding: 8px 16px 0 16px;
	}

	.note {
		padding: 16px;
	}

	.noteHeaderAvatar {
		width: 50px;
		height: 50px;
	}
}

@container (max-width: 350px) {
	.noteFooterButton {
		&:not(:last-child) {
			margin-right: 0.1em;
		}
	}
}

@container (max-width: 300px) {
	.root {
		font-size: 0.825em;
	}

	.noteHeaderAvatar {
		width: 50px;
		height: 50px;
	}

	.noteFooterButton {
		&:not(:last-child) {
			margin-right: 0.1em;
		}
	}
}

.muted {
	padding: 8px;
	text-align: center;
	opacity: 0.7;
}
</style><|MERGE_RESOLUTION|>--- conflicted
+++ resolved
@@ -73,8 +73,7 @@
 			</p>
 			<div v-show="appearNote.cw == null || showContent">
 				<span v-if="appearNote.isHidden" style="opacity: 0.5">({{ i18n.ts.private }})</span>
-<<<<<<< HEAD
-				<MkA v-if="appearNote.replyId" :class="$style.noteReplyTarget" :to="`/notes/${appearNote.replyId}`"><i class="ph-arrow-bend-left-up ph-bold pg-lg"></i></MkA>
+				<MkA v-if="appearNote.replyId" :class="$style.noteReplyTarget" :to="`/notes/${appearNote.replyId}`"><i class="ph-arrow-bend-left-up ph-bold ph-lg"></i></MkA>
 				<Mfm
 					v-if="appearNote.text"
 					:parsedNodes="parsed"
@@ -85,10 +84,6 @@
 					:enableEmojiMenu="true"
 					:enableEmojiMenuReaction="true"
 				/>
-=======
-				<MkA v-if="appearNote.replyId" :class="$style.noteReplyTarget" :to="`/notes/${appearNote.replyId}`"><i class="ph-arrow-bend-left-up ph-bold ph-lg"></i></MkA>
-				<Mfm v-if="appearNote.text" :parsedNodes="parsed" :text="appearNote.text" :author="appearNote.user" :nyaize="'account'" :i="$i" :emojiUrls="appearNote.emojis"/>
->>>>>>> 08de1f7b
 				<a v-if="appearNote.renote != null" :class="$style.rn">RN:</a>
 				<div v-if="translating || translation" :class="$style.translation">
 					<MkLoading v-if="translating" mini/>
