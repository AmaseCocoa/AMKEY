<!--
SPDX-FileCopyrightText: syuilo and misskey-project
SPDX-License-Identifier: AGPL-3.0-only
-->

<template>
<div
	v-if="!muted"
	v-show="!isDeleted"
	ref="rootEl"
	v-hotkey="keymap"
	:class="$style.root"
>
	<div v-if="appearNote.reply && appearNote.reply.replyId">
		<div v-if="!conversationLoaded" style="padding: 16px">
			<MkButton style="margin: 0 auto;" primary rounded @click="loadConversation">{{ i18n.ts.loadConversation }}</MkButton>
		</div>
		<MkNoteSub v-for="note in conversation" :key="note.id" :class="$style.replyToMore" :note="note" :expandAllCws="props.expandAllCws"/>
	</div>
	<MkNoteSub v-if="appearNote.reply" :note="appearNote.reply" :class="$style.replyTo" :expandAllCws="props.expandAllCws"/>
	<div v-if="isRenote" :class="$style.renote">
		<MkAvatar :class="$style.renoteAvatar" :user="note.user" link preview/>
		<i class="ph-rocket-launch ph-bold ph-lg" style="margin-right: 4px;"></i>
		<span :class="$style.renoteText">
			<I18n :src="i18n.ts.renotedBy" tag="span">
				<template #user>
					<MkA v-user-preview="note.userId" :class="$style.renoteName" :to="userPage(note.user)">
						<MkUserName :user="note.user"/>
					</MkA>
				</template>
			</I18n>
		</span>
		<div :class="$style.renoteInfo">
			<button ref="renoteTime" class="_button" :class="$style.renoteTime" @click="showRenoteMenu()">
				<i v-if="isMyRenote" class="ph-dots-three ph-bold ph-lg" style="margin-right: 4px;"></i>
				<MkTime :time="note.createdAt"/>
			</button>
			<span v-if="note.visibility !== 'public'" style="margin-left: 0.5em;" :title="i18n.ts._visibility[note.visibility]">
				<i v-if="note.visibility === 'home'" class="ph-house ph-bold ph-lg"></i>
				<i v-else-if="note.visibility === 'followers'" class="ph-lock ph-bold ph-lg"></i>
				<i v-else-if="note.visibility === 'specified'" ref="specified" class="ph-envelope ph-bold ph-lg"></i>
			</span>
			<span v-if="note.localOnly" style="margin-left: 0.5em;" :title="i18n.ts._visibility['disableFederation']"><i class="ph-rocket ph-bold ph-lg"></i></span>
		</div>
	</div>
	<article :class="$style.note" @contextmenu.stop="onContextmenu">
		<header :class="$style.noteHeader">
			<MkAvatar :class="$style.noteHeaderAvatar" :user="appearNote.user" indicator link preview/>
			<div :class="$style.noteHeaderBody">
				<div>
					<MkA v-user-preview="appearNote.user.id" :class="$style.noteHeaderName" :to="userPage(appearNote.user)">
						<MkUserName :nowrap="false" :user="appearNote.user"/>
					</MkA>
					<span v-if="appearNote.user.isBot" :class="$style.isBot">bot</span>
					<div :class="$style.noteHeaderInfo">
						<span v-if="appearNote.visibility !== 'public'" style="margin-left: 0.5em;" :title="i18n.ts._visibility[appearNote.visibility]">
							<i v-if="appearNote.visibility === 'home'" class="ph-house ph-bold ph-lg"></i>
							<i v-else-if="appearNote.visibility === 'followers'" class="ph-lock ph-bold ph-lg"></i>
							<i v-else-if="appearNote.visibility === 'specified'" ref="specified" class="ph-envelope ph-bold ph-lg"></i>
						</span>
						<span v-if="appearNote.updatedAt" ref="menuVersionsButton" style="margin-left: 0.5em;" title="Edited" @mousedown="menuVersions()"><i class="ph-pencil-simple ph-bold ph-lg"></i></span>
						<span v-if="appearNote.localOnly" style="margin-left: 0.5em;" :title="i18n.ts._visibility['disableFederation']"><i class="ph-rocket ph-bold ph-lg"></i></span>
					</div>
				</div>
				<div :class="$style.noteHeaderUsername"><MkAcct :user="appearNote.user"/></div>
				<MkInstanceTicker v-if="showTicker" :instance="appearNote.user.instance"/>
			</div>
		</header>
		<div :class="$style.noteContent">
			<p v-if="appearNote.cw != null" :class="$style.cw">
				<Mfm v-if="appearNote.cw != ''" style="margin-right: 8px;" :text="appearNote.cw" :author="appearNote.user" :nyaize="'respect'"/>
				<MkCwButton v-model="showContent" :text="appearNote.text" :files="appearNote.files" :poll="appearNote.poll"/>
			</p>
			<div v-show="appearNote.cw == null || showContent">
				<span v-if="appearNote.isHidden" style="opacity: 0.5">({{ i18n.ts.private }})</span>
				<MkA v-if="appearNote.replyId" :class="$style.noteReplyTarget" :to="`/notes/${appearNote.replyId}`"><i class="ph-arrow-bend-left-up ph-bold ph-lg"></i></MkA>
				<Mfm
					v-if="appearNote.text"
					:parsedNodes="parsed"
					:text="appearNote.text"
					:author="appearNote.user"
					:nyaize="'respect'"
					:emojiUrls="appearNote.emojis"
					:enableEmojiMenu="true"
					:enableEmojiMenuReaction="true"
					:isAnim="allowAnim"
				/>
				<a v-if="appearNote.renote != null" :class="$style.rn">RN:</a>
				<div v-if="translating || translation" :class="$style.translation">
					<MkLoading v-if="translating" mini/>
					<div v-else-if="translation">
						<b>{{ i18n.tsx.translatedFrom({ x: translation.sourceLang }) }}: </b>
						<Mfm :text="translation.text" :author="appearNote.user" :nyaize="'respect'" :emojiUrls="appearNote.emojis"/>
					</div>
				</div>
				<MkButton v-if="!allowAnim && animated" :class="$style.playMFMButton" :small="true" @click="animatedMFM()" @click.stop><i class="ph-play ph-bold ph-lg "></i> {{ i18n.ts._animatedMFM.play }}</MkButton>
				<MkButton v-else-if="!defaultStore.state.animatedMfm && allowAnim && animated" :class="$style.playMFMButton" :small="true" @click="animatedMFM()" @click.stop><i class="ph-stop ph-bold ph-lg "></i> {{ i18n.ts._animatedMFM.stop }}</MkButton>
				<div v-if="appearNote.files && appearNote.files.length > 0">
					<MkMediaList :mediaList="appearNote.files"/>
				</div>
				<MkPoll v-if="appearNote.poll" ref="pollViewer" :noteId="appearNote.id" :poll="appearNote.poll" :class="$style.poll"/>
<<<<<<< HEAD
				<MkUrlPreview v-for="url in urls" :key="url" :url="url" :compact="true" :detail="true" style="margin-top: 6px;"/>
				<div v-if="appearNote.renote" :class="$style.quote"><MkNoteSimple :note="appearNote.renote" :class="$style.quoteNote" :expandAllCws="props.expandAllCws"/></div>
=======
				<div v-if="isEnabledUrlPreview">
					<MkUrlPreview v-for="url in urls" :key="url" :url="url" :compact="true" :detail="true" style="margin-top: 6px;"/>
				</div>
				<div v-if="appearNote.renote" :class="$style.quote"><MkNoteSimple :note="appearNote.renote" :class="$style.quoteNote"/></div>
>>>>>>> a1bc8fa7
			</div>
			<MkA v-if="appearNote.channel && !inChannel" :class="$style.channel" :to="`/channels/${appearNote.channel.id}`"><i class="ph-television ph-bold ph-lg"></i> {{ appearNote.channel.name }}</MkA>
		</div>
		<footer :class="$style.footer">
			<div :class="$style.noteFooterInfo">
				<div v-if="appearNote.updatedAt">
					{{ i18n.ts.edited }}: <MkTime :time="appearNote.updatedAt" mode="detail"/>
				</div>
				<MkA :to="notePage(appearNote)">
					<MkTime :time="appearNote.createdAt" mode="detail" colored/>
				</MkA>
			</div>
			<MkReactionsViewer v-if="appearNote.reactionAcceptance !== 'likeOnly'" ref="reactionsViewer" :note="appearNote"/>
			<button class="_button" :class="$style.noteFooterButton" @click="reply()">
				<i class="ph-arrow-u-up-left ph-bold ph-lg"></i>
				<p v-if="appearNote.repliesCount > 0" :class="$style.noteFooterButtonCount">{{ number(appearNote.repliesCount) }}</p>
			</button>
			<button
				v-if="canRenote"
				ref="renoteButton"
				class="_button"
				:class="$style.noteFooterButton"
				:style="renoted ? 'color: var(--accent) !important;' : ''"
				@mousedown="renoted ? undoRenote() : boostVisibility()"
			>
				<i class="ph-rocket-launch ph-bold ph-lg"></i>
				<p v-if="appearNote.renoteCount > 0" :class="$style.noteFooterButtonCount">{{ number(appearNote.renoteCount) }}</p>
			</button>
			<button v-else class="_button" :class="$style.noteFooterButton" disabled>
				<i class="ph-prohibit ph-bold ph-lg"></i>
			</button>
			<button
				v-if="canRenote"
				ref="quoteButton"
				class="_button"
				:class="$style.noteFooterButton"
				@mousedown="quote()"
			>
				<i class="ph-quotes ph-bold ph-lg"></i>
			</button>
			<button v-if="appearNote.myReaction == null && appearNote.reactionAcceptance !== 'likeOnly'" ref="likeButton" :class="$style.noteFooterButton" class="_button" @mousedown="like()">
				<i class="ph-heart ph-bold ph-lg"></i>
			</button>
			<button ref="reactButton" :class="$style.noteFooterButton" class="_button" @click="toggleReact()">
				<i v-if="appearNote.reactionAcceptance === 'likeOnly' && appearNote.myReaction != null" class="ph-heart ph-bold ph-lg" style="color: var(--eventReactionHeart);"></i>
				<i v-else-if="appearNote.myReaction != null" class="ph-minus ph-bold ph-lg" style="color: var(--accent);"></i>
				<i v-else-if="appearNote.reactionAcceptance === 'likeOnly'" class="ph-heart ph-bold ph-lg"></i>
				<i v-else class="ph-smiley ph-bold ph-lg"></i>
				<p v-if="(appearNote.reactionAcceptance === 'likeOnly' || defaultStore.state.showReactionsCount) && appearNote.reactionCount > 0" :class="$style.noteFooterButtonCount">{{ number(appearNote.reactionCount) }}</p>
			</button>
			<button v-if="defaultStore.state.showClipButtonInNoteFooter" ref="clipButton" class="_button" :class="$style.noteFooterButton" @mousedown="clip()">
				<i class="ph-paperclip ph-bold ph-lg"></i>
			</button>
			<button ref="menuButton" class="_button" :class="$style.noteFooterButton" @mousedown="showMenu()">
				<i class="ph-dots-three ph-bold ph-lg"></i>
			</button>
		</footer>
	</article>
	<div :class="$style.tabs">
		<button class="_button" :class="[$style.tab, { [$style.tabActive]: tab === 'replies' }]" @click="tab = 'replies'"><i class="ph-arrow-u-up-left ph-bold ph-lg"></i> {{ i18n.ts.replies }}</button>
		<button class="_button" :class="[$style.tab, { [$style.tabActive]: tab === 'renotes' }]" @click="tab = 'renotes'"><i class="ph-rocket-launch ph-bold ph-lg"></i> {{ i18n.ts.renotes }}</button>
		<button class="_button" :class="[$style.tab, { [$style.tabActive]: tab === 'quotes' }]" @click="tab = 'quotes'"><i class="ph-quotes ph-bold ph-lg"></i> {{ i18n.ts._notification._types.quote }}</button>
		<button class="_button" :class="[$style.tab, { [$style.tabActive]: tab === 'reactions' }]" @click="tab = 'reactions'"><i class="ph-smiley ph-bold ph-lg"></i> {{ i18n.ts.reactions }}</button>
	</div>
	<div>
		<div v-if="tab === 'replies'">
			<div v-if="!repliesLoaded" style="padding: 16px">
				<MkButton style="margin: 0 auto;" primary rounded @click="loadReplies">{{ i18n.ts.loadReplies }}</MkButton>
			</div>
			<MkNoteSub v-for="note in replies" :key="note.id" :note="note" :class="$style.reply" :detail="true" :expandAllCws="props.expandAllCws" :onDeleteCallback="removeReply"/>
		</div>
		<div v-else-if="tab === 'renotes'" :class="$style.tab_renotes">
			<MkPagination :pagination="renotesPagination" :disableAutoLoad="true">
				<template #default="{ items }">
					<div style="display: grid; grid-template-columns: repeat(auto-fill, minmax(270px, 1fr)); grid-gap: 12px;">
						<MkA v-for="item in items" :key="item.id" :to="userPage(item.user)">
							<MkUserCardMini :user="item.user" :withChart="false"/>
						</MkA>
					</div>
				</template>
			</MkPagination>
		</div>
		<div v-if="tab === 'quotes'">
			<div v-if="!quotesLoaded" style="padding: 16px">
				<MkButton style="margin: 0 auto;" primary rounded @click="loadQuotes">{{ i18n.ts.loadReplies }}</MkButton>
			</div>
			<MkNoteSub v-for="note in quotes" :key="note.id" :note="note" :class="$style.reply" :detail="true" :expandAllCws="props.expandAllCws"/>
		</div>
		<div v-else-if="tab === 'reactions'" :class="$style.tab_reactions">
			<div :class="$style.reactionTabs">
				<button v-for="reaction in Object.keys(appearNote.reactions)" :key="reaction" :class="[$style.reactionTab, { [$style.reactionTabActive]: reactionTabType === reaction }]" class="_button" @click="reactionTabType = reaction">
					<MkReactionIcon :reaction="reaction"/>
					<span style="margin-left: 4px;">{{ appearNote.reactions[reaction] }}</span>
				</button>
			</div>
			<MkPagination v-if="reactionTabType" :key="reactionTabType" :pagination="reactionsPagination" :disableAutoLoad="true">
				<template #default="{ items }">
					<div style="display: grid; grid-template-columns: repeat(auto-fill, minmax(270px, 1fr)); grid-gap: 12px;">
						<MkA v-for="item in items" :key="item.id" :to="userPage(item.user)">
							<MkUserCardMini :user="item.user" :withChart="false"/>
						</MkA>
					</div>
				</template>
			</MkPagination>
		</div>
	</div>
</div>
<div v-else class="_panel" :class="$style.muted" @click="muted = false">
	<I18n :src="i18n.ts.userSaysSomething" tag="small">
		<template #name>
			<MkA v-user-preview="appearNote.userId" :to="userPage(appearNote.user)">
				<MkUserName :user="appearNote.user"/>
			</MkA>
		</template>
	</I18n>
</div>
</template>

<script lang="ts" setup>
import { computed, inject, onMounted, provide, ref, shallowRef, watch } from 'vue';
import * as mfm from '@transfem-org/sfm-js';
import * as Misskey from 'misskey-js';
import MkNoteSub from '@/components/MkNoteSub.vue';
import MkNoteSimple from '@/components/MkNoteSimple.vue';
import MkReactionsViewer from '@/components/MkReactionsViewer.vue';
import MkReactionsViewerDetails from '@/components/MkReactionsViewer.details.vue';
import MkMediaList from '@/components/MkMediaList.vue';
import MkCwButton from '@/components/MkCwButton.vue';
import MkPoll from '@/components/MkPoll.vue';
import MkUsersTooltip from '@/components/MkUsersTooltip.vue';
import MkUrlPreview from '@/components/MkUrlPreview.vue';
import MkInstanceTicker from '@/components/MkInstanceTicker.vue';
import { pleaseLogin } from '@/scripts/please-login.js';
import { checkWordMute } from '@/scripts/check-word-mute.js';
import { userPage } from '@/filters/user.js';
import { notePage } from '@/filters/note.js';
import number from '@/filters/number.js';
import * as os from '@/os.js';
import { misskeyApi, misskeyApiGet } from '@/scripts/misskey-api.js';
import * as sound from '@/scripts/sound.js';
import { defaultStore, noteViewInterruptors } from '@/store.js';
import { reactionPicker } from '@/scripts/reaction-picker.js';
import { extractUrlFromMfm } from '@/scripts/extract-url-from-mfm.js';
import { $i } from '@/account.js';
import { i18n } from '@/i18n.js';
import { getNoteClipMenu, getNoteMenu } from '@/scripts/get-note-menu.js';
import { getNoteVersionsMenu } from '@/scripts/get-note-versions-menu.js';
import { useNoteCapture } from '@/scripts/use-note-capture.js';
import { deepClone } from '@/scripts/clone.js';
import { useTooltip } from '@/scripts/use-tooltip.js';
import { claimAchievement } from '@/scripts/achievements.js';
import { checkAnimationFromMfm } from '@/scripts/check-animated-mfm.js';
import MkRippleEffect from '@/components/MkRippleEffect.vue';
import { showMovedDialog } from '@/scripts/show-moved-dialog.js';
import MkUserCardMini from '@/components/MkUserCardMini.vue';
import MkPagination, { type Paging } from '@/components/MkPagination.vue';
import MkReactionIcon from '@/components/MkReactionIcon.vue';
import MkButton from '@/components/MkButton.vue';
<<<<<<< HEAD
import { boostMenuItems, type Visibility } from '@/scripts/boost-quote.js';
=======
import { isEnabledUrlPreview } from '@/instance.js';
>>>>>>> a1bc8fa7

const props = defineProps<{
	note: Misskey.entities.Note;
	expandAllCws?: boolean;
}>();

const inChannel = inject('inChannel', null);

const note = ref(deepClone(props.note));

// plugin
if (noteViewInterruptors.length > 0) {
	onMounted(async () => {
		let result: Misskey.entities.Note | null = deepClone(note.value);
		for (const interruptor of noteViewInterruptors) {
			try {
				result = await interruptor.handler(result!) as Misskey.entities.Note | null;
				if (result === null) {
					isDeleted.value = true;
					return;
				}
			} catch (err) {
				console.error(err);
			}
		}
		note.value = result as Misskey.entities.Note;
	});
}

const isRenote = (
	note.value.renote != null &&
	note.value.text == null &&
	note.value.fileIds && note.value.fileIds.length === 0 &&
	note.value.poll == null
);

const rootEl = shallowRef<HTMLElement>();
const menuButton = shallowRef<HTMLElement>();
const menuVersionsButton = shallowRef<HTMLElement>();
const renoteButton = shallowRef<HTMLElement>();
const renoteTime = shallowRef<HTMLElement>();
const reactButton = shallowRef<HTMLElement>();
const quoteButton = shallowRef<HTMLElement>();
const clipButton = shallowRef<HTMLElement>();
const likeButton = shallowRef<HTMLElement>();
const appearNote = computed(() => isRenote ? note.value.renote as Misskey.entities.Note : note.value);
const isMyRenote = $i && ($i.id === note.value.userId);
const showContent = ref(defaultStore.state.uncollapseCW);
const isDeleted = ref(false);
const renoted = ref(false);
const muted = ref($i ? checkWordMute(appearNote.value, $i, $i.mutedWords) : false);
const translation = ref<Misskey.entities.NotesTranslateResponse | null>(null);
const translating = ref(false);
const parsed = appearNote.value.text ? mfm.parse(appearNote.value.text) : null;
const urls = parsed ? extractUrlFromMfm(parsed).filter((url) => appearNote.value.renote?.url !== url && appearNote.value.renote?.uri !== url) : null;
const animated = computed(() => parsed ? checkAnimationFromMfm(parsed) : null);
const allowAnim = ref(defaultStore.state.advancedMfm && defaultStore.state.animatedMfm ? true : false);
const showTicker = (defaultStore.state.instanceTicker === 'always') || (defaultStore.state.instanceTicker === 'remote' && appearNote.value.user.instance);
const conversation = ref<Misskey.entities.Note[]>([]);
const replies = ref<Misskey.entities.Note[]>([]);
const quotes = ref<Misskey.entities.Note[]>([]);
const canRenote = computed(() => ['public', 'home'].includes(appearNote.value.visibility) || (appearNote.value.visibility === 'followers' && appearNote.value.userId === $i?.id));
const defaultLike = computed(() => defaultStore.state.like ? defaultStore.state.like : null);

watch(() => props.expandAllCws, (expandAllCws) => {
	if (expandAllCws !== showContent.value) showContent.value = expandAllCws;
});

if ($i) {
	misskeyApi('notes/renotes', {
		noteId: appearNote.value.id,
		userId: $i.id,
		limit: 1,
	}).then((res) => {
		renoted.value = res.length > 0;
	});
}

const keymap = {
	'r': () => reply(true),
	'e|a|plus': () => react(true),
	'q': () => renote(appearNote.value.visibility),
	'esc': blur,
	'm|o': () => showMenu(true),
	's': () => showContent.value !== showContent.value,
};

provide('react', (reaction: string) => {
	misskeyApi('notes/reactions/create', {
		noteId: appearNote.value.id,
		reaction: reaction,
	});
});

const tab = ref('replies');
const reactionTabType = ref<string | null>(null);

const renotesPagination = computed<Paging>(() => ({
	endpoint: 'notes/renotes',
	limit: 10,
	params: {
		noteId: appearNote.value.id,
	},
}));

const reactionsPagination = computed<Paging>(() => ({
	endpoint: 'notes/reactions',
	limit: 10,
	params: {
		noteId: appearNote.value.id,
		type: reactionTabType.value,
	},
}));

async function addReplyTo(replyNote: Misskey.entities.Note) {
	replies.value.unshift(replyNote);
	appearNote.value.repliesCount += 1;
}

async function removeReply(id: Misskey.entities.Note['id']) {
	const replyIdx = replies.value.findIndex(note => note.id === id);
	if (replyIdx >= 0) {
		replies.value.splice(replyIdx, 1);
		appearNote.value.repliesCount -= 1;
	}
}

useNoteCapture({
	rootEl: rootEl,
	note: appearNote,
	pureNote: note,
	isDeletedRef: isDeleted,
	onReplyCallback: addReplyTo,
});

useTooltip(renoteButton, async (showing) => {
	const renotes = await misskeyApi('notes/renotes', {
		noteId: appearNote.value.id,
		limit: 11,
	});

	const users = renotes.map(x => x.user);

	if (users.length < 1) return;

	os.popup(MkUsersTooltip, {
		showing,
		users,
		count: appearNote.value.renoteCount,
		targetElement: renoteButton.value,
	}, {}, 'closed');
});

<<<<<<< HEAD
useTooltip(quoteButton, async (showing) => {
	const renotes = await misskeyApi('notes/renotes', {
		noteId: appearNote.value.id,
		limit: 11,
		quote: true,
	});

	const users = renotes.map(x => x.user);

	if (users.length < 1) return;

	os.popup(MkUsersTooltip, {
		showing,
		users,
		count: appearNote.value.renoteCount,
		targetElement: quoteButton.value,
	}, {}, 'closed');
});

function boostVisibility() {
	if (!defaultStore.state.showVisibilitySelectorOnBoost) {
		renote(defaultStore.state.visibilityOnBoost);
	} else {
		os.popupMenu(boostMenuItems(appearNote, renote), renoteButton.value);
	}
}

function renote(visibility: Visibility, localOnly: boolean = false) {
=======
if (appearNote.value.reactionAcceptance === 'likeOnly') {
	useTooltip(reactButton, async (showing) => {
		const reactions = await misskeyApiGet('notes/reactions', {
			noteId: appearNote.value.id,
			limit: 10,
			_cacheKey_: appearNote.value.reactionCount,
		});

		const users = reactions.map(x => x.user);

		if (users.length < 1) return;

		os.popup(MkReactionsViewerDetails, {
			showing,
			reaction: '❤️',
			users,
			count: appearNote.value.reactionCount,
			targetElement: reactButton.value!,
		}, {}, 'closed');
	});
}

function renote(viaKeyboard = false) {
>>>>>>> a1bc8fa7
	pleaseLogin();
	showMovedDialog();

	if (appearNote.value.channel) {
		const el = renoteButton.value as HTMLElement | null | undefined;
		if (el) {
			const rect = el.getBoundingClientRect();
			const x = rect.left + (el.offsetWidth / 2);
			const y = rect.top + (el.offsetHeight / 2);
			os.popup(MkRippleEffect, { x, y }, {}, 'end');
		}

		misskeyApi('notes/create', {
			renoteId: appearNote.value.id,
			channelId: appearNote.value.channelId,
		}).then(() => {
			os.toast(i18n.ts.renoted);
			renoted.value = true;
		});
	} else if (!appearNote.value.channel || appearNote.value.channel.allowRenoteToExternal) {
		const el = renoteButton.value as HTMLElement | null | undefined;
		if (el) {
			const rect = el.getBoundingClientRect();
			const x = rect.left + (el.offsetWidth / 2);
			const y = rect.top + (el.offsetHeight / 2);
			os.popup(MkRippleEffect, { x, y }, {}, 'end');
		}

		misskeyApi('notes/create', {
			localOnly: localOnly,
			visibility: visibility,
			renoteId: appearNote.value.id,
		}).then(() => {
			os.toast(i18n.ts.renoted);
			renoted.value = true;
		});
	}
}

function quote() {
	pleaseLogin();
	showMovedDialog();

	if (appearNote.value.channel) {
		os.post({
			renote: appearNote.value,
			channel: appearNote.value.channel,
		}).then(() => {
			misskeyApi('notes/renotes', {
				noteId: appearNote.value.id,
				userId: $i?.id,
				limit: 1,
				quote: true,
			}).then((res) => {
				if (!(res.length > 0)) return;
				const el = quoteButton.value as HTMLElement | null | undefined;
				if (el && res.length > 0) {
					const rect = el.getBoundingClientRect();
					const x = rect.left + (el.offsetWidth / 2);
					const y = rect.top + (el.offsetHeight / 2);
					os.popup(MkRippleEffect, { x, y }, {}, 'end');
				}

				os.toast(i18n.ts.quoted);
			});
		});
	} else {
		os.post({
			renote: appearNote.value,
		}).then(() => {
			misskeyApi('notes/renotes', {
				noteId: appearNote.value.id,
				userId: $i?.id,
				limit: 1,
				quote: true,
			}).then((res) => {
				if (!(res.length > 0)) return;
				const el = quoteButton.value as HTMLElement | null | undefined;
				if (el && res.length > 0) {
					const rect = el.getBoundingClientRect();
					const x = rect.left + (el.offsetWidth / 2);
					const y = rect.top + (el.offsetHeight / 2);
					os.popup(MkRippleEffect, { x, y }, {}, 'end');
				}

				os.toast(i18n.ts.quoted);
			});
		});
	}
}

function reply(viaKeyboard = false): void {
	pleaseLogin();
	showMovedDialog();
	os.post({
		reply: appearNote.value,
		channel: appearNote.value.channel,
		animation: !viaKeyboard,
	}).then(() => {
		focus();
	});
}

function react(viaKeyboard = false): void {
	pleaseLogin();
	showMovedDialog();
	if (appearNote.value.reactionAcceptance === 'likeOnly') {
		sound.playMisskeySfx('reaction');

		misskeyApi('notes/like', {
			noteId: appearNote.value.id,
			override: defaultLike.value,
		});
		const el = reactButton.value as HTMLElement | null | undefined;
		if (el) {
			const rect = el.getBoundingClientRect();
			const x = rect.left + (el.offsetWidth / 2);
			const y = rect.top + (el.offsetHeight / 2);
			os.popup(MkRippleEffect, { x, y }, {}, 'end');
		}
	} else {
		blur();
		reactionPicker.show(reactButton.value ?? null, note.value, reaction => {
			sound.playMisskeySfx('reaction');

			misskeyApi('notes/reactions/create', {
				noteId: appearNote.value.id,
				reaction: reaction,
			});
			if (appearNote.value.text && appearNote.value.text.length > 100 && (Date.now() - new Date(appearNote.value.createdAt).getTime() < 1000 * 3)) {
				claimAchievement('reactWithoutRead');
			}
		}, () => {
			focus();
		});
	}
}

function like(): void {
	pleaseLogin();
	showMovedDialog();
	sound.playMisskeySfx('reaction');
	misskeyApi('notes/like', {
		noteId: appearNote.value.id,
		override: defaultLike.value,
	});
	const el = likeButton.value as HTMLElement | null | undefined;
	if (el) {
		const rect = el.getBoundingClientRect();
		const x = rect.left + (el.offsetWidth / 2);
		const y = rect.top + (el.offsetHeight / 2);
		os.popup(MkRippleEffect, { x, y }, {}, 'end');
	}
}

function undoReact(targetNote: Misskey.entities.Note): void {
	const oldReaction = targetNote.myReaction;
	if (!oldReaction) return;
	misskeyApi('notes/reactions/delete', {
		noteId: targetNote.id,
	});
}

function undoRenote() : void {
	if (!renoted.value) return;
	misskeyApi('notes/unrenote', {
		noteId: appearNote.value.id,
	});
	os.toast(i18n.ts.rmboost);
	renoted.value = false;

	const el = renoteButton.value as HTMLElement | null | undefined;
	if (el) {
		const rect = el.getBoundingClientRect();
		const x = rect.left + (el.offsetWidth / 2);
		const y = rect.top + (el.offsetHeight / 2);
		os.popup(MkRippleEffect, { x, y }, {}, 'end');
	}
}

function toggleReact() {
	if (appearNote.value.myReaction == null) {
		react();
	} else {
		undoReact(appearNote.value);
	}
}

function onContextmenu(ev: MouseEvent): void {
	const isLink = (el: HTMLElement): boolean => {
		if (el.tagName === 'A') return true;
		if (el.parentElement) {
			return isLink(el.parentElement);
		}
		return false;
	};

	if (ev.target && isLink(ev.target as HTMLElement)) return;
	if (window.getSelection()?.toString() !== '') return;

	if (defaultStore.state.useReactionPickerForContextMenu) {
		ev.preventDefault();
		react();
	} else {
		const { menu, cleanup } = getNoteMenu({ note: note.value, translating, translation, isDeleted });
		os.contextMenu(menu, ev).then(focus).finally(cleanup);
	}
}

function showMenu(viaKeyboard = false): void {
	const { menu, cleanup } = getNoteMenu({ note: note.value, translating, translation, isDeleted });
	os.popupMenu(menu, menuButton.value, {
		viaKeyboard,
	}).then(focus).finally(cleanup);
}

async function menuVersions(viaKeyboard = false): Promise<void> {
	const { menu, cleanup } = await getNoteVersionsMenu({ note: note.value, menuVersionsButton });
	os.popupMenu(menu, menuVersionsButton.value, {
		viaKeyboard,
	}).then(focus).finally(cleanup);
}

async function clip() {
	os.popupMenu(await getNoteClipMenu({ note: note.value, isDeleted }), clipButton.value).then(focus);
}

function showRenoteMenu(viaKeyboard = false): void {
	if (!isMyRenote) return;
	pleaseLogin();
	os.popupMenu([{
		text: i18n.ts.unrenote,
		icon: 'ph-trash ph-bold ph-lg',
		danger: true,
		action: () => {
			misskeyApi('notes/delete', {
				noteId: note.value.id,
			});
			isDeleted.value = true;
		},
	}], renoteTime.value, {
		viaKeyboard: viaKeyboard,
	});
}

function focus() {
	rootEl.value?.focus();
}

function blur() {
	rootEl.value?.blur();
}

const repliesLoaded = ref(false);

function loadReplies() {
	repliesLoaded.value = true;
	misskeyApi('notes/children', {
		noteId: appearNote.value.id,
		limit: 30,
		showQuotes: false,
	}).then(res => {
		replies.value = res;
	});
}

loadReplies();

const quotesLoaded = ref(false);

function loadQuotes() {
	quotesLoaded.value = true;
	misskeyApi('notes/renotes', {
		noteId: appearNote.value.id,
		limit: 30,
		quote: true,
	}).then(res => {
		quotes.value = res;
	});
}

loadQuotes();

const conversationLoaded = ref(false);

function loadConversation() {
	conversationLoaded.value = true;
	if (appearNote.value.replyId == null) return;
	misskeyApi('notes/conversation', {
		noteId: appearNote.value.replyId,
	}).then(res => {
		conversation.value = res.reverse();
	});
}

if (appearNote.value.reply && appearNote.value.reply.replyId && defaultStore.state.autoloadConversation) loadConversation();

function animatedMFM() {
	if (allowAnim.value) {
		allowAnim.value = false;
	} else {
		os.confirm({
			type: 'warning',
			text: i18n.ts._animatedMFM._alert.text,
			okText: i18n.ts._animatedMFM._alert.confirm,
		}).then((res) => { if (!res.canceled) allowAnim.value = true; });
	}
}
</script>

<style lang="scss" module>
.root {
	position: relative;
	transition: box-shadow 0.1s ease;
	overflow: clip;
	contain: content;
}

.footer {
		position: relative;
		z-index: 1;
		margin-top: 0.4em;
		width: max-content;
		min-width: min-content;
		max-width: fit-content;
}

.replyTo {
	opacity: 0.7;
	padding-bottom: 0;
}

.replyToMore {
	opacity: 0.7;
}

.renote {
	display: flex;
	align-items: center;
	padding: 16px 32px 8px 32px;
	line-height: 28px;
	white-space: pre;
	color: var(--renote);
}

.renoteAvatar {
	flex-shrink: 0;
	display: inline-block;
	width: 28px;
	height: 28px;
	margin: 0 8px 0 0;
	border-radius: var(--radius-sm);
}

.renoteText {
	overflow: hidden;
	flex-shrink: 1;
	text-overflow: ellipsis;
	white-space: nowrap;
}

.renoteName {
	font-weight: bold;
}

.renoteInfo {
	margin-left: auto;
	font-size: 0.9em;
}

.renoteTime {
	flex-shrink: 0;
	color: inherit;
}

.renote + .note {
	padding-top: 8px;
}

.note {
	padding: 32px;
	font-size: 1.2em;
	overflow: hidden;

	&:hover > .main > .footer > .button {
		opacity: 1;
	}
}

.noteHeader {
	display: flex;
	position: relative;
	margin-bottom: 16px;
	align-items: center;
	z-index: 2;
}

.noteHeaderAvatar {
	display: block;
	flex-shrink: 0;
	width: var(--avatar);
	height: var(--avatar);
}

.noteHeaderBody {
	flex: 1;
	display: flex;
	flex-direction: column;
	justify-content: center;
	padding-left: 16px;
	font-size: 0.95em;
}

.noteHeaderName {
	font-weight: bold;
	line-height: 1.3;
}

.isBot {
	display: inline-block;
	margin: 0 0.5em;
	padding: 4px 6px;
	font-size: 80%;
	line-height: 1;
	border: solid 0.5px var(--divider);
	border-radius: var(--radius-xs);
}

.noteHeaderInfo {
	float: right;
}

.noteHeaderUsername {
	margin-bottom: 2px;
	line-height: 1.3;
	word-wrap: anywhere;
}

.playMFMButton {
	margin-top: 5px;
}

.noteContent {
	container-type: inline-size;
	overflow-wrap: break-word;
	z-index: 1;
}

.cw {
	cursor: default;
	display: block;
	margin: 0;
	padding: 0;
	overflow-wrap: break-word;
}

.noteReplyTarget {
	color: var(--accent);
	margin-right: 0.5em;
}

.rn {
	margin-left: 4px;
	font-style: oblique;
	color: var(--renote);
}

.translation {
	border: solid 0.5px var(--divider);
	border-radius: var(--radius);
	padding: 12px;
	margin-top: 8px;
}

.poll {
	font-size: 80%;
}

.quote {
	padding: 8px 0;
}

.quoteNote {
	padding: 16px;
	border: dashed 1px var(--renote);
	border-radius: var(--radius-sm);
	overflow: clip;
}

.channel {
	opacity: 0.7;
	font-size: 80%;
}

.noteFooterInfo {
	margin: 16px 0;
	opacity: 0.7;
	font-size: 0.9em;
}

.noteFooterButton {
	margin: 0;
	padding: 8px;
	opacity: 0.7;

	&:not(:last-child) {
		margin-right: 1.5em;
	}

	&:hover {
		color: var(--fgHighlighted);
	}
}

.noteFooterButtonCount {
	display: inline;
	margin: 0 0 0 8px;
	opacity: 0.7;

	&.reacted {
		color: var(--accent);
	}
}

.reply:not(:first-child) {
	border-top: solid 0.5px var(--divider);
}

.tabs {
	border-top: solid 0.5px var(--divider);
	border-bottom: solid 0.5px var(--divider);
	display: flex;
}

.tab {
	flex: 1;
	padding: 12px 8px;
	border-top: solid 2px transparent;
	border-bottom: solid 2px transparent;
}

.tabActive {
	border-bottom: solid 2px var(--accent);
}

.tab_renotes {
	padding: 16px;
}

.tab_reactions {
	padding: 16px;
}

.reactionTabs {
	display: flex;
	gap: 8px;
	flex-wrap: wrap;
	margin-bottom: 8px;
}

.reactionTab {
	padding: 4px 6px;
	border: solid 1px var(--divider);
	border-radius: var(--radius-sm);
}

.reactionTabActive {
	border-color: var(--accent);
}

@container (max-width: 500px) {
	.root {
		font-size: 0.9em;
	}
}

@container (max-width: 450px) {
	.renote {
		padding: 8px 16px 0 16px;
	}

	.note {
		padding: 16px;
	}

	.noteHeaderAvatar {
		width: 50px;
		height: 50px;
	}
}

@container (max-width: 350px) {
	.noteFooterButton {
		&:not(:last-child) {
			margin-right: 0.1em;
		}
	}
}

@container (max-width: 300px) {
	.root {
		font-size: 0.825em;
	}

	.noteHeaderAvatar {
		width: 50px;
		height: 50px;
	}

	.noteFooterButton {
		&:not(:last-child) {
			margin-right: 0.1em;
		}
	}
}

.muted {
	padding: 8px;
	text-align: center;
	opacity: 0.7;
}
</style><|MERGE_RESOLUTION|>--- conflicted
+++ resolved
@@ -99,15 +99,10 @@
 					<MkMediaList :mediaList="appearNote.files"/>
 				</div>
 				<MkPoll v-if="appearNote.poll" ref="pollViewer" :noteId="appearNote.id" :poll="appearNote.poll" :class="$style.poll"/>
-<<<<<<< HEAD
-				<MkUrlPreview v-for="url in urls" :key="url" :url="url" :compact="true" :detail="true" style="margin-top: 6px;"/>
-				<div v-if="appearNote.renote" :class="$style.quote"><MkNoteSimple :note="appearNote.renote" :class="$style.quoteNote" :expandAllCws="props.expandAllCws"/></div>
-=======
 				<div v-if="isEnabledUrlPreview">
 					<MkUrlPreview v-for="url in urls" :key="url" :url="url" :compact="true" :detail="true" style="margin-top: 6px;"/>
 				</div>
-				<div v-if="appearNote.renote" :class="$style.quote"><MkNoteSimple :note="appearNote.renote" :class="$style.quoteNote"/></div>
->>>>>>> a1bc8fa7
+				<div v-if="appearNote.renote" :class="$style.quote"><MkNoteSimple :note="appearNote.renote" :class="$style.quoteNote" :expandAllCws="props.expandAllCws"/></div>
 			</div>
 			<MkA v-if="appearNote.channel && !inChannel" :class="$style.channel" :to="`/channels/${appearNote.channel.id}`"><i class="ph-television ph-bold ph-lg"></i> {{ appearNote.channel.name }}</MkA>
 		</div>
@@ -266,11 +261,8 @@
 import MkPagination, { type Paging } from '@/components/MkPagination.vue';
 import MkReactionIcon from '@/components/MkReactionIcon.vue';
 import MkButton from '@/components/MkButton.vue';
-<<<<<<< HEAD
 import { boostMenuItems, type Visibility } from '@/scripts/boost-quote.js';
-=======
 import { isEnabledUrlPreview } from '@/instance.js';
->>>>>>> a1bc8fa7
 
 const props = defineProps<{
 	note: Misskey.entities.Note;
@@ -424,7 +416,6 @@
 	}, {}, 'closed');
 });
 
-<<<<<<< HEAD
 useTooltip(quoteButton, async (showing) => {
 	const renotes = await misskeyApi('notes/renotes', {
 		noteId: appearNote.value.id,
@@ -452,8 +443,6 @@
 	}
 }
 
-function renote(visibility: Visibility, localOnly: boolean = false) {
-=======
 if (appearNote.value.reactionAcceptance === 'likeOnly') {
 	useTooltip(reactButton, async (showing) => {
 		const reactions = await misskeyApiGet('notes/reactions', {
@@ -476,8 +465,7 @@
 	});
 }
 
-function renote(viaKeyboard = false) {
->>>>>>> a1bc8fa7
+function renote(visibility: Visibility, localOnly: boolean = false) {
 	pleaseLogin();
 	showMovedDialog();
 
