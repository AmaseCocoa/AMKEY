<!--
SPDX-FileCopyrightText: syuilo and misskey-project
SPDX-License-Identifier: AGPL-3.0-only
-->

<template>
<div
	v-if="!muted"
	v-show="!isDeleted"
	ref="rootEl"
	v-hotkey="keymap"
	:class="$style.root"
>
	<div v-if="appearNote.reply && appearNote.reply.replyId">
		<div v-if="!conversationLoaded" style="padding: 16px">
			<MkButton style="margin: 0 auto;" primary rounded @click="loadConversation">{{ i18n.ts.loadConversation }}</MkButton>
		</div>
		<MkNoteSub v-for="note in conversation" :key="note.id" :class="$style.replyToMore" :note="note" :expandAllCws="props.expandAllCws"/>
	</div>
	<MkNoteSub v-if="appearNote.reply" :note="appearNote.reply" :class="$style.replyTo" :expandAllCws="props.expandAllCws"/>
	<div v-if="isRenote" :class="$style.renote">
		<MkAvatar :class="$style.renoteAvatar" :user="note.user" link preview/>
		<i class="ph-rocket-launch ph-bold ph-lg" style="margin-right: 4px;"></i>
		<span :class="$style.renoteText">
			<I18n :src="i18n.ts.renotedBy" tag="span">
				<template #user>
					<MkA v-user-preview="note.userId" :class="$style.renoteName" :to="userPage(note.user)">
						<MkUserName :user="note.user"/>
					</MkA>
				</template>
			</I18n>
		</span>
		<div :class="$style.renoteInfo">
			<button ref="renoteTime" class="_button" :class="$style.renoteTime" @click="showRenoteMenu()">
				<i v-if="isMyRenote" class="ph-dots-three ph-bold ph-lg" style="margin-right: 4px;"></i>
				<MkTime :time="note.createdAt"/>
			</button>
			<span v-if="note.visibility !== 'public'" style="margin-left: 0.5em;" :title="i18n.ts._visibility[note.visibility]">
				<i v-if="note.visibility === 'home'" class="ph-house ph-bold ph-lg"></i>
				<i v-else-if="note.visibility === 'followers'" class="ph-lock ph-bold ph-lg"></i>
				<i v-else-if="note.visibility === 'specified'" ref="specified" class="ph-envelope ph-bold ph-lg"></i>
			</span>
			<span v-if="note.localOnly" style="margin-left: 0.5em;" :title="i18n.ts._visibility['disableFederation']"><i class="ph-rocket ph-bold ph-lg"></i></span>
		</div>
	</div>
	<article :class="$style.note" @contextmenu.stop="onContextmenu">
		<header :class="$style.noteHeader">
			<MkAvatar :class="$style.noteHeaderAvatar" :user="appearNote.user" indicator link preview/>
			<div :class="$style.noteHeaderBody">
				<div>
					<MkA v-user-preview="appearNote.user.id" :class="$style.noteHeaderName" :to="userPage(appearNote.user)">
						<MkUserName :nowrap="false" :user="appearNote.user"/>
					</MkA>
					<span v-if="appearNote.user.isBot" :class="$style.isBot">bot</span>
					<div :class="$style.noteHeaderInfo">
						<span v-if="appearNote.visibility !== 'public'" style="margin-left: 0.5em;" :title="i18n.ts._visibility[appearNote.visibility]">
							<i v-if="appearNote.visibility === 'home'" class="ph-house ph-bold ph-lg"></i>
							<i v-else-if="appearNote.visibility === 'followers'" class="ph-lock ph-bold ph-lg"></i>
							<i v-else-if="appearNote.visibility === 'specified'" ref="specified" class="ph-envelope ph-bold ph-lg"></i>
						</span>
						<span v-if="appearNote.updatedAt" ref="menuVersionsButton" style="margin-left: 0.5em;" title="Edited" @mousedown="menuVersions()"><i class="ph-pencil-simple ph-bold ph-lg"></i></span>
						<span v-if="appearNote.localOnly" style="margin-left: 0.5em;" :title="i18n.ts._visibility['disableFederation']"><i class="ph-rocket ph-bold ph-lg"></i></span>
					</div>
				</div>
				<div :class="$style.noteHeaderUsername"><MkAcct :user="appearNote.user"/></div>
				<MkInstanceTicker v-if="showTicker" :instance="appearNote.user.instance"/>
			</div>
		</header>
		<div :class="$style.noteContent">
			<p v-if="appearNote.cw != null" :class="$style.cw">
				<Mfm v-if="appearNote.cw != ''" style="margin-right: 8px;" :text="appearNote.cw" :author="appearNote.user" :nyaize="'respect'"/>
				<MkCwButton v-model="showContent" :text="appearNote.text" :files="appearNote.files" :poll="appearNote.poll"/>
			</p>
			<div v-show="appearNote.cw == null || showContent">
				<span v-if="appearNote.isHidden" style="opacity: 0.5">({{ i18n.ts.private }})</span>
				<MkA v-if="appearNote.replyId" :class="$style.noteReplyTarget" :to="`/notes/${appearNote.replyId}`"><i class="ph-arrow-bend-left-up ph-bold ph-lg"></i></MkA>
				<Mfm
					v-if="appearNote.text"
					:parsedNodes="parsed"
					:text="appearNote.text"
					:author="appearNote.user"
					:nyaize="'respect'"
					:emojiUrls="appearNote.emojis"
					:enableEmojiMenu="true"
					:enableEmojiMenuReaction="true"
					:isAnim="allowAnim"
				/>
				<a v-if="appearNote.renote != null" :class="$style.rn">RN:</a>
				<div v-if="translating || translation" :class="$style.translation">
					<MkLoading v-if="translating" mini/>
					<div v-else-if="translation">
						<b>{{ i18n.tsx.translatedFrom({ x: translation.sourceLang }) }}: </b>
						<Mfm :text="translation.text" :author="appearNote.user" :nyaize="'respect'" :emojiUrls="appearNote.emojis"/>
					</div>
				</div>
				<MkButton v-if="!allowAnim && animated" :class="$style.playMFMButton" :small="true" @click="animatedMFM()" @click.stop><i class="ph-play ph-bold ph-lg "></i> {{ i18n.ts._animatedMFM.play }}</MkButton>
				<MkButton v-else-if="!defaultStore.state.animatedMfm && allowAnim && animated" :class="$style.playMFMButton" :small="true" @click="animatedMFM()" @click.stop><i class="ph-stop ph-bold ph-lg "></i> {{ i18n.ts._animatedMFM.stop }}</MkButton>
				<div v-if="appearNote.files && appearNote.files.length > 0">
					<MkMediaList :mediaList="appearNote.files"/>
				</div>
				<MkPoll v-if="appearNote.poll" ref="pollViewer" :noteId="appearNote.id" :poll="appearNote.poll" :class="$style.poll"/>
				<MkUrlPreview v-for="url in urls" :key="url" :url="url" :compact="true" :detail="true" style="margin-top: 6px;"/>
				<div v-if="appearNote.renote" :class="$style.quote"><MkNoteSimple :note="appearNote.renote" :class="$style.quoteNote" :expandAllCws="props.expandAllCws"/></div>
			</div>
			<MkA v-if="appearNote.channel && !inChannel" :class="$style.channel" :to="`/channels/${appearNote.channel.id}`"><i class="ph-television ph-bold ph-lg"></i> {{ appearNote.channel.name }}</MkA>
		</div>
		<footer :class="$style.footer">
			<div :class="$style.noteFooterInfo">
				<div v-if="appearNote.updatedAt">
					{{ i18n.ts.edited }}: <MkTime :time="appearNote.updatedAt" mode="detail"/>
				</div>
				<MkA :to="notePage(appearNote)">
					<MkTime :time="appearNote.createdAt" mode="detail" colored/>
				</MkA>
			</div>
			<MkReactionsViewer v-if="appearNote.reactionAcceptance !== 'likeOnly'" ref="reactionsViewer" :note="appearNote"/>
			<button class="_button" :class="$style.noteFooterButton" @click="reply()">
<<<<<<< HEAD
				<i class="ph-arrow-u-up-left ph-bold ph-lg"></i>
				<p v-if="appearNote.repliesCount > 0" :class="$style.noteFooterButtonCount">{{ appearNote.repliesCount }}</p>
=======
				<i class="ti ti-arrow-back-up"></i>
				<p v-if="appearNote.repliesCount > 0" :class="$style.noteFooterButtonCount">{{ number(appearNote.repliesCount) }}</p>
>>>>>>> f4a57404
			</button>
			<button
				v-if="canRenote"
				ref="renoteButton"
				class="_button"
				:class="$style.noteFooterButton"
				:style="renoted ? 'color: var(--accent) !important;' : ''"
				@mousedown="renoted ? undoRenote() : boostVisibility()"
			>
<<<<<<< HEAD
				<i class="ph-rocket-launch ph-bold ph-lg"></i>
				<p v-if="appearNote.renoteCount > 0" :class="$style.noteFooterButtonCount">{{ appearNote.renoteCount }}</p>
=======
				<i class="ti ti-repeat"></i>
				<p v-if="appearNote.renoteCount > 0" :class="$style.noteFooterButtonCount">{{ number(appearNote.renoteCount) }}</p>
>>>>>>> f4a57404
			</button>
			<button v-else class="_button" :class="$style.noteFooterButton" disabled>
				<i class="ph-prohibit ph-bold ph-lg"></i>
			</button>
			<button
				v-if="canRenote"
				ref="quoteButton"
				class="_button"
				:class="$style.noteFooterButton"
				@mousedown="quote()"
			>
				<i class="ph-quotes ph-bold ph-lg"></i>
			</button>
			<button v-if="appearNote.myReaction == null && appearNote.reactionAcceptance !== 'likeOnly'" ref="likeButton" :class="$style.noteFooterButton" class="_button" @mousedown="like()">
				<i class="ph-heart ph-bold ph-lg"></i>
			</button>
<<<<<<< HEAD
			<button v-if="appearNote.myReaction == null" ref="reactButton" :class="$style.noteFooterButton" class="_button" @mousedown="react()">
				<i v-if="appearNote.reactionAcceptance === 'likeOnly'" class="ph-heart ph-bold ph-lg"></i>
				<i v-else class="ph-smiley ph-bold ph-lg"></i>
			</button>
			<button v-if="appearNote.myReaction != null" ref="reactButton" class="_button" :class="[$style.noteFooterButton, $style.reacted]" @click="undoReact(appearNote)">
				<i class="ph-minus ph-bold ph-lg"></i>
=======
			<button ref="reactButton" :class="$style.noteFooterButton" class="_button" @click="toggleReact()">
				<i v-if="appearNote.reactionAcceptance === 'likeOnly' && appearNote.myReaction != null" class="ti ti-heart-filled" style="color: var(--eventReactionHeart);"></i>
				<i v-else-if="appearNote.myReaction != null" class="ti ti-minus" style="color: var(--accent);"></i>
				<i v-else-if="appearNote.reactionAcceptance === 'likeOnly'" class="ti ti-heart"></i>
				<i v-else class="ti ti-plus"></i>
				<p v-if="appearNote.reactionCount > 0" :class="$style.noteFooterButtonCount">{{ number(appearNote.reactionCount) }}</p>
>>>>>>> f4a57404
			</button>
			<button v-if="defaultStore.state.showClipButtonInNoteFooter" ref="clipButton" class="_button" :class="$style.noteFooterButton" @mousedown="clip()">
				<i class="ph-paperclip ph-bold ph-lg"></i>
			</button>
			<button ref="menuButton" class="_button" :class="$style.noteFooterButton" @mousedown="showMenu()">
				<i class="ph-dots-three ph-bold ph-lg"></i>
			</button>
		</footer>
	</article>
	<div :class="$style.tabs">
		<button class="_button" :class="[$style.tab, { [$style.tabActive]: tab === 'replies' }]" @click="tab = 'replies'"><i class="ph-arrow-u-up-left ph-bold ph-lg"></i> {{ i18n.ts.replies }}</button>
		<button class="_button" :class="[$style.tab, { [$style.tabActive]: tab === 'renotes' }]" @click="tab = 'renotes'"><i class="ph-rocket-launch ph-bold ph-lg"></i> {{ i18n.ts.renotes }}</button>
		<button class="_button" :class="[$style.tab, { [$style.tabActive]: tab === 'quotes' }]" @click="tab = 'quotes'"><i class="ph-quotes ph-bold ph-lg"></i> {{ i18n.ts._notification._types.quote }}</button>
		<button class="_button" :class="[$style.tab, { [$style.tabActive]: tab === 'reactions' }]" @click="tab = 'reactions'"><i class="ph-smiley ph-bold ph-lg"></i> {{ i18n.ts.reactions }}</button>
	</div>
	<div>
		<div v-if="tab === 'replies'">
			<div v-if="!repliesLoaded" style="padding: 16px">
				<MkButton style="margin: 0 auto;" primary rounded @click="loadReplies">{{ i18n.ts.loadReplies }}</MkButton>
			</div>
			<MkNoteSub v-for="note in replies" :key="note.id" :note="note" :class="$style.reply" :detail="true" :expandAllCws="props.expandAllCws" :onDeleteCallback="removeReply"/>
		</div>
		<div v-else-if="tab === 'renotes'" :class="$style.tab_renotes">
			<MkPagination :pagination="renotesPagination" :disableAutoLoad="true">
				<template #default="{ items }">
					<div style="display: grid; grid-template-columns: repeat(auto-fill, minmax(270px, 1fr)); grid-gap: 12px;">
						<MkA v-for="item in items" :key="item.id" :to="userPage(item.user)">
							<MkUserCardMini :user="item.user" :withChart="false"/>
						</MkA>
					</div>
				</template>
			</MkPagination>
		</div>
		<div v-if="tab === 'quotes'">
			<div v-if="!quotesLoaded" style="padding: 16px">
				<MkButton style="margin: 0 auto;" primary rounded @click="loadQuotes">{{ i18n.ts.loadReplies }}</MkButton>
			</div>
			<MkNoteSub v-for="note in quotes" :key="note.id" :note="note" :class="$style.reply" :detail="true" :expandAllCws="props.expandAllCws"/>
		</div>
		<div v-else-if="tab === 'reactions'" :class="$style.tab_reactions">
			<div :class="$style.reactionTabs">
				<button v-for="reaction in Object.keys(appearNote.reactions)" :key="reaction" :class="[$style.reactionTab, { [$style.reactionTabActive]: reactionTabType === reaction }]" class="_button" @click="reactionTabType = reaction">
					<MkReactionIcon :reaction="reaction"/>
					<span style="margin-left: 4px;">{{ appearNote.reactions[reaction] }}</span>
				</button>
			</div>
			<MkPagination v-if="reactionTabType" :key="reactionTabType" :pagination="reactionsPagination" :disableAutoLoad="true">
				<template #default="{ items }">
					<div style="display: grid; grid-template-columns: repeat(auto-fill, minmax(270px, 1fr)); grid-gap: 12px;">
						<MkA v-for="item in items" :key="item.id" :to="userPage(item.user)">
							<MkUserCardMini :user="item.user" :withChart="false"/>
						</MkA>
					</div>
				</template>
			</MkPagination>
		</div>
	</div>
</div>
<div v-else class="_panel" :class="$style.muted" @click="muted = false">
	<I18n :src="i18n.ts.userSaysSomething" tag="small">
		<template #name>
			<MkA v-user-preview="appearNote.userId" :to="userPage(appearNote.user)">
				<MkUserName :user="appearNote.user"/>
			</MkA>
		</template>
	</I18n>
</div>
</template>

<script lang="ts" setup>
import { computed, inject, onMounted, provide, ref, shallowRef, watch } from 'vue';
import * as mfm from '@transfem-org/sfm-js';
import * as Misskey from 'misskey-js';
import MkNoteSub from '@/components/MkNoteSub.vue';
import MkNoteSimple from '@/components/MkNoteSimple.vue';
import MkReactionsViewer from '@/components/MkReactionsViewer.vue';
import MkMediaList from '@/components/MkMediaList.vue';
import MkCwButton from '@/components/MkCwButton.vue';
import MkPoll from '@/components/MkPoll.vue';
import MkUsersTooltip from '@/components/MkUsersTooltip.vue';
import MkUrlPreview from '@/components/MkUrlPreview.vue';
import MkInstanceTicker from '@/components/MkInstanceTicker.vue';
import { pleaseLogin } from '@/scripts/please-login.js';
import { checkWordMute } from '@/scripts/check-word-mute.js';
import { userPage } from '@/filters/user.js';
import { notePage } from '@/filters/note.js';
import number from '@/filters/number.js';
import * as os from '@/os.js';
import { misskeyApi } from '@/scripts/misskey-api.js';
import * as sound from '@/scripts/sound.js';
import { defaultStore, noteViewInterruptors } from '@/store.js';
import { reactionPicker } from '@/scripts/reaction-picker.js';
import { extractUrlFromMfm } from '@/scripts/extract-url-from-mfm.js';
import { $i } from '@/account.js';
import { i18n } from '@/i18n.js';
import { getNoteClipMenu, getNoteMenu } from '@/scripts/get-note-menu.js';
import { getNoteVersionsMenu } from '@/scripts/get-note-versions-menu.js';
import { useNoteCapture } from '@/scripts/use-note-capture.js';
import { deepClone } from '@/scripts/clone.js';
import { useTooltip } from '@/scripts/use-tooltip.js';
import { claimAchievement } from '@/scripts/achievements.js';
import { checkAnimationFromMfm } from '@/scripts/check-animated-mfm.js';
import MkRippleEffect from '@/components/MkRippleEffect.vue';
import { showMovedDialog } from '@/scripts/show-moved-dialog.js';
import MkUserCardMini from '@/components/MkUserCardMini.vue';
import MkPagination, { type Paging } from '@/components/MkPagination.vue';
import MkReactionIcon from '@/components/MkReactionIcon.vue';
import MkButton from '@/components/MkButton.vue';
import { boostMenuItems, type Visibility } from '@/scripts/boost-quote.js';

const props = defineProps<{
	note: Misskey.entities.Note;
	expandAllCws?: boolean;
}>();

const inChannel = inject('inChannel', null);

const note = ref(deepClone(props.note));

// plugin
if (noteViewInterruptors.length > 0) {
	onMounted(async () => {
		let result: Misskey.entities.Note | null = deepClone(note.value);
		for (const interruptor of noteViewInterruptors) {
			try {
				result = await interruptor.handler(result!) as Misskey.entities.Note | null;
				if (result === null) {
					isDeleted.value = true;
					return;
				}
			} catch (err) {
				console.error(err);
			}
		}
		note.value = result as Misskey.entities.Note;
	});
}

const isRenote = (
	note.value.renote != null &&
	note.value.text == null &&
	note.value.fileIds && note.value.fileIds.length === 0 &&
	note.value.poll == null
);

const rootEl = shallowRef<HTMLElement>();
const menuButton = shallowRef<HTMLElement>();
const menuVersionsButton = shallowRef<HTMLElement>();
const renoteButton = shallowRef<HTMLElement>();
const renoteTime = shallowRef<HTMLElement>();
const reactButton = shallowRef<HTMLElement>();
const quoteButton = shallowRef<HTMLElement>();
const clipButton = shallowRef<HTMLElement>();
const likeButton = shallowRef<HTMLElement>();
const appearNote = computed(() => isRenote ? note.value.renote as Misskey.entities.Note : note.value);
const isMyRenote = $i && ($i.id === note.value.userId);
const showContent = ref(defaultStore.state.uncollapseCW);
const isDeleted = ref(false);
const renoted = ref(false);
const muted = ref($i ? checkWordMute(appearNote.value, $i, $i.mutedWords) : false);
const translation = ref<Misskey.entities.NotesTranslateResponse | null>(null);
const translating = ref(false);
const parsed = appearNote.value.text ? mfm.parse(appearNote.value.text) : null;
const urls = parsed ? extractUrlFromMfm(parsed).filter((url) => appearNote.value.renote?.url !== url && appearNote.value.renote?.uri !== url) : null;
const animated = computed(() => parsed ? checkAnimationFromMfm(parsed) : null);
const allowAnim = ref(defaultStore.state.advancedMfm && defaultStore.state.animatedMfm ? true : false);
const showTicker = (defaultStore.state.instanceTicker === 'always') || (defaultStore.state.instanceTicker === 'remote' && appearNote.value.user.instance);
const conversation = ref<Misskey.entities.Note[]>([]);
const replies = ref<Misskey.entities.Note[]>([]);
const quotes = ref<Misskey.entities.Note[]>([]);
const canRenote = computed(() => ['public', 'home'].includes(appearNote.value.visibility) || (appearNote.value.visibility === 'followers' && appearNote.value.userId === $i?.id));
const defaultLike = computed(() => defaultStore.state.like ? defaultStore.state.like : null);

watch(() => props.expandAllCws, (expandAllCws) => {
	if (expandAllCws !== showContent.value) showContent.value = expandAllCws;
});

if ($i) {
	misskeyApi('notes/renotes', {
		noteId: appearNote.value.id,
		userId: $i.id,
		limit: 1,
	}).then((res) => {
		renoted.value = res.length > 0;
	});
}

const keymap = {
	'r': () => reply(true),
	'e|a|plus': () => react(true),
	'q': () => renote(appearNote.value.visibility),
	'esc': blur,
	'm|o': () => showMenu(true),
	's': () => showContent.value !== showContent.value,
};

provide('react', (reaction: string) => {
	misskeyApi('notes/reactions/create', {
		noteId: appearNote.value.id,
		reaction: reaction,
	});
});

const tab = ref('replies');
const reactionTabType = ref<string | null>(null);

const renotesPagination = computed<Paging>(() => ({
	endpoint: 'notes/renotes',
	limit: 10,
	params: {
		noteId: appearNote.value.id,
	},
}));

const reactionsPagination = computed<Paging>(() => ({
	endpoint: 'notes/reactions',
	limit: 10,
	params: {
		noteId: appearNote.value.id,
		type: reactionTabType.value,
	},
}));

async function addReplyTo(replyNote: Misskey.entities.Note) {
	replies.value.unshift(replyNote);
	appearNote.value.repliesCount += 1;
}

async function removeReply(id: Misskey.entities.Note['id']) {
	const replyIdx = replies.value.findIndex(note => note.id === id);
	if (replyIdx >= 0) {
		replies.value.splice(replyIdx, 1);
		appearNote.value.repliesCount -= 1;
	}
}

useNoteCapture({
	rootEl: rootEl,
	note: appearNote,
	pureNote: note,
	isDeletedRef: isDeleted,
	onReplyCallback: addReplyTo,
});

useTooltip(renoteButton, async (showing) => {
	const renotes = await misskeyApi('notes/renotes', {
		noteId: appearNote.value.id,
		limit: 11,
	});

	const users = renotes.map(x => x.user);

	if (users.length < 1) return;

	os.popup(MkUsersTooltip, {
		showing,
		users,
		count: appearNote.value.renoteCount,
		targetElement: renoteButton.value,
	}, {}, 'closed');
});

useTooltip(quoteButton, async (showing) => {
	const renotes = await misskeyApi('notes/renotes', {
		noteId: appearNote.value.id,
		limit: 11,
		quote: true,
	});

	const users = renotes.map(x => x.user);

	if (users.length < 1) return;

	os.popup(MkUsersTooltip, {
		showing,
		users,
		count: appearNote.value.renoteCount,
		targetElement: quoteButton.value,
	}, {}, 'closed');
});

function boostVisibility() {
	if (!defaultStore.state.showVisibilitySelectorOnBoost) {
		renote(defaultStore.state.visibilityOnBoost);
	} else {
		os.popupMenu(boostMenuItems(appearNote, renote), renoteButton.value);
	}
}

function renote(visibility: Visibility, localOnly: boolean = false) {
	pleaseLogin();
	showMovedDialog();

	if (appearNote.value.channel) {
		const el = renoteButton.value as HTMLElement | null | undefined;
		if (el) {
			const rect = el.getBoundingClientRect();
			const x = rect.left + (el.offsetWidth / 2);
			const y = rect.top + (el.offsetHeight / 2);
			os.popup(MkRippleEffect, { x, y }, {}, 'end');
		}

		misskeyApi('notes/create', {
			renoteId: appearNote.value.id,
			channelId: appearNote.value.channelId,
		}).then(() => {
			os.toast(i18n.ts.renoted);
			renoted.value = true;
		});
	} else if (!appearNote.value.channel || appearNote.value.channel.allowRenoteToExternal) {
		const el = renoteButton.value as HTMLElement | null | undefined;
		if (el) {
			const rect = el.getBoundingClientRect();
			const x = rect.left + (el.offsetWidth / 2);
			const y = rect.top + (el.offsetHeight / 2);
			os.popup(MkRippleEffect, { x, y }, {}, 'end');
		}

		misskeyApi('notes/create', {
			localOnly: localOnly,
			visibility: visibility,
			renoteId: appearNote.value.id,
		}).then(() => {
			os.toast(i18n.ts.renoted);
			renoted.value = true;
		});
	}
}

function quote() {
	pleaseLogin();
	showMovedDialog();

	if (appearNote.value.channel) {
		os.post({
			renote: appearNote.value,
			channel: appearNote.value.channel,
		}).then(() => {
			misskeyApi('notes/renotes', {
				noteId: appearNote.value.id,
				userId: $i?.id,
				limit: 1,
				quote: true,
			}).then((res) => {
				if (!(res.length > 0)) return;
				const el = quoteButton.value as HTMLElement | null | undefined;
				if (el && res.length > 0) {
					const rect = el.getBoundingClientRect();
					const x = rect.left + (el.offsetWidth / 2);
					const y = rect.top + (el.offsetHeight / 2);
					os.popup(MkRippleEffect, { x, y }, {}, 'end');
				}

				os.toast(i18n.ts.quoted);
			});
		});
	} else {
		os.post({
			renote: appearNote.value,
		}).then(() => {
			misskeyApi('notes/renotes', {
				noteId: appearNote.value.id,
				userId: $i?.id,
				limit: 1,
				quote: true,
			}).then((res) => {
				if (!(res.length > 0)) return;
				const el = quoteButton.value as HTMLElement | null | undefined;
				if (el && res.length > 0) {
					const rect = el.getBoundingClientRect();
					const x = rect.left + (el.offsetWidth / 2);
					const y = rect.top + (el.offsetHeight / 2);
					os.popup(MkRippleEffect, { x, y }, {}, 'end');
				}

				os.toast(i18n.ts.quoted);
			});
		});
	}
}

function reply(viaKeyboard = false): void {
	pleaseLogin();
	showMovedDialog();
	os.post({
		reply: appearNote.value,
		channel: appearNote.value.channel,
		animation: !viaKeyboard,
	}).then(() => {
		focus();
	});
}

function react(viaKeyboard = false): void {
	pleaseLogin();
	showMovedDialog();
	if (appearNote.value.reactionAcceptance === 'likeOnly') {
		sound.playMisskeySfx('reaction');

		misskeyApi('notes/like', {
			noteId: appearNote.value.id,
			override: defaultLike.value,
		});
		const el = reactButton.value as HTMLElement | null | undefined;
		if (el) {
			const rect = el.getBoundingClientRect();
			const x = rect.left + (el.offsetWidth / 2);
			const y = rect.top + (el.offsetHeight / 2);
			os.popup(MkRippleEffect, { x, y }, {}, 'end');
		}
	} else {
		blur();
		reactionPicker.show(reactButton.value ?? null, note.value, reaction => {
			sound.playMisskeySfx('reaction');

			misskeyApi('notes/reactions/create', {
				noteId: appearNote.value.id,
				reaction: reaction,
			});
			if (appearNote.value.text && appearNote.value.text.length > 100 && (Date.now() - new Date(appearNote.value.createdAt).getTime() < 1000 * 3)) {
				claimAchievement('reactWithoutRead');
			}
		}, () => {
			focus();
		});
	}
}

<<<<<<< HEAD
function like(): void {
	pleaseLogin();
	showMovedDialog();
	sound.playMisskeySfx('reaction');
	misskeyApi('notes/like', {
		noteId: appearNote.value.id,
		override: defaultLike.value,
	});
	const el = likeButton.value as HTMLElement | null | undefined;
	if (el) {
		const rect = el.getBoundingClientRect();
		const x = rect.left + (el.offsetWidth / 2);
		const y = rect.top + (el.offsetHeight / 2);
		os.popup(MkRippleEffect, { x, y }, {}, 'end');
	}
}

function undoReact(note): void {
	const oldReaction = note.myReaction;
=======
function undoReact(targetNote: Misskey.entities.Note): void {
	const oldReaction = targetNote.myReaction;
>>>>>>> f4a57404
	if (!oldReaction) return;
	misskeyApi('notes/reactions/delete', {
		noteId: targetNote.id,
	});
}

<<<<<<< HEAD
function undoRenote() : void {
	if (!renoted.value) return;
	misskeyApi('notes/unrenote', {
		noteId: appearNote.value.id,
	});
	os.toast(i18n.ts.rmboost);
	renoted.value = false;

	const el = renoteButton.value as HTMLElement | null | undefined;
	if (el) {
		const rect = el.getBoundingClientRect();
		const x = rect.left + (el.offsetWidth / 2);
		const y = rect.top + (el.offsetHeight / 2);
		os.popup(MkRippleEffect, { x, y }, {}, 'end');
=======
function toggleReact() {
	if (appearNote.value.myReaction == null) {
		react();
	} else {
		undoReact(appearNote.value);
>>>>>>> f4a57404
	}
}

function onContextmenu(ev: MouseEvent): void {
	const isLink = (el: HTMLElement): boolean => {
		if (el.tagName === 'A') return true;
		if (el.parentElement) {
			return isLink(el.parentElement);
		}
		return false;
	};

	if (ev.target && isLink(ev.target as HTMLElement)) return;
	if (window.getSelection()?.toString() !== '') return;

	if (defaultStore.state.useReactionPickerForContextMenu) {
		ev.preventDefault();
		react();
	} else {
		const { menu, cleanup } = getNoteMenu({ note: note.value, translating, translation, isDeleted });
		os.contextMenu(menu, ev).then(focus).finally(cleanup);
	}
}

function showMenu(viaKeyboard = false): void {
	const { menu, cleanup } = getNoteMenu({ note: note.value, translating, translation, isDeleted });
	os.popupMenu(menu, menuButton.value, {
		viaKeyboard,
	}).then(focus).finally(cleanup);
}

async function menuVersions(viaKeyboard = false): Promise<void> {
	const { menu, cleanup } = await getNoteVersionsMenu({ note: note.value, menuVersionsButton });
	os.popupMenu(menu, menuVersionsButton.value, {
		viaKeyboard,
	}).then(focus).finally(cleanup);
}

async function clip() {
	os.popupMenu(await getNoteClipMenu({ note: note.value, isDeleted }), clipButton.value).then(focus);
}

function showRenoteMenu(viaKeyboard = false): void {
	if (!isMyRenote) return;
	pleaseLogin();
	os.popupMenu([{
		text: i18n.ts.unrenote,
		icon: 'ph-trash ph-bold ph-lg',
		danger: true,
		action: () => {
			misskeyApi('notes/delete', {
				noteId: note.value.id,
			});
			isDeleted.value = true;
		},
	}], renoteTime.value, {
		viaKeyboard: viaKeyboard,
	});
}

function focus() {
	rootEl.value?.focus();
}

function blur() {
	rootEl.value?.blur();
}

const repliesLoaded = ref(false);

function loadReplies() {
	repliesLoaded.value = true;
	misskeyApi('notes/children', {
		noteId: appearNote.value.id,
		limit: 30,
		showQuotes: false,
	}).then(res => {
		replies.value = res;
	});
}

loadReplies();

const quotesLoaded = ref(false);

function loadQuotes() {
	quotesLoaded.value = true;
	misskeyApi('notes/renotes', {
		noteId: appearNote.value.id,
		limit: 30,
		quote: true,
	}).then(res => {
		quotes.value = res;
	});
}

loadQuotes();

const conversationLoaded = ref(false);

function loadConversation() {
	conversationLoaded.value = true;
	if (appearNote.value.replyId == null) return;
	misskeyApi('notes/conversation', {
		noteId: appearNote.value.replyId,
	}).then(res => {
		conversation.value = res.reverse();
	});
}

if (appearNote.value.reply && appearNote.value.reply.replyId && defaultStore.state.autoloadConversation) loadConversation();

function animatedMFM() {
	if (allowAnim.value) {
		allowAnim.value = false;
	} else {
		os.confirm({
			type: 'warning',
			text: i18n.ts._animatedMFM._alert.text,
			okText: i18n.ts._animatedMFM._alert.confirm,
		}).then((res) => { if (!res.canceled) allowAnim.value = true; });
	}
}
</script>

<style lang="scss" module>
.root {
	position: relative;
	transition: box-shadow 0.1s ease;
	overflow: clip;
	contain: content;
}

.footer {
		position: relative;
		z-index: 1;
		margin-top: 0.4em;
		width: max-content;
		min-width: min-content;
		max-width: fit-content;
}

.replyTo {
	opacity: 0.7;
	padding-bottom: 0;
}

.replyToMore {
	opacity: 0.7;
}

.renote {
	display: flex;
	align-items: center;
	padding: 16px 32px 8px 32px;
	line-height: 28px;
	white-space: pre;
	color: var(--renote);
}

.renoteAvatar {
	flex-shrink: 0;
	display: inline-block;
	width: 28px;
	height: 28px;
	margin: 0 8px 0 0;
	border-radius: var(--radius-sm);
}

.renoteText {
	overflow: hidden;
	flex-shrink: 1;
	text-overflow: ellipsis;
	white-space: nowrap;
}

.renoteName {
	font-weight: bold;
}

.renoteInfo {
	margin-left: auto;
	font-size: 0.9em;
}

.renoteTime {
	flex-shrink: 0;
	color: inherit;
}

.renote + .note {
	padding-top: 8px;
}

.note {
	padding: 32px;
	font-size: 1.2em;
	overflow: hidden;

	&:hover > .main > .footer > .button {
		opacity: 1;
	}
}

.noteHeader {
	display: flex;
	position: relative;
	margin-bottom: 16px;
	align-items: center;
	z-index: 2;
}

.noteHeaderAvatar {
	display: block;
	flex-shrink: 0;
	width: var(--avatar);
	height: var(--avatar);
}

.noteHeaderBody {
	flex: 1;
	display: flex;
	flex-direction: column;
	justify-content: center;
	padding-left: 16px;
	font-size: 0.95em;
}

.noteHeaderName {
	font-weight: bold;
	line-height: 1.3;
}

.isBot {
	display: inline-block;
	margin: 0 0.5em;
	padding: 4px 6px;
	font-size: 80%;
	line-height: 1;
	border: solid 0.5px var(--divider);
	border-radius: var(--radius-xs);
}

.noteHeaderInfo {
	float: right;
}

.noteHeaderUsername {
	margin-bottom: 2px;
	line-height: 1.3;
	word-wrap: anywhere;
}

.playMFMButton {
	margin-top: 5px;
}

.noteContent {
	container-type: inline-size;
	overflow-wrap: break-word;
	z-index: 1;
}

.cw {
	cursor: default;
	display: block;
	margin: 0;
	padding: 0;
	overflow-wrap: break-word;
}

.noteReplyTarget {
	color: var(--accent);
	margin-right: 0.5em;
}

.rn {
	margin-left: 4px;
	font-style: oblique;
	color: var(--renote);
}

.translation {
	border: solid 0.5px var(--divider);
	border-radius: var(--radius);
	padding: 12px;
	margin-top: 8px;
}

.poll {
	font-size: 80%;
}

.quote {
	padding: 8px 0;
}

.quoteNote {
	padding: 16px;
	border: dashed 1px var(--renote);
	border-radius: var(--radius-sm);
	overflow: clip;
}

.channel {
	opacity: 0.7;
	font-size: 80%;
}

.noteFooterInfo {
	margin: 16px 0;
	opacity: 0.7;
	font-size: 0.9em;
}

.noteFooterButton {
	margin: 0;
	padding: 8px;
	opacity: 0.7;

	&:not(:last-child) {
		margin-right: 1.5em;
	}

	&:hover {
		color: var(--fgHighlighted);
	}
}

.noteFooterButtonCount {
	display: inline;
	margin: 0 0 0 8px;
	opacity: 0.7;

	&.reacted {
		color: var(--accent);
	}
}

.reply:not(:first-child) {
	border-top: solid 0.5px var(--divider);
}

.tabs {
	border-top: solid 0.5px var(--divider);
	border-bottom: solid 0.5px var(--divider);
	display: flex;
}

.tab {
	flex: 1;
	padding: 12px 8px;
	border-top: solid 2px transparent;
	border-bottom: solid 2px transparent;
}

.tabActive {
	border-bottom: solid 2px var(--accent);
}

.tab_renotes {
	padding: 16px;
}

.tab_reactions {
	padding: 16px;
}

.reactionTabs {
	display: flex;
	gap: 8px;
	flex-wrap: wrap;
	margin-bottom: 8px;
}

.reactionTab {
	padding: 4px 6px;
	border: solid 1px var(--divider);
	border-radius: var(--radius-sm);
}

.reactionTabActive {
	border-color: var(--accent);
}

@container (max-width: 500px) {
	.root {
		font-size: 0.9em;
	}
}

@container (max-width: 450px) {
	.renote {
		padding: 8px 16px 0 16px;
	}

	.note {
		padding: 16px;
	}

	.noteHeaderAvatar {
		width: 50px;
		height: 50px;
	}
}

@container (max-width: 350px) {
	.noteFooterButton {
		&:not(:last-child) {
			margin-right: 0.1em;
		}
	}
}

@container (max-width: 300px) {
	.root {
		font-size: 0.825em;
	}

	.noteHeaderAvatar {
		width: 50px;
		height: 50px;
	}

	.noteFooterButton {
		&:not(:last-child) {
			margin-right: 0.1em;
		}
	}
}

.muted {
	padding: 8px;
	text-align: center;
	opacity: 0.7;
}
</style><|MERGE_RESOLUTION|>--- conflicted
+++ resolved
@@ -115,13 +115,8 @@
 			</div>
 			<MkReactionsViewer v-if="appearNote.reactionAcceptance !== 'likeOnly'" ref="reactionsViewer" :note="appearNote"/>
 			<button class="_button" :class="$style.noteFooterButton" @click="reply()">
-<<<<<<< HEAD
 				<i class="ph-arrow-u-up-left ph-bold ph-lg"></i>
-				<p v-if="appearNote.repliesCount > 0" :class="$style.noteFooterButtonCount">{{ appearNote.repliesCount }}</p>
-=======
-				<i class="ti ti-arrow-back-up"></i>
 				<p v-if="appearNote.repliesCount > 0" :class="$style.noteFooterButtonCount">{{ number(appearNote.repliesCount) }}</p>
->>>>>>> f4a57404
 			</button>
 			<button
 				v-if="canRenote"
@@ -131,13 +126,8 @@
 				:style="renoted ? 'color: var(--accent) !important;' : ''"
 				@mousedown="renoted ? undoRenote() : boostVisibility()"
 			>
-<<<<<<< HEAD
 				<i class="ph-rocket-launch ph-bold ph-lg"></i>
-				<p v-if="appearNote.renoteCount > 0" :class="$style.noteFooterButtonCount">{{ appearNote.renoteCount }}</p>
-=======
-				<i class="ti ti-repeat"></i>
 				<p v-if="appearNote.renoteCount > 0" :class="$style.noteFooterButtonCount">{{ number(appearNote.renoteCount) }}</p>
->>>>>>> f4a57404
 			</button>
 			<button v-else class="_button" :class="$style.noteFooterButton" disabled>
 				<i class="ph-prohibit ph-bold ph-lg"></i>
@@ -154,21 +144,12 @@
 			<button v-if="appearNote.myReaction == null && appearNote.reactionAcceptance !== 'likeOnly'" ref="likeButton" :class="$style.noteFooterButton" class="_button" @mousedown="like()">
 				<i class="ph-heart ph-bold ph-lg"></i>
 			</button>
-<<<<<<< HEAD
-			<button v-if="appearNote.myReaction == null" ref="reactButton" :class="$style.noteFooterButton" class="_button" @mousedown="react()">
-				<i v-if="appearNote.reactionAcceptance === 'likeOnly'" class="ph-heart ph-bold ph-lg"></i>
+			<button ref="reactButton" :class="$style.noteFooterButton" class="_button" @click="toggleReact()">
+				<i v-if="appearNote.reactionAcceptance === 'likeOnly' && appearNote.myReaction != null" class="ph-heart ph-bold ph-lg" style="color: var(--eventReactionHeart);"></i>
+				<i v-else-if="appearNote.myReaction != null" class="ph-minus ph-bold ph-lg" style="color: var(--accent);"></i>
+				<i v-else-if="appearNote.reactionAcceptance === 'likeOnly'" class="ph-heart ph-bold ph-lg"></i>
 				<i v-else class="ph-smiley ph-bold ph-lg"></i>
-			</button>
-			<button v-if="appearNote.myReaction != null" ref="reactButton" class="_button" :class="[$style.noteFooterButton, $style.reacted]" @click="undoReact(appearNote)">
-				<i class="ph-minus ph-bold ph-lg"></i>
-=======
-			<button ref="reactButton" :class="$style.noteFooterButton" class="_button" @click="toggleReact()">
-				<i v-if="appearNote.reactionAcceptance === 'likeOnly' && appearNote.myReaction != null" class="ti ti-heart-filled" style="color: var(--eventReactionHeart);"></i>
-				<i v-else-if="appearNote.myReaction != null" class="ti ti-minus" style="color: var(--accent);"></i>
-				<i v-else-if="appearNote.reactionAcceptance === 'likeOnly'" class="ti ti-heart"></i>
-				<i v-else class="ti ti-plus"></i>
 				<p v-if="appearNote.reactionCount > 0" :class="$style.noteFooterButtonCount">{{ number(appearNote.reactionCount) }}</p>
->>>>>>> f4a57404
 			</button>
 			<button v-if="defaultStore.state.showClipButtonInNoteFooter" ref="clipButton" class="_button" :class="$style.noteFooterButton" @mousedown="clip()">
 				<i class="ph-paperclip ph-bold ph-lg"></i>
@@ -597,7 +578,6 @@
 	}
 }
 
-<<<<<<< HEAD
 function like(): void {
 	pleaseLogin();
 	showMovedDialog();
@@ -615,19 +595,14 @@
 	}
 }
 
-function undoReact(note): void {
-	const oldReaction = note.myReaction;
-=======
 function undoReact(targetNote: Misskey.entities.Note): void {
 	const oldReaction = targetNote.myReaction;
->>>>>>> f4a57404
 	if (!oldReaction) return;
 	misskeyApi('notes/reactions/delete', {
 		noteId: targetNote.id,
 	});
 }
 
-<<<<<<< HEAD
 function undoRenote() : void {
 	if (!renoted.value) return;
 	misskeyApi('notes/unrenote', {
@@ -642,13 +617,14 @@
 		const x = rect.left + (el.offsetWidth / 2);
 		const y = rect.top + (el.offsetHeight / 2);
 		os.popup(MkRippleEffect, { x, y }, {}, 'end');
-=======
+	}
+}
+
 function toggleReact() {
 	if (appearNote.value.myReaction == null) {
 		react();
 	} else {
 		undoReact(appearNote.value);
->>>>>>> f4a57404
 	}
 }
 
