--- conflicted
+++ resolved
@@ -231,12 +231,8 @@
 import { extractUrlFromMfm } from '@/scripts/extract-url-from-mfm.js';
 import { $i } from '@/account.js';
 import { i18n } from '@/i18n.js';
-<<<<<<< HEAD
 import { getNoteClipMenu, getNoteMenu } from '@/scripts/get-note-menu.js';
 import { getNoteVersionsMenu } from '@/scripts/get-note-versions-menu.js';
-=======
-import { getNoteClipMenu, getNoteMenu, getRenoteMenu } from '@/scripts/get-note-menu.js';
->>>>>>> a8e976d7
 import { useNoteCapture } from '@/scripts/use-note-capture.js';
 import { deepClone } from '@/scripts/clone.js';
 import { useTooltip } from '@/scripts/use-tooltip.js';
@@ -403,11 +399,20 @@
 	}, {}, 'closed');
 });
 
+type Visibility = 'public' | 'home' | 'followers' | 'specified';
+
+function smallerVisibility(a: Visibility | string, b: Visibility | string): Visibility {
+	if (a === 'specified' || b === 'specified') return 'specified';
+	if (a === 'followers' || b === 'followers') return 'followers';
+	if (a === 'home' || b === 'home') return 'home';
+	// if (a === 'public' || b === 'public')
+	return 'public';
+}
+
 function renote() {
 	pleaseLogin();
 	showMovedDialog();
 
-<<<<<<< HEAD
 	if (appearNote.channel) {
 		const el = renoteButton.value as HTMLElement | null | undefined;
 		if (el) {
@@ -424,7 +429,7 @@
 			os.toast(i18n.ts.renoted);
 			renoted.value = true;
 		});
-	} else {
+	} else if (!appearNote.channel || appearNote.channel?.allowRenoteToExternal) {
 		const el = renoteButton.value as HTMLElement | null | undefined;
 		if (el) {
 			const rect = el.getBoundingClientRect();
@@ -433,7 +438,18 @@
 			os.popup(MkRippleEffect, { x, y }, {}, 'end');
 		}
 
+		const configuredVisibility = defaultStore.state.rememberNoteVisibility ? defaultStore.state.visibility : defaultStore.state.defaultNoteVisibility;
+		const localOnly = defaultStore.state.rememberNoteVisibility ? defaultStore.state.localOnly : defaultStore.state.defaultNoteLocalOnly;
+
+		let visibility = appearNote.visibility;
+		visibility = smallerVisibility(visibility, configuredVisibility);
+		if (appearNote.channel?.isSensitive) {
+			visibility = smallerVisibility(visibility, 'home');
+		}
+		
 		os.api('notes/create', {
+			localOnly,
+			visibility,
 			renoteId: appearNote.id,
 		}).then(() => {
 			os.toast(i18n.ts.renoted);
@@ -494,12 +510,6 @@
 			});
 		});
 	}
-=======
-	const { menu } = getRenoteMenu({ note: note, renoteButton });
-	os.popupMenu(menu, renoteButton.value, {
-		viaKeyboard,
-	}).then(focus);
->>>>>>> a8e976d7
 }
 
 function reply(viaKeyboard = false): void {
