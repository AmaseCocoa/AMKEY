<!--
SPDX-FileCopyrightText: syuilo and other misskey contributors
SPDX-License-Identifier: AGPL-3.0-only
-->

<template>
<div v-if="!muted" ref="el" :class="[$style.root, { [$style.children]: depth > 1 }]">
	<div :class="$style.main">
		<div v-if="note.channel" :class="$style.colorBar" :style="{ background: note.channel.color }"></div>
		<MkAvatar :class="$style.avatar" :user="note.user" link preview/>
		<div :class="$style.body">
			<MkNoteHeader :class="$style.header" :note="note" :mini="true"/>
			<div :class="$style.content">
				<p v-if="note.cw != null" :class="$style.cw">
					<Mfm v-if="note.cw != ''" style="margin-right: 8px;" :text="note.cw" :author="note.user" :nyaize="'respect'"/>
					<MkCwButton v-model="showContent" :text="note.text" :files="note.files" :poll="note.poll"/>
				</p>
				<div v-show="note.cw == null || showContent">
					<MkSubNoteContent :class="$style.text" :note="note" :translating="translating" :translation="translation"/>
				</div>
			</div>
			<footer :class="$style.footer">
				<MkReactionsViewer ref="reactionsViewer" :note="note"/>
				<button class="_button" :class="$style.noteFooterButton" @click="reply()">
					<i class="ph-arrow-u-up-left ph-bold ph-lg"></i>
					<p v-if="note.repliesCount > 0" :class="$style.noteFooterButtonCount">{{ note.repliesCount }}</p>
				</button>
				<button
					v-if="canRenote"
					ref="renoteButton"
					class="_button"
					:class="$style.noteFooterButton"
					:style="renoted ? 'color: var(--accent) !important;' : ''"
					@mousedown="renoted ? undoRenote() : boostVisibility()"
				>
					<i class="ph-rocket-launch ph-bold ph-lg"></i>
					<p v-if="note.renoteCount > 0" :class="$style.noteFooterButtonCount">{{ note.renoteCount }}</p>
				</button>
				<button
					v-if="canRenote"
					ref="quoteButton"
					class="_button"
					:class="$style.noteFooterButton"
					@mousedown="quote()"
				>
					<i class="ph-quotes ph-bold ph-lg"></i>
				</button>
				<button v-else class="_button" :class="$style.noteFooterButton" disabled>
					<i class="ph-prohibit ph-bold ph-lg"></i>
				</button>
				<button v-if="note.myReaction == null && note.reactionAcceptance !== 'likeOnly'" ref="likeButton" :class="$style.noteFooterButton" class="_button" @mousedown="like()">
					<i class="ph-heart ph-bold ph-lg"></i>
				</button>
				<button v-if="note.myReaction == null" ref="reactButton" :class="$style.noteFooterButton" class="_button" @mousedown="react()">
					<i v-if="note.reactionAcceptance === 'likeOnly'" class="ph-heart ph-bold ph-lg"></i>
					<i v-else class="ph-smiley ph-bold ph-lg"></i>
				</button>
				<button v-if="note.myReaction != null" ref="reactButton" class="_button" :class="[$style.noteFooterButton, $style.reacted]" @click="undoReact(note)">
					<i class="ph-minus ph-bold ph-lg"></i>
				</button>
				<button ref="menuButton" class="_button" :class="$style.noteFooterButton" @mousedown="menu()">
					<i class="ph-dots-three ph-bold ph-lg"></i>
				</button>
			</footer>
		</div>
	</div>
	<template v-if="depth < numberOfReplies">
		<MkNoteSub v-for="reply in replies" :key="reply.id" :note="reply" :class="$style.reply" :detail="true" :depth="depth + 1" :expandAllCws="props.expandAllCws"/>
	</template>
	<div v-else :class="$style.more">
		<MkA class="_link" :to="notePage(note)">{{ i18n.ts.continueThread }} <i class="ph-caret-double-right ph-bold ph-lg"></i></MkA>
	</div>
</div>
<div v-else :class="$style.muted" @click="muted = false">
	<I18n :src="i18n.ts.userSaysSomething" tag="small">
		<template #name>
			<MkA v-user-preview="note.userId" :to="userPage(note.user)">
				<MkUserName :user="note.user"/>
			</MkA>
		</template>
	</I18n>
</div>
</template>

<script lang="ts" setup>
import { computed, ref, shallowRef, watch } from 'vue';
import * as Misskey from 'misskey-js';
import MkNoteHeader from '@/components/MkNoteHeader.vue';
import MkReactionsViewer from '@/components/MkReactionsViewer.vue';
import MkSubNoteContent from '@/components/MkSubNoteContent.vue';
import MkCwButton from '@/components/MkCwButton.vue';
import { notePage } from '@/filters/note.js';
import * as os from '@/os.js';
import { i18n } from '@/i18n.js';
import { $i } from '@/account.js';
<<<<<<< HEAD
import { userPage } from "@/filters/user.js";
import { checkWordMute } from "@/scripts/check-word-mute.js";
import { defaultStore } from "@/store.js";
import { pleaseLogin } from '@/scripts/please-login.js';
import { showMovedDialog } from '@/scripts/show-moved-dialog.js';
import MkRippleEffect from '@/components/MkRippleEffect.vue';
import { reactionPicker } from '@/scripts/reaction-picker.js';
import { claimAchievement } from '@/scripts/achievements.js';
import type { MenuItem } from '@/types/menu.js';
import { getNoteMenu } from '@/scripts/get-note-menu.js';
import { useNoteCapture } from '@/scripts/use-note-capture.js';

const canRenote = computed(() => ['public', 'home'].includes(props.note.visibility) || props.note.userId === $i.id);
=======
import { userPage } from '@/filters/user.js';
import { checkWordMute } from '@/scripts/check-word-mute.js';
>>>>>>> 62549549

const props = withDefaults(defineProps<{
	note: Misskey.entities.Note;
	detail?: boolean;
	expandAllCws?: boolean;

	// how many notes are in between this one and the note being viewed in detail
	depth?: number;
}>(), {
	depth: 1,
});

const el = shallowRef<HTMLElement>();
const muted = ref($i ? checkWordMute(props.note, $i, $i.mutedWords) : false);
const translation = ref<any>(null);
const translating = ref(false);
const isDeleted = ref(false);
const renoted = ref(false);
const numberOfReplies = ref(defaultStore.state.numberOfReplies);
const reactButton = shallowRef<HTMLElement>();
const renoteButton = shallowRef<HTMLElement>();
const quoteButton = shallowRef<HTMLElement>();
const menuButton = shallowRef<HTMLElement>();
const likeButton = shallowRef<HTMLElement>();

let appearNote = $computed(() => isRenote ? props.note.renote as Misskey.entities.Note : props.note);
const defaultLike = computed(() => defaultStore.state.like ? defaultStore.state.like : null);

const isRenote = (
	props.note.renote != null &&
	props.note.text == null &&
	props.note.fileIds.length === 0 &&
	props.note.poll == null
);

useNoteCapture({
	rootEl: el,
	note: $$(appearNote),
	isDeletedRef: isDeleted,
});

if ($i) {
	os.api("notes/renotes", {
		noteId: appearNote.id,
		userId: $i.id,
		limit: 1,
	}).then((res) => {
		renoted.value = res.length > 0;
	});
}

function focus() {
	el.value.focus();
}

function reply(viaKeyboard = false): void {
	pleaseLogin();
	showMovedDialog();
	os.post({
		reply: props.note,
		channel: props.note.channel,
		animation: !viaKeyboard,
	}, () => {
		focus();
	});
}

function react(viaKeyboard = false): void {
	pleaseLogin();
	showMovedDialog();
	if (props.note.reactionAcceptance === 'likeOnly') {
		os.api('notes/like', {
			noteId: props.note.id,
			override: defaultLike.value,
		});
		const el = reactButton.value as HTMLElement | null | undefined;
		if (el) {
			const rect = el.getBoundingClientRect();
			const x = rect.left + (el.offsetWidth / 2);
			const y = rect.top + (el.offsetHeight / 2);
			os.popup(MkRippleEffect, { x, y }, {}, 'end');
		}
	} else {
		blur();
		reactionPicker.show(reactButton.value, reaction => {
			os.api('notes/reactions/create', {
				noteId: props.note.id,
				reaction: reaction,
			});
			if (props.note.text && props.note.text.length > 100 && (Date.now() - new Date(props.note.createdAt).getTime() < 1000 * 3)) {
				claimAchievement('reactWithoutRead');
			}
		}, () => {
			focus();
		});
	}
}

function like(): void {
	pleaseLogin();
	showMovedDialog();
	os.api('notes/like', {
		noteId: props.note.id,
		override: defaultLike.value,
	});
	const el = reactButton.value as HTMLElement | null | undefined;
	if (el) {
		const rect = el.getBoundingClientRect();
		const x = rect.left + (el.offsetWidth / 2);
		const y = rect.top + (el.offsetHeight / 2);
		os.popup(MkRippleEffect, { x, y }, {}, 'end');
	}
}

function undoReact(note): void {
	const oldReaction = note.myReaction;
	if (!oldReaction) return;
	os.api('notes/reactions/delete', {
		noteId: note.id,
	});
}

function undoRenote() : void {
	if (!renoted.value) return;
	os.api("notes/unrenote", {
		noteId: appearNote.id,
	});
	os.toast(i18n.ts.rmboost);
	renoted.value = false;

	const el = renoteButton.value as HTMLElement | null | undefined;
	if (el) {
		const rect = el.getBoundingClientRect();
		const x = rect.left + (el.offsetWidth / 2);
		const y = rect.top + (el.offsetHeight / 2);
		os.popup(MkRippleEffect, { x, y }, {}, 'end');
	}
}

let showContent = $ref(defaultStore.state.uncollapseCW);

watch(() => props.expandAllCws, (expandAllCws) => {
	if (expandAllCws !== showContent) showContent = expandAllCws;
});

<<<<<<< HEAD
let replies: Misskey.entities.Note[] = $ref([]);
=======
const showContent = ref(false);
const replies = ref<Misskey.entities.Note[]>([]);
>>>>>>> 62549549

function boostVisibility() {
	os.popupMenu([
		{
			type: 'button',
			icon: 'ph-globe-hemisphere-west ph-bold ph-lg',
			text: i18n.ts._visibility['public'],
			action: () => {
				renote('public');
			},
		},
		{
			type: 'button',
			icon: 'ph-house ph-bold ph-lg',
			text: i18n.ts._visibility['home'],
			action: () => {
				renote('home');
			},
		},
		{
			type: 'button',
			icon: 'ph-lock ph-bold ph-lg',
			text: i18n.ts._visibility['followers'],
			action: () => {
				renote('followers');
			},
		},
		{
			type: 'button',
			icon: 'ph-planet ph-bold ph-lg',
			text: i18n.ts._timelines.local,
			action: () => {
				renote('local');
			},
		}], renoteButton.value);
}

function renote(visibility: 'public' | 'home' | 'followers' | 'specified' | 'local') {
	pleaseLogin();
	showMovedDialog();

	if (appearNote.channel) {
		const el = renoteButton.value as HTMLElement | null | undefined;
		if (el) {
			const rect = el.getBoundingClientRect();
			const x = rect.left + (el.offsetWidth / 2);
			const y = rect.top + (el.offsetHeight / 2);
			os.popup(MkRippleEffect, { x, y }, {}, 'end');
		}

		os.api('notes/create', {
			renoteId: props.note.id,
			channelId: props.note.channelId,
		}).then(() => {
			os.toast(i18n.ts.renoted);
			renoted.value = true;
		});
	} else {
		const el = renoteButton.value as HTMLElement | null | undefined;
		if (el) {
			const rect = el.getBoundingClientRect();
			const x = rect.left + (el.offsetWidth / 2);
			const y = rect.top + (el.offsetHeight / 2);
			os.popup(MkRippleEffect, { x, y }, {}, 'end');
		}

		os.api('notes/create', {
			renoteId: props.note.id,
			localOnly: visibility === 'local' ? true : false,
			visibility: visibility === 'local' || visibility === 'specified' ? props.note.visibility : visibility,
		}).then(() => {
			os.toast(i18n.ts.renoted);
			renoted.value = true;
		});
	}
}

function quote() {
	pleaseLogin();
	showMovedDialog();

	if (appearNote.channel) {
		os.post({
			renote: appearNote,
			channel: appearNote.channel,
		}).then(() => {
			os.api("notes/renotes", {
				noteId: props.note.id,
				userId: $i.id,
				limit: 1,
				quote: true,
			}).then((res) => {
				if (!(res.length > 0)) return;
				const el = quoteButton.value as HTMLElement | null | undefined;
				if (el && res.length > 0) {
					const rect = el.getBoundingClientRect();
					const x = rect.left + (el.offsetWidth / 2);
					const y = rect.top + (el.offsetHeight / 2);
					os.popup(MkRippleEffect, { x, y }, {}, 'end');
				}

				os.toast(i18n.ts.quoted);
			});
		});
	} else {
		os.post({
			renote: appearNote,
		}).then(() => {
			os.api("notes/renotes", {
				noteId: props.note.id,
				userId: $i.id,
				limit: 1,
				quote: true,
			}).then((res) => {
				if (!(res.length > 0)) return;
				const el = quoteButton.value as HTMLElement | null | undefined;
				if (el && res.length > 0) {
					const rect = el.getBoundingClientRect();
					const x = rect.left + (el.offsetWidth / 2);
					const y = rect.top + (el.offsetHeight / 2);
					os.popup(MkRippleEffect, { x, y }, {}, 'end');
				}

				os.toast(i18n.ts.quoted);
			});
		});
	}
}

function menu(viaKeyboard = false): void {
	const { menu, cleanup } = getNoteMenu({ note: props.note, translating, translation, menuButton, isDeleted });
	os.popupMenu(menu, menuButton.value, {
		viaKeyboard,
	}).then(focus).finally(cleanup);
}

if (props.detail) {
	os.api('notes/children', {
		noteId: props.note.id,
		limit: numberOfReplies.value,
		showQuotes: false,
	}).then(res => {
		replies.value = res;
	});
}
</script>

<style lang="scss" module>
.root {
	padding: 16px 32px;
	font-size: 0.9em;
	position: relative;

	&.children {
		padding: 10px 0 0 16px;
		font-size: 1em;
	}
}

.footer {
		position: relative;
		z-index: 1;
		margin-top: 0.4em;
		width: max-content;
		min-width: max-content;
}

.main {
	display: flex;
}

.colorBar {
	position: absolute;
	top: 8px;
	left: 8px;
	width: 5px;
	height: calc(100% - 8px);
	border-radius: var(--radius-ellipse);
	pointer-events: none;
}

.avatar {
	flex-shrink: 0;
	display: block;
	margin: 0 8px 0 0;
	width: 38px;
	height: 38px;
	border-radius: var(--radius-sm);
}

.body {
	flex: 1;
	min-width: 0;
}

.content {
	overflow: hidden;
}

.header {
	margin-bottom: 2px;
}

.noteFooterButton {
	margin: 0;
	padding: 8px;
	padding-top: 10px;
	opacity: 0.7;

	&:not(:last-child) {
		margin-right: 1.5em;
	}

	&:hover {
		color: var(--fgHighlighted);
	}
}

@container (max-width: 400px) {
	.noteFooterButton {
		&:not(:last-child) {
			margin-right: 0.7em;
		}
	}
}

.noteFooterButtonCount {
	display: inline;
	margin: 0 0 0 8px;
	opacity: 0.7;

	&.reacted {
		color: var(--accent);
	}
}

.cw {
	display: block;
	margin: 0;
	padding: 0;
	overflow-wrap: break-word;
}

.text {
	margin: 0;
	padding: 0;
}

.reply, .more {
	border-left: solid 0.5px var(--divider);
	margin-top: 10px;
}

.more {
	padding: 10px 0 0 16px;
}

@container (max-width: 450px) {
	.root {
		padding: 14px 16px;

		&.children {
			padding: 10px 0 0 8px;
		}
	}
}

.muted {
	text-align: center;
	padding: 8px !important;
	border: 1px solid var(--divider);
	margin: 8px 8px 0 8px;
	border-radius: var(--radius-sm);
}
</style><|MERGE_RESOLUTION|>--- conflicted
+++ resolved
@@ -93,24 +93,18 @@
 import * as os from '@/os.js';
 import { i18n } from '@/i18n.js';
 import { $i } from '@/account.js';
-<<<<<<< HEAD
-import { userPage } from "@/filters/user.js";
-import { checkWordMute } from "@/scripts/check-word-mute.js";
-import { defaultStore } from "@/store.js";
+import { userPage } from '@/filters/user.js';
+import { checkWordMute } from '@/scripts/check-word-mute.js';
+import { defaultStore } from '@/store.js';
 import { pleaseLogin } from '@/scripts/please-login.js';
 import { showMovedDialog } from '@/scripts/show-moved-dialog.js';
 import MkRippleEffect from '@/components/MkRippleEffect.vue';
 import { reactionPicker } from '@/scripts/reaction-picker.js';
 import { claimAchievement } from '@/scripts/achievements.js';
-import type { MenuItem } from '@/types/menu.js';
 import { getNoteMenu } from '@/scripts/get-note-menu.js';
 import { useNoteCapture } from '@/scripts/use-note-capture.js';
 
 const canRenote = computed(() => ['public', 'home'].includes(props.note.visibility) || props.note.userId === $i.id);
-=======
-import { userPage } from '@/filters/user.js';
-import { checkWordMute } from '@/scripts/check-word-mute.js';
->>>>>>> 62549549
 
 const props = withDefaults(defineProps<{
 	note: Misskey.entities.Note;
@@ -136,7 +130,7 @@
 const menuButton = shallowRef<HTMLElement>();
 const likeButton = shallowRef<HTMLElement>();
 
-let appearNote = $computed(() => isRenote ? props.note.renote as Misskey.entities.Note : props.note);
+let appearNote = computed(() => isRenote ? props.note.renote as Misskey.entities.Note : props.note);
 const defaultLike = computed(() => defaultStore.state.like ? defaultStore.state.like : null);
 
 const isRenote = (
@@ -148,13 +142,13 @@
 
 useNoteCapture({
 	rootEl: el,
-	note: $$(appearNote),
+	note: appearNote,
 	isDeletedRef: isDeleted,
 });
 
 if ($i) {
-	os.api("notes/renotes", {
-		noteId: appearNote.id,
+	os.api('notes/renotes', {
+		noteId: appearNote.value.id,
 		userId: $i.id,
 		limit: 1,
 	}).then((res) => {
@@ -235,8 +229,8 @@
 
 function undoRenote() : void {
 	if (!renoted.value) return;
-	os.api("notes/unrenote", {
-		noteId: appearNote.id,
+	os.api('notes/unrenote', {
+		noteId: appearNote.value.id,
 	});
 	os.toast(i18n.ts.rmboost);
 	renoted.value = false;
@@ -250,18 +244,13 @@
 	}
 }
 
-let showContent = $ref(defaultStore.state.uncollapseCW);
+let showContent = ref(defaultStore.state.uncollapseCW);
 
 watch(() => props.expandAllCws, (expandAllCws) => {
-	if (expandAllCws !== showContent) showContent = expandAllCws;
+	if (expandAllCws !== showContent.value) showContent.value = expandAllCws;
 });
 
-<<<<<<< HEAD
-let replies: Misskey.entities.Note[] = $ref([]);
-=======
-const showContent = ref(false);
-const replies = ref<Misskey.entities.Note[]>([]);
->>>>>>> 62549549
+let replies = ref<Misskey.entities.Note[]>([]);
 
 function boostVisibility() {
 	os.popupMenu([
@@ -303,7 +292,7 @@
 	pleaseLogin();
 	showMovedDialog();
 
-	if (appearNote.channel) {
+	if (appearNote.value.channel) {
 		const el = renoteButton.value as HTMLElement | null | undefined;
 		if (el) {
 			const rect = el.getBoundingClientRect();
@@ -343,12 +332,12 @@
 	pleaseLogin();
 	showMovedDialog();
 
-	if (appearNote.channel) {
+	if (appearNote.value.channel) {
 		os.post({
-			renote: appearNote,
-			channel: appearNote.channel,
+			renote: appearNote.value,
+			channel: appearNote.value.channel,
 		}).then(() => {
-			os.api("notes/renotes", {
+			os.api('notes/renotes', {
 				noteId: props.note.id,
 				userId: $i.id,
 				limit: 1,
@@ -368,9 +357,9 @@
 		});
 	} else {
 		os.post({
-			renote: appearNote,
+			renote: appearNote.value,
 		}).then(() => {
-			os.api("notes/renotes", {
+			os.api('notes/renotes', {
 				noteId: props.note.id,
 				userId: $i.id,
 				limit: 1,
