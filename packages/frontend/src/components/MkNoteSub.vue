--- conflicted
+++ resolved
@@ -90,12 +90,9 @@
 import MkSubNoteContent from '@/components/MkSubNoteContent.vue';
 import MkCwButton from '@/components/MkCwButton.vue';
 import { notePage } from '@/filters/note.js';
-<<<<<<< HEAD
 import * as os from '@/os.js';
 import * as sound from '@/scripts/sound.js';
-=======
 import { misskeyApi } from '@/scripts/misskey-api.js';
->>>>>>> 34088ecd
 import { i18n } from '@/i18n.js';
 import { $i } from '@/account.js';
 import { userPage } from '@/filters/user.js';
@@ -170,7 +167,7 @@
 });
 
 if ($i) {
-	os.api('notes/renotes', {
+	misskeyApi('notes/renotes', {
 		noteId: appearNote.value.id,
 		userId: $i.id,
 		limit: 1,
@@ -200,7 +197,7 @@
 	showMovedDialog();
 	sound.play('reaction');
 	if (props.note.reactionAcceptance === 'likeOnly') {
-		os.api('notes/like', {
+		misskeyApi('notes/like', {
 			noteId: props.note.id,
 			override: defaultLike.value,
 		});
@@ -214,7 +211,7 @@
 	} else {
 		blur();
 		reactionPicker.show(reactButton.value, reaction => {
-			os.api('notes/reactions/create', {
+			misskeyApi('notes/reactions/create', {
 				noteId: props.note.id,
 				reaction: reaction,
 			});
@@ -231,7 +228,7 @@
 	pleaseLogin();
 	showMovedDialog();
 	sound.play('reaction');
-	os.api('notes/like', {
+	misskeyApi('notes/like', {
 		noteId: props.note.id,
 		override: defaultLike.value,
 	});
@@ -247,14 +244,14 @@
 function undoReact(note): void {
 	const oldReaction = note.myReaction;
 	if (!oldReaction) return;
-	os.api('notes/reactions/delete', {
+	misskeyApi('notes/reactions/delete', {
 		noteId: note.id,
 	});
 }
 
 function undoRenote() : void {
 	if (!renoted.value) return;
-	os.api('notes/unrenote', {
+	misskeyApi('notes/unrenote', {
 		noteId: appearNote.value.id,
 	});
 	os.toast(i18n.ts.rmboost);
@@ -328,7 +325,7 @@
 			os.popup(MkRippleEffect, { x, y }, {}, 'end');
 		}
 
-		os.api('notes/create', {
+		misskeyApi('notes/create', {
 			renoteId: props.note.id,
 			channelId: props.note.channelId,
 		}).then(() => {
@@ -344,7 +341,7 @@
 			os.popup(MkRippleEffect, { x, y }, {}, 'end');
 		}
 
-		os.api('notes/create', {
+		misskeyApi('notes/create', {
 			renoteId: props.note.id,
 			localOnly: visibility === 'local' ? true : false,
 			visibility: visibility === 'local' || visibility === 'specified' ? props.note.visibility : visibility,
@@ -364,7 +361,7 @@
 			renote: appearNote.value,
 			channel: appearNote.value.channel,
 		}).then(() => {
-			os.api('notes/renotes', {
+			misskeyApi('notes/renotes', {
 				noteId: props.note.id,
 				userId: $i.id,
 				limit: 1,
@@ -386,7 +383,7 @@
 		os.post({
 			renote: appearNote.value,
 		}).then(() => {
-			os.api('notes/renotes', {
+			misskeyApi('notes/renotes', {
 				noteId: props.note.id,
 				userId: $i.id,
 				limit: 1,
