<!--
SPDX-FileCopyrightText: syuilo and other misskey contributors
SPDX-License-Identifier: AGPL-3.0-only
-->

<template>
<<<<<<< HEAD
<Suspense>
	<template #fallback>
		<MkLoading v-if="!inline ?? true"/>
	</template>
	<code v-if="inline" :class="$style.codeInlineRoot">{{ code }}</code>
	<XCode v-else-if="show && lang" :code="code" :lang="lang"/>
	<pre v-else-if="show" :class="$style.codeBlockFallbackRoot"><code :class="$style.codeBlockFallbackCode">{{ code }}</code></pre>
	<button v-else :class="$style.codePlaceholderRoot" @click="show = true">
		<div :class="$style.codePlaceholderContainer">
			<div><i class="ph-code ph-bold ph-lg"></i> {{ i18n.ts.code }}</div>
			<div>{{ i18n.ts.clickToShow }}</div>
		</div>
=======
<div :class="$style.codeBlockRoot">
	<button :class="$style.codeBlockCopyButton" class="_button" @click="copy">
		<i class="ti ti-copy"></i>
>>>>>>> 3784b39a
	</button>
	<Suspense>
		<template #fallback>
			<MkLoading />
		</template>
		<XCode v-if="show && lang" :code="code" :lang="lang"/>
		<pre v-else-if="show" :class="$style.codeBlockFallbackRoot"><code :class="$style.codeBlockFallbackCode">{{ code }}</code></pre>
		<button v-else :class="$style.codePlaceholderRoot" @click="show = true">
			<div :class="$style.codePlaceholderContainer">
				<div><i class="ti ti-code"></i> {{ i18n.ts.code }}</div>
				<div>{{ i18n.ts.clickToShow }}</div>
			</div>
		</button>
	</Suspense>
</div>
</template>

<script lang="ts" setup>
import { defineAsyncComponent, ref } from 'vue';
import * as os from '@/os.js';
import MkLoading from '@/components/global/MkLoading.vue';
import { defaultStore } from '@/store.js';
import { i18n } from '@/i18n.js';
import copyToClipboard from '@/scripts/copy-to-clipboard.js';

const props = defineProps<{
	code: string;
	lang?: string;
}>();

const show = ref(!defaultStore.state.dataSaver.code);

const XCode = defineAsyncComponent(() => import('@/components/MkCode.core.vue'));

function copy() {
	copyToClipboard(props.code);
	os.success();
}
</script>

<style module lang="scss">
.codeBlockRoot {
	position: relative;
}

.codeBlockCopyButton {
	color: #D4D4D4;
	position: absolute;
	top: 8px;
	right: 8px;
	opacity: 0.5;

	&:hover {
		opacity: 0.8;
	}
}

.codeBlockFallbackRoot {
	display: block;
	overflow-wrap: anywhere;
	color: #D4D4D4;
	background: #1E1E1E;
	padding: 1em;
	margin: .5em 0;
	overflow: auto;
	border-radius: var(--radius-sm);
}

.codeBlockFallbackCode {
	font-family: Consolas, Monaco, Andale Mono, Ubuntu Mono, monospace;
}

.codePlaceholderRoot {
	display: block;
	width: 100%;
	background: none;
	border: none;
	outline: none;
  font: inherit;
  color: inherit;
	cursor: pointer;

	box-sizing: border-box;
	border-radius: var(--radius-sm);
	padding: 24px;
	margin-top: 4px;
	color: #D4D4D4;
	background: #1E1E1E;
}

.codePlaceholderContainer {
	text-align: center;
	font-size: 0.8em;
}
</style><|MERGE_RESOLUTION|>--- conflicted
+++ resolved
@@ -4,24 +4,9 @@
 -->
 
 <template>
-<<<<<<< HEAD
-<Suspense>
-	<template #fallback>
-		<MkLoading v-if="!inline ?? true"/>
-	</template>
-	<code v-if="inline" :class="$style.codeInlineRoot">{{ code }}</code>
-	<XCode v-else-if="show && lang" :code="code" :lang="lang"/>
-	<pre v-else-if="show" :class="$style.codeBlockFallbackRoot"><code :class="$style.codeBlockFallbackCode">{{ code }}</code></pre>
-	<button v-else :class="$style.codePlaceholderRoot" @click="show = true">
-		<div :class="$style.codePlaceholderContainer">
-			<div><i class="ph-code ph-bold ph-lg"></i> {{ i18n.ts.code }}</div>
-			<div>{{ i18n.ts.clickToShow }}</div>
-		</div>
-=======
 <div :class="$style.codeBlockRoot">
 	<button :class="$style.codeBlockCopyButton" class="_button" @click="copy">
-		<i class="ti ti-copy"></i>
->>>>>>> 3784b39a
+		<i class="ph-copy ph-bold ph-lg"></i>
 	</button>
 	<Suspense>
 		<template #fallback>
@@ -31,7 +16,7 @@
 		<pre v-else-if="show" :class="$style.codeBlockFallbackRoot"><code :class="$style.codeBlockFallbackCode">{{ code }}</code></pre>
 		<button v-else :class="$style.codePlaceholderRoot" @click="show = true">
 			<div :class="$style.codePlaceholderContainer">
-				<div><i class="ti ti-code"></i> {{ i18n.ts.code }}</div>
+				<div><i class="ph-code ph-bold ph-lg"></i> {{ i18n.ts.code }}</div>
 				<div>{{ i18n.ts.clickToShow }}</div>
 			</div>
 		</button>
