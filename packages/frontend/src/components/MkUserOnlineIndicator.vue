<!--
SPDX-FileCopyrightText: syuilo and misskey-project
SPDX-License-Identifier: AGPL-3.0-only
-->

<template>
<div
	v-tooltip="text"
	:class="[$style.root, {
		[$style.status_online]: user.onlineStatus === 'online',
		[$style.status_active]: user.onlineStatus === 'active',
		[$style.status_offline]: user.onlineStatus === 'offline',
		[$style.status_unknown]: user.onlineStatus === 'unknown',
	}]"
></div>
</template>

<script lang="ts" setup>
import { computed } from 'vue';
import * as Misskey from 'misskey-js';
import { i18n } from '@/i18n.js';

const props = defineProps<{
	user: Misskey.entities.User;
}>();

const text = computed(() => {
	switch (props.user.onlineStatus) {
		case 'online': return i18n.ts.online;
		case 'active': return i18n.ts.active;
		case 'offline': return i18n.ts.offline;
		case 'unknown': return i18n.ts.unknown;
	}
});
</script>

<style lang="scss" module>
.root {
<<<<<<< HEAD
	box-shadow: 0 0 0 3px var(--panel);

	// sharkey: the comment mentions something about 100% radius not behaving correctly on blink.
	// couldn't reproduce, assuming the 120% here was just an old workaround
	border-radius: var(--radius-full); // Blinkのバグか知らんけど、100%ぴったりにすると何故か若干楕円でレンダリングされる
=======
	box-shadow: 0 0 0 3px var(--MI_THEME-panel);
	border-radius: 120%; // Blinkのバグか知らんけど、100%ぴったりにすると何故か若干楕円でレンダリングされる
>>>>>>> d2e8dc4f

	&.status_online {
		background: #58d4c9;
	}

	&.status_active {
		background: #e4bc48;
	}

	&.status_offline {
		background: #ea5353;
	}

	&.status_unknown {
		background: #888;
	}
}
</style><|MERGE_RESOLUTION|>--- conflicted
+++ resolved
@@ -36,16 +36,11 @@
 
 <style lang="scss" module>
 .root {
-<<<<<<< HEAD
-	box-shadow: 0 0 0 3px var(--panel);
+	box-shadow: 0 0 0 3px var(--MI_THEME-panel);
 
 	// sharkey: the comment mentions something about 100% radius not behaving correctly on blink.
 	// couldn't reproduce, assuming the 120% here was just an old workaround
 	border-radius: var(--radius-full); // Blinkのバグか知らんけど、100%ぴったりにすると何故か若干楕円でレンダリングされる
-=======
-	box-shadow: 0 0 0 3px var(--MI_THEME-panel);
-	border-radius: 120%; // Blinkのバグか知らんけど、100%ぴったりにすると何故か若干楕円でレンダリングされる
->>>>>>> d2e8dc4f
 
 	&.status_online {
 		background: #58d4c9;
