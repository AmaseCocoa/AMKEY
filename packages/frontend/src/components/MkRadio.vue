<!--
SPDX-FileCopyrightText: syuilo and misskey-project
SPDX-License-Identifier: AGPL-3.0-only
-->

<template>
<div
	v-adaptive-border
	:class="[$style.root, { [$style.disabled]: disabled, [$style.checked]: checked }]"
	:aria-checked="checked"
	:aria-disabled="disabled"
	role="checkbox"
	@click="toggle"
>
	<input
		type="radio"
		:disabled="disabled"
		:class="$style.input"
	>
	<span :class="$style.button">
		<span></span>
	</span>
	<span :class="$style.label"><slot></slot></span>
</div>
</template>

<script lang="ts" setup>
import { computed } from 'vue';

const props = defineProps<{
	modelValue: any;
	value: any;
	disabled?: boolean;
}>();

const emit = defineEmits<{
	(ev: 'update:modelValue', value: any): void;
}>();

const checked = computed(() => props.modelValue === props.value);

function toggle(): void {
	if (props.disabled) return;
	emit('update:modelValue', props.value);
}
</script>

<style lang="scss" module>
.root {
	position: relative;
	display: inline-block;
	text-align: left;
	cursor: pointer;
	padding: 7px 10px;
	min-width: 60px;
	background-color: var(--MI_THEME-panel);
	background-clip: padding-box !important;
<<<<<<< HEAD
	border: solid 1px var(--panel);
	border-radius: var(--radius-sm);
=======
	border: solid 1px var(--MI_THEME-panel);
	border-radius: 6px;
>>>>>>> d2e8dc4f
	font-size: 90%;
	transition: all 0.2s;
	user-select: none;

	&.disabled {
		opacity: 0.6;
		cursor: not-allowed !important;
	}

	&:hover {
		border-color: var(--MI_THEME-inputBorderHover) !important;
	}

	&:focus-within {
		outline: none;
		box-shadow: 0 0 0 2px var(--MI_THEME-focus);
	}

	&.checked {
		background-color: var(--MI_THEME-accentedBg) !important;
		border-color: var(--MI_THEME-accentedBg) !important;
		color: var(--MI_THEME-accent);
		cursor: default !important;

		> .button {
			border-color: var(--MI_THEME-accent);

			&::after {
				background-color: var(--MI_THEME-accent);
				transform: scale(1);
				opacity: 1;
			}
		}
	}
}

.input {
	position: absolute;
	width: 0;
	height: 0;
	opacity: 0;
	margin: 0;
}

.button {
	position: absolute;
	width: 14px;
	height: 14px;
	background: none;
<<<<<<< HEAD
	border: solid 2px var(--inputBorder);
	border-radius: var(--radius-full);
=======
	border: solid 2px var(--MI_THEME-inputBorder);
	border-radius: 100%;
>>>>>>> d2e8dc4f
	transition: inherit;

	&::after {
		content: '';
		display: block;
		position: absolute;
		top: 3px;
		right: 3px;
		bottom: 3px;
		left: 3px;
		border-radius: var(--radius-full);
		opacity: 0;
		transform: scale(0);
		transition: 0.4s cubic-bezier(0.25, 0.8, 0.25, 1);
	}
}

.label {
	margin-left: 28px;
	display: block;
	line-height: 20px;
	cursor: pointer;
}
</style><|MERGE_RESOLUTION|>--- conflicted
+++ resolved
@@ -55,13 +55,8 @@
 	min-width: 60px;
 	background-color: var(--MI_THEME-panel);
 	background-clip: padding-box !important;
-<<<<<<< HEAD
-	border: solid 1px var(--panel);
+	border: solid 1px var(--MI_THEME-panel);
 	border-radius: var(--radius-sm);
-=======
-	border: solid 1px var(--MI_THEME-panel);
-	border-radius: 6px;
->>>>>>> d2e8dc4f
 	font-size: 90%;
 	transition: all 0.2s;
 	user-select: none;
@@ -111,13 +106,8 @@
 	width: 14px;
 	height: 14px;
 	background: none;
-<<<<<<< HEAD
-	border: solid 2px var(--inputBorder);
+	border: solid 2px var(--MI_THEME-inputBorder);
 	border-radius: var(--radius-full);
-=======
-	border: solid 2px var(--MI_THEME-inputBorder);
-	border-radius: 100%;
->>>>>>> d2e8dc4f
 	transition: inherit;
 
 	&::after {
