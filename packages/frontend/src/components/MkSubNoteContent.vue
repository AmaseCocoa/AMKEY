--- conflicted
+++ resolved
@@ -110,11 +110,7 @@
 			left: 0;
 			width: 100%;
 			height: 64px;
-<<<<<<< HEAD
-			// background: linear-gradient(0deg, var(--panel), color(from var(--panel) srgb r g b / 0));
-=======
-			background: linear-gradient(0deg, var(--MI_THEME-panel), color(from var(--MI_THEME-panel) srgb r g b / 0));
->>>>>>> d2e8dc4f
+			// background: linear-gradient(0deg, var(--MI_THEME-panel), color(from var(--MI_THEME-panel) srgb r g b / 0));
 
 			> .fadeLabel {
 				display: inline-block;
@@ -156,15 +152,11 @@
 	width: 100%;
 	margin-top: 14px;
 	position: sticky;
-<<<<<<< HEAD
-	bottom: calc(var(--stickyBottom, 0px) - 100px);
+	bottom: calc(var(--MI-stickyBottom, 0px) - 100px);
 }
 
 .playMFMButton {
 	margin-top: 5px;
-=======
-	bottom: calc(var(--MI-stickyBottom, 0px) + 14px);
->>>>>>> d2e8dc4f
 }
 
 .showLessLabel {
