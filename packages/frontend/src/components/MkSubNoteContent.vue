--- conflicted
+++ resolved
@@ -54,17 +54,13 @@
 	hideFiles?: boolean;
 }>();
 
-<<<<<<< HEAD
 const router = useRouter();
 
 function noteclick(id: string) {
 	router.push(`/notes/${id}`);
 }
 
-const isLong = shouldCollapsed(props.note);
-=======
 const isLong = shouldCollapsed(props.note, []);
->>>>>>> c54baf87
 
 const collapsed = $ref(isLong);
 </script>
