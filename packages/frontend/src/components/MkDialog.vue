--- conflicted
+++ resolved
@@ -185,13 +185,8 @@
 	max-width: 480px;
 	box-sizing: border-box;
 	text-align: center;
-<<<<<<< HEAD
-	background: var(--panel);
+	background: var(--MI_THEME-panel);
 	border-radius: var(--radius-md);
-=======
-	background: var(--MI_THEME-panel);
-	border-radius: 16px;
->>>>>>> d2e8dc4f
 }
 
 .icon {
