<!--
SPDX-FileCopyrightText: syuilo and other misskey contributors
SPDX-License-Identifier: AGPL-3.0-only
-->

<template>
<MkPullToRefresh ref="prComponent" :refresher="() => reloadTimeline()">
	<MkNotes
		v-if="paginationQuery"
		ref="tlComponent"
		:pagination="paginationQuery"
		:noGap="!defaultStore.state.showGapBetweenNotesInTimeline"
		@queue="emit('queue', $event)"
		@status="prComponent.setDisabled($event)"
	/>
</MkPullToRefresh>
</template>

<script lang="ts" setup>
import { computed, watch, onUnmounted, provide } from 'vue';
import { Connection } from 'misskey-js/built/streaming.js';
import MkNotes from '@/components/MkNotes.vue';
import MkPullToRefresh from '@/components/MkPullToRefresh.vue';
import { useStream } from '@/stream.js';
import * as sound from '@/scripts/sound.js';
import { $i } from '@/account.js';
import { instance } from '@/instance.js';
import { defaultStore } from '@/store.js';
import { Paging } from '@/components/MkPagination.vue';

const props = withDefaults(defineProps<{
	src: string;
	list?: string;
	antenna?: string;
	channel?: string;
	role?: string;
	sound?: boolean;
	withRenotes?: boolean;
	withReplies?: boolean;
	withBots?: boolean;
	onlyFiles?: boolean;
}>(), {
	withRenotes: true,
	withReplies: false,
	onlyFiles: false,
	withBots: true,
});

const emit = defineEmits<{
	(ev: 'note'): void;
	(ev: 'queue', count: number): void;
}>();

provide('inChannel', computed(() => props.src === 'channel'));

type TimelineQueryType = {
  antennaId?: string,
  withRenotes?: boolean,
  withReplies?: boolean,
  withFiles?: boolean,
  visibility?: string,
  listId?: string,
  channelId?: string,
  roleId?: string
}

const prComponent: InstanceType<typeof MkPullToRefresh> = $ref();
const tlComponent: InstanceType<typeof MkNotes> = $ref();

let tlNotesCount = 0;

const prepend = note => {
	tlNotesCount++;

	if (instance.notesPerOneAd > 0 && tlNotesCount % instance.notesPerOneAd === 0) {
		note._shouldInsertAd_ = true;
	}

	tlComponent.pagingComponent?.prepend(note);

	emit('note');

	if (props.sound) {
		sound.play($i && (note.userId === $i.id) ? 'noteMy' : 'note');
	}
};

let connection: Connection;
let connection2: Connection;
let paginationQuery: Paging | null = null;

const stream = useStream();

function connectChannel() {
	if (props.src === 'antenna') {
		connection = stream.useChannel('antenna', {
			antennaId: props.antenna,
		});
	} else if (props.src === 'home') {
		connection = stream.useChannel('homeTimeline', {
			withRenotes: props.withRenotes,
			withFiles: props.onlyFiles ? true : undefined,
		});
		connection2 = stream.useChannel('main');
	} else if (props.src === 'local') {
		connection = stream.useChannel('localTimeline', {
			withRenotes: props.withRenotes,
			withReplies: props.withReplies,
			withFiles: props.onlyFiles ? true : undefined,
			withBots: props.withBots,
		});
	} else if (props.src === 'social') {
		connection = stream.useChannel('hybridTimeline', {
			withRenotes: props.withRenotes,
			withReplies: props.withReplies,
			withFiles: props.onlyFiles ? true : undefined,
			withBots: props.withBots,
		});
	} else if (props.src === 'global') {
		connection = stream.useChannel('globalTimeline', {
			withRenotes: props.withRenotes,
			withFiles: props.onlyFiles ? true : undefined,
			withBots: props.withBots,
		});
	} else if (props.src === 'mentions') {
		connection = stream.useChannel('main');
		connection.on('mention', prepend);
	} else if (props.src === 'directs') {
		const onNote = note => {
			if (note.visibility === 'specified') {
				prepend(note);
			}
		};
		connection = stream.useChannel('main');
		connection.on('mention', onNote);
	} else if (props.src === 'list') {
		connection = stream.useChannel('userList', {
			withFiles: props.onlyFiles ? true : undefined,
			listId: props.list,
		});
	} else if (props.src === 'channel') {
		connection = stream.useChannel('channel', {
			channelId: props.channel,
		});
	} else if (props.src === 'role') {
		connection = stream.useChannel('roleTimeline', {
			roleId: props.role,
		});
	}
	if (props.src !== 'directs' || props.src !== 'mentions') connection.on('note', prepend);
}

<<<<<<< HEAD
if (props.src === 'antenna') {
	endpoint = 'antennas/notes';
	query = {
		antennaId: props.antenna,
	};
} else if (props.src === 'home') {
	endpoint = 'notes/timeline';
	query = {
		withRenotes: props.withRenotes,
		withFiles: props.onlyFiles ? true : undefined,
		withBots: props.withBots,
	};
} else if (props.src === 'local') {
	endpoint = 'notes/local-timeline';
	query = {
		withRenotes: props.withRenotes,
		withReplies: props.withReplies,
		withBots: props.withBots,
		withFiles: props.onlyFiles ? true : undefined,
	};
} else if (props.src === 'social') {
	endpoint = 'notes/hybrid-timeline';
	query = {
		withRenotes: props.withRenotes,
		withReplies: props.withReplies,
		withBots: props.withBots,
		withFiles: props.onlyFiles ? true : undefined,
	};
} else if (props.src === 'global') {
	endpoint = 'notes/global-timeline';
	query = {
		withRenotes: props.withRenotes,
		withBots: props.withBots,
		withFiles: props.onlyFiles ? true : undefined,
	};
} else if (props.src === 'mentions') {
	endpoint = 'notes/mentions';
} else if (props.src === 'directs') {
	endpoint = 'notes/mentions';
	query = {
		visibility: 'specified',
	};
} else if (props.src === 'list') {
	endpoint = 'notes/user-list-timeline';
	query = {
		withFiles: props.onlyFiles ? true : undefined,
		listId: props.list,
	};
} else if (props.src === 'channel') {
	endpoint = 'channels/timeline';
	query = {
		channelId: props.channel,
	};
} else if (props.src === 'role') {
	endpoint = 'roles/notes';
	query = {
		roleId: props.role,
	};
=======
function disconnectChannel() {
	if (connection) connection.dispose();
	if (connection2) connection2.dispose();
>>>>>>> 04709cf2
}

function updatePaginationQuery() {
	let endpoint: string | null;
	let query: TimelineQueryType | null;

	if (props.src === 'antenna') {
		endpoint = 'antennas/notes';
		query = {
			antennaId: props.antenna,
		};
	} else if (props.src === 'home') {
		endpoint = 'notes/timeline';
		query = {
			withRenotes: props.withRenotes,
			withFiles: props.onlyFiles ? true : undefined,
		};
	} else if (props.src === 'local') {
		endpoint = 'notes/local-timeline';
		query = {
			withRenotes: props.withRenotes,
			withReplies: props.withReplies,
			withFiles: props.onlyFiles ? true : undefined,
		};
	} else if (props.src === 'social') {
		endpoint = 'notes/hybrid-timeline';
		query = {
			withRenotes: props.withRenotes,
			withReplies: props.withReplies,
			withFiles: props.onlyFiles ? true : undefined,
		};
	} else if (props.src === 'global') {
		endpoint = 'notes/global-timeline';
		query = {
			withRenotes: props.withRenotes,
			withFiles: props.onlyFiles ? true : undefined,
		};
	} else if (props.src === 'mentions') {
		endpoint = 'notes/mentions';
		query = null;
	} else if (props.src === 'directs') {
		endpoint = 'notes/mentions';
		query = {
			visibility: 'specified',
		};
	} else if (props.src === 'list') {
		endpoint = 'notes/user-list-timeline';
		query = {
			withFiles: props.onlyFiles ? true : undefined,
			listId: props.list,
		};
	} else if (props.src === 'channel') {
		endpoint = 'channels/timeline';
		query = {
			channelId: props.channel,
		};
	} else if (props.src === 'role') {
		endpoint = 'roles/notes';
		query = {
			roleId: props.role,
		};
	} else {
		endpoint = null;
		query = null;
	}

	if (endpoint && query) {
		paginationQuery = {
			endpoint: endpoint,
			limit: 10,
			params: query,
		};
	} else {
		paginationQuery = null;
	}
}

function refreshEndpointAndChannel() {
	if (!defaultStore.state.disableStreamingTimeline) {
		disconnectChannel();
		connectChannel();
	}

	updatePaginationQuery();
}

// IDが切り替わったら切り替え先のTLを表示させたい
watch(() => [props.list, props.antenna, props.channel, props.role], refreshEndpointAndChannel);

// 初回表示用
refreshEndpointAndChannel();

onUnmounted(() => {
	disconnectChannel();
});

function reloadTimeline() {
	return new Promise<void>((res) => {
		tlNotesCount = 0;

		tlComponent.pagingComponent?.reload().then(() => {
			res();
		});
	});
}

defineExpose({
	reloadTimeline,
});
</script><|MERGE_RESOLUTION|>--- conflicted
+++ resolved
@@ -58,6 +58,7 @@
   withRenotes?: boolean,
   withReplies?: boolean,
   withFiles?: boolean,
+  withBots?: boolean,
   visibility?: string,
   listId?: string,
   channelId?: string,
@@ -150,70 +151,9 @@
 	if (props.src !== 'directs' || props.src !== 'mentions') connection.on('note', prepend);
 }
 
-<<<<<<< HEAD
-if (props.src === 'antenna') {
-	endpoint = 'antennas/notes';
-	query = {
-		antennaId: props.antenna,
-	};
-} else if (props.src === 'home') {
-	endpoint = 'notes/timeline';
-	query = {
-		withRenotes: props.withRenotes,
-		withFiles: props.onlyFiles ? true : undefined,
-		withBots: props.withBots,
-	};
-} else if (props.src === 'local') {
-	endpoint = 'notes/local-timeline';
-	query = {
-		withRenotes: props.withRenotes,
-		withReplies: props.withReplies,
-		withBots: props.withBots,
-		withFiles: props.onlyFiles ? true : undefined,
-	};
-} else if (props.src === 'social') {
-	endpoint = 'notes/hybrid-timeline';
-	query = {
-		withRenotes: props.withRenotes,
-		withReplies: props.withReplies,
-		withBots: props.withBots,
-		withFiles: props.onlyFiles ? true : undefined,
-	};
-} else if (props.src === 'global') {
-	endpoint = 'notes/global-timeline';
-	query = {
-		withRenotes: props.withRenotes,
-		withBots: props.withBots,
-		withFiles: props.onlyFiles ? true : undefined,
-	};
-} else if (props.src === 'mentions') {
-	endpoint = 'notes/mentions';
-} else if (props.src === 'directs') {
-	endpoint = 'notes/mentions';
-	query = {
-		visibility: 'specified',
-	};
-} else if (props.src === 'list') {
-	endpoint = 'notes/user-list-timeline';
-	query = {
-		withFiles: props.onlyFiles ? true : undefined,
-		listId: props.list,
-	};
-} else if (props.src === 'channel') {
-	endpoint = 'channels/timeline';
-	query = {
-		channelId: props.channel,
-	};
-} else if (props.src === 'role') {
-	endpoint = 'roles/notes';
-	query = {
-		roleId: props.role,
-	};
-=======
 function disconnectChannel() {
 	if (connection) connection.dispose();
 	if (connection2) connection2.dispose();
->>>>>>> 04709cf2
 }
 
 function updatePaginationQuery() {
@@ -230,6 +170,7 @@
 		query = {
 			withRenotes: props.withRenotes,
 			withFiles: props.onlyFiles ? true : undefined,
+			withBots: props.withBots,
 		};
 	} else if (props.src === 'local') {
 		endpoint = 'notes/local-timeline';
@@ -237,6 +178,7 @@
 			withRenotes: props.withRenotes,
 			withReplies: props.withReplies,
 			withFiles: props.onlyFiles ? true : undefined,
+			withBots: props.withBots,
 		};
 	} else if (props.src === 'social') {
 		endpoint = 'notes/hybrid-timeline';
@@ -244,12 +186,14 @@
 			withRenotes: props.withRenotes,
 			withReplies: props.withReplies,
 			withFiles: props.onlyFiles ? true : undefined,
+			withBots: props.withBots,
 		};
 	} else if (props.src === 'global') {
 		endpoint = 'notes/global-timeline';
 		query = {
 			withRenotes: props.withRenotes,
 			withFiles: props.onlyFiles ? true : undefined,
+			withBots: props.withBots,
 		};
 	} else if (props.src === 'mentions') {
 		endpoint = 'notes/mentions';
