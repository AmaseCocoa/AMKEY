<!--
SPDX-FileCopyrightText: syuilo and misskey-project
SPDX-License-Identifier: AGPL-3.0-only
-->

<template>
<<<<<<< HEAD
<div class="_gaps" :class="$style.textRoot">
	<Mfm :text="block.text ?? ''" :isNote="false"/>
	<div v-if="isEnabledUrlPreview" class="_gaps_s">
		<MkUrlPreview v-for="url in urls" :key="url" :url="url"/>
	</div>
=======
<div class="_gaps">
	<Mfm :text="block.text ?? ''" :isBlock="true" :isNote="false"/>
	<MkUrlPreview v-for="url in urls" :key="url" :url="url"/>
>>>>>>> 853058e7
</div>
</template>

<script lang="ts" setup>
import { defineAsyncComponent } from 'vue';
import * as mfm from '@transfem-org/sfm-js';
import * as Misskey from 'misskey-js';
import { extractUrlFromMfm } from '@/scripts/extract-url-from-mfm.js';
import { isEnabledUrlPreview } from '@/instance.js';

const MkUrlPreview = defineAsyncComponent(() => import('@/components/MkUrlPreview.vue'));

const props = defineProps<{
	block: Misskey.entities.PageBlock,
	page: Misskey.entities.Page,
}>();

const urls = props.block.text ? extractUrlFromMfm(mfm.parse(props.block.text)) : [];
</script>

<style lang="scss" module>
.textRoot {
	font-size: 1.1rem;
}
</style><|MERGE_RESOLUTION|>--- conflicted
+++ resolved
@@ -4,17 +4,11 @@
 -->
 
 <template>
-<<<<<<< HEAD
 <div class="_gaps" :class="$style.textRoot">
-	<Mfm :text="block.text ?? ''" :isNote="false"/>
+	<Mfm :text="block.text ?? ''" :isBlock="true" :isNote="false"/>
 	<div v-if="isEnabledUrlPreview" class="_gaps_s">
 		<MkUrlPreview v-for="url in urls" :key="url" :url="url"/>
 	</div>
-=======
-<div class="_gaps">
-	<Mfm :text="block.text ?? ''" :isBlock="true" :isNote="false"/>
-	<MkUrlPreview v-for="url in urls" :key="url" :url="url"/>
->>>>>>> 853058e7
 </div>
 </template>
 
