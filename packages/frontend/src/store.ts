/*
 * SPDX-FileCopyrightText: syuilo and misskey-project
 * SPDX-License-Identifier: AGPL-3.0-only
 */

import { markRaw, ref } from 'vue';
import * as Misskey from 'misskey-js';
import { hemisphere } from '@@/js/intl-const.js';
import lightTheme from '@@/themes/l-cherry.json5';
import darkTheme from '@@/themes/d-ice.json5';
import { miLocalStorage } from './local-storage.js';
import { searchEngineMap } from './scripts/search-engine-map.js';
import type { SoundType } from '@/scripts/sound.js';
import { Storage } from '@/pizzax.js';

interface PostFormAction {
	title: string,
	handler: <T>(form: T, update: (key: unknown, value: unknown) => void) => void;
}

interface UserAction {
	title: string,
	handler: (user: Misskey.entities.UserDetailed) => void;
}

interface NoteAction {
	title: string,
	handler: (note: Misskey.entities.Note) => void;
}

interface NoteViewInterruptor {
	handler: (note: Misskey.entities.Note) => unknown;
}

interface NotePostInterruptor {
	handler: (note: FIXME) => unknown;
}

interface PageViewInterruptor {
	handler: (page: Misskey.entities.Page) => unknown;
}

/** サウンド設定 */
export type SoundStore = {
	type: Exclude<SoundType, '_driveFile_'>;
	volume: number;
} | {
	type: '_driveFile_';

	/** ドライブのファイルID */
	fileId: string;

	/** ファイルURL（こちらが優先される） */
	fileUrl: string;

	volume: number;
}

export const postFormActions: PostFormAction[] = [];
export const userActions: UserAction[] = [];
export const noteActions: NoteAction[] = [];
export const noteViewInterruptors: NoteViewInterruptor[] = [];
export const notePostInterruptors: NotePostInterruptor[] = [];
export const pageViewInterruptors: PageViewInterruptor[] = [];

// TODO: それぞれいちいちwhereとかdefaultというキーを付けなきゃいけないの冗長なのでなんとかする(ただ型定義が面倒になりそう)
//       あと、現行の定義の仕方なら「whereが何であるかに関わらずキー名の重複不可」という制約を付けられるメリットもあるからそのメリットを引き継ぐ方法も考えないといけない
export const defaultStore = markRaw(new Storage('base', {
	accountSetupWizard: {
		where: 'account',
		default: 0,
	},
	timelineTutorials: {
		where: 'account',
		default: {
			home: false,
			local: false,
			social: false,
			global: false,
		},
	},
	keepCw: {
		where: 'account',
		default: true,
	},
	showFullAcct: {
		where: 'account',
		default: false,
	},
	collapseRenotes: {
		where: 'account',
		default: false,
	},
	collapseNotesRepliedTo: {
		where: 'account',
		default: false,
	},
	collapseFiles: {
		where: 'account',
		default: false,
	},
	uncollapseCW: {
		where: 'account',
		default: false,
	},
	expandLongNote: {
		where: 'device',
		default: false,
	},
	rememberNoteVisibility: {
		where: 'account',
		default: false,
	},
	defaultNoteVisibility: {
		where: 'account',
		default: 'public' as (typeof Misskey.noteVisibilities)[number],
	},
	defaultNoteLocalOnly: {
		where: 'account',
		default: false,
	},
	uploadFolder: {
		where: 'account',
		default: null as string | null,
	},
	pastedFileName: {
		where: 'account',
		default: 'yyyy-MM-dd HH-mm-ss [{{number}}]',
	},
	keepOriginalUploading: {
		where: 'account',
		default: false,
	},
	memo: {
		where: 'account',
		default: null,
	},
	reactions: {
		where: 'account',
		default: ['👍', '❤️', '😆', '🤔', '😮', '🎉', '💢', '😥', '😇', '🍮'],
	},
	pinnedEmojis: {
		where: 'account',
		default: [],
	},
	reactionAcceptance: {
		where: 'account',
		default: 'nonSensitiveOnly' as 'likeOnly' | 'likeOnlyForRemote' | 'nonSensitiveOnly' | 'nonSensitiveOnlyForLocalLikeOnlyForRemote' | null,
	},
	like: {
		where: 'account',
		default: null as string | null,
	},
	mutedAds: {
		where: 'account',
		default: [] as string[],
	},
	autoloadConversation: {
		where: 'account',
		default: true,
	},
	showVisibilitySelectorOnBoost: {
		where: 'account',
		default: true,
	},
	visibilityOnBoost: {
		where: 'account',
		default: 'public' as 'public' | 'home' | 'followers',
	},
	trustedDomains: {
		where: 'account',
		default: [] as string[],
	},
	warnExternalUrl: {
		where: 'account',
		default: true,
	},

	menu: {
		where: 'deviceAccount',
		default: [
			'notifications',
			'explore',
			'followRequests',
			'-',
			'announcements',
			'search',
			'-',
			'favorites',
			'drive',
			'achievements',
		],
	},
	visibility: {
		where: 'deviceAccount',
		default: 'public' as (typeof Misskey.noteVisibilities)[number],
	},
	localOnly: {
		where: 'deviceAccount',
		default: false,
	},
	showPreview: {
		where: 'device',
		default: false,
	},
	statusbars: {
		where: 'deviceAccount',
		default: [] as {
			name: string;
			id: string;
			type: string;
			size: 'verySmall' | 'small' | 'medium' | 'large' | 'veryLarge';
			black: boolean;
			props: Record<string, any>;
		}[],
	},
	widgets: {
		where: 'account',
		default: [] as {
			name: string;
			id: string;
			place: string | null;
			data: Record<string, any>;
		}[],
	},
	tl: {
		where: 'deviceAccount',
		default: {
			src: 'home' as 'home' | 'local' | 'social' | 'global' | 'bubble' | `list:${string}`,
			userList: null as Misskey.entities.UserList | null,
			filter: {
				withReplies: true,
				withRenotes: true,
				withBots: true,
				withSensitive: true,
				onlyFiles: false,
			},
		},
	},
	pinnedUserLists: {
		where: 'deviceAccount',
		default: [] as Misskey.entities.UserList[],
	},
	followingFeed: {
		where: 'account',
		default: {
			withNonPublic: false,
			withQuotes: false,
			withBots: true,
			withReplies: false,
			onlyFiles: false,
			onlyMutuals: false,
		},
	},

	overridedDeviceKind: {
		where: 'device',
		default: null as null | 'smartphone' | 'tablet' | 'desktop',
	},
	serverDisconnectedBehavior: {
		where: 'device',
		default: 'disabled' as 'quiet' | 'dialog' | 'disabled',
	},
	nsfw: {
		where: 'device',
		default: 'respect' as 'respect' | 'force' | 'ignore',
	},
	highlightSensitiveMedia: {
		where: 'device',
		default: false,
	},
	animation: {
		where: 'device',
		default: !window.matchMedia('(prefers-reduced-motion)').matches,
	},
	animatedMfm: {
		where: 'device',
		default: false,
	},
	advancedMfm: {
		where: 'device',
		default: true,
	},
	showReactionsCount: {
		where: 'device',
		default: false,
	},
	enableQuickAddMfmFunction: {
		where: 'device',
		default: false,
	},
	loadRawImages: {
		where: 'device',
		default: false,
	},
	warnMissingAltText: {
		where: 'device',
		default: true,
	},
	enableFaviconNotificationDot: {
		where: 'device',
		default: true,
	},
	imageNewTab: {
		where: 'device',
		default: false,
	},
	disableShowingAnimatedImages: {
		where: 'device',
		default: window.matchMedia('(prefers-reduced-motion)').matches,
	},
	disableCatSpeak: {
		where: 'account',
		default: false,
	},
	emojiStyle: {
		where: 'device',
		default: 'twemoji', // twemoji / fluentEmoji / native
	},
	menuStyle: {
		where: 'device',
		default: 'auto' as 'auto' | 'popup' | 'drawer',
	},
	useBlurEffectForModal: {
		where: 'device',
		default: !/mobile|iphone|android/.test(navigator.userAgent.toLowerCase()), // 循環参照するのでdevice-kind.tsは参照できない
	},
	useBlurEffect: {
		where: 'device',
		default: !/mobile|iphone|android/.test(navigator.userAgent.toLowerCase()), // 循環参照するのでdevice-kind.tsは参照できない
	},
	showFixedPostForm: {
		where: 'device',
		default: false,
	},
	showFixedPostFormInChannel: {
		where: 'device',
		default: false,
	},
	showTickerOnReplies: {
		where: 'device',
		default: false,
	},
	searchEngine: {
		where: 'account',
		default: Object.keys(searchEngineMap)[0],
	},
	noteDesign: {
		where: 'device',
		default: 'sharkey' as 'sharkey' | 'misskey',
	},
	enableInfiniteScroll: {
		where: 'device',
		default: true,
	},
	useReactionPickerForContextMenu: {
		where: 'device',
		default: false,
	},
	showGapBetweenNotesInTimeline: {
		where: 'device',
		default: false,
	},
	darkMode: {
		where: 'device',
		default: false,
	},
	instanceTicker: {
		where: 'device',
		default: 'remote' as 'none' | 'remote' | 'always',
	},
	emojiPickerScale: {
		where: 'device',
		default: 1,
	},
	emojiPickerWidth: {
		where: 'device',
		default: 1,
	},
	emojiPickerHeight: {
		where: 'device',
		default: 2,
	},
	emojiPickerStyle: {
		where: 'device',
		default: 'auto' as 'auto' | 'popup' | 'drawer',
	},
	recentlyUsedEmojis: {
		where: 'device',
		default: [] as string[],
	},
	recentlyUsedUsers: {
		where: 'device',
		default: [] as string[],
	},
	defaultSideView: {
		where: 'device',
		default: false,
	},
	menuDisplay: {
		where: 'device',
		default: 'sideFull' as 'sideFull' | 'sideIcon' | 'top',
	},
	reportError: {
		where: 'device',
		default: false,
	},
	squareAvatars: {
		where: 'device',
		default: true,
	},
	showAvatarDecorations: {
		where: 'device',
		default: true,
	},
	postFormWithHashtags: {
		where: 'device',
		default: false,
	},
	postFormHashtags: {
		where: 'device',
		default: '',
	},
	themeInitial: {
		where: 'device',
		default: true,
	},
	numberOfPageCache: {
		where: 'device',
		default: 3,
	},
	numberOfReplies: {
		where: 'device',
		default: 5,
	},
	showNoteActionsOnlyHover: {
		where: 'device',
		default: false,
	},
	showClipButtonInNoteFooter: {
		where: 'device',
		default: false,
	},
	reactionsDisplaySize: {
		where: 'device',
		default: 'medium' as 'small' | 'medium' | 'large',
	},
	limitWidthOfReaction: {
		where: 'device',
		default: true,
	},
	forceShowAds: {
		where: 'device',
		default: false,
	},
	oneko: {
		where: 'device',
		default: false,
	},
	clickToOpen: {
		where: 'device',
		default: true,
	},
	aiChanMode: {
		where: 'device',
		default: false,
	},
	devMode: {
		where: 'device',
		default: false,
	},
	mediaListWithOneImageAppearance: {
		where: 'device',
		default: 'expand' as 'expand' | '16_9' | '1_1' | '2_3',
	},
	notificationPosition: {
		where: 'device',
		default: 'rightBottom' as 'leftTop' | 'leftBottom' | 'rightTop' | 'rightBottom',
	},
	notificationStackAxis: {
		where: 'device',
		default: 'horizontal' as 'vertical' | 'horizontal',
	},
<<<<<<< HEAD
	enableCondensedLine: {
=======
	notificationClickable: {
		where: 'device',
		default: false,
	},
	enableCondensedLineForAcct: {
>>>>>>> d4ef030f
		where: 'device',
		default: true,
	},
	additionalUnicodeEmojiIndexes: {
		where: 'device',
		default: {} as Record<string, Record<string, string[]>>,
	},
	keepScreenOn: {
		where: 'device',
		default: false,
	},
	defaultWithReplies: {
		where: 'account',
		default: false,
	},
	disableStreamingTimeline: {
		where: 'device',
		default: false,
	},
	useGroupedNotifications: {
		where: 'device',
		default: true,
	},
	dataSaver: {
		where: 'device',
		default: {
			media: false,
			avatar: false,
			urlPreview: false,
			code: false,
		} as Record<string, boolean>,
	},
	enableSeasonalScreenEffect: {
		where: 'device',
		default: false,
	},
	dropAndFusion: {
		where: 'device',
		default: {
			bgmVolume: 0.25,
			sfxVolume: 1,
		},
	},
	hemisphere: {
		where: 'device',
		default: hemisphere as 'N' | 'S',
	},
	enableHorizontalSwipe: {
		where: 'device',
		default: true,
	},
	useNativeUIForVideoAudioPlayer: {
		where: 'device',
		default: false,
	},
	keepOriginalFilename: {
		where: 'device',
		default: true,
	},
	alwaysConfirmFollow: {
		where: 'device',
		default: true,
	},
	confirmWhenRevealingSensitiveMedia: {
		where: 'device',
		default: false,
	},
	contextMenu: {
		where: 'device',
		default: 'app' as 'app' | 'appWithShift' | 'native',
	},

	sound_masterVolume: {
		where: 'device',
		default: 0.3,
	},
	sound_notUseSound: {
		where: 'device',
		default: false,
	},
	sound_useSoundOnlyWhenActive: {
		where: 'device',
		default: false,
	},
	sound_note: {
		where: 'device',
		default: { type: 'syuilo/n-aec', volume: 0 } as SoundStore,
	},
	sound_noteMy: {
		where: 'device',
		default: { type: 'syuilo/n-cea-4va', volume: 1 } as SoundStore,
	},
	sound_notification: {
		where: 'device',
		default: { type: 'syuilo/n-ea', volume: 1 } as SoundStore,
	},
	sound_reaction: {
		where: 'device',
		default: { type: 'syuilo/bubble2', volume: 1 } as SoundStore,
	},
}));

// TODO: 他のタブと永続化されたstateを同期

const PREFIX = 'miux:' as const;

export type Plugin = {
	id: string;
	name: string;
	active: boolean;
	config?: Record<string, { default: any }>;
	configData: Record<string, any>;
	token: string;
	src: string | null;
	version: string;
	ast: any[];
	author?: string;
	description?: string;
	permissions?: string[];
};

interface Watcher {
	key: string;
	callback: (value: unknown) => void;
}

/**
 * 常にメモリにロードしておく必要がないような設定情報を保管するストレージ(非リアクティブ)
 */

export class ColdDeviceStorage {
	public static default = {
		lightTheme,
		darkTheme,
		syncDeviceDarkMode: true,
		plugins: [] as Plugin[],
	};

	public static watchers: Watcher[] = [];

	public static get<T extends keyof typeof ColdDeviceStorage.default>(key: T): typeof ColdDeviceStorage.default[T] {
		// TODO: indexedDBにする
		//       ただしその際はnullチェックではなくキー存在チェックにしないとダメ
		//       (indexedDBはnullを保存できるため、ユーザーが意図してnullを格納した可能性がある)
		const value = miLocalStorage.getItem(`${PREFIX}${key}`);
		if (value == null) {
			return ColdDeviceStorage.default[key];
		} else {
			return JSON.parse(value);
		}
	}

	public static getAll(): Partial<typeof this.default> {
		return (Object.keys(this.default) as (keyof typeof this.default)[]).reduce((acc, key) => {
			const value = localStorage.getItem(PREFIX + key);
			if (value != null) {
				acc[key] = JSON.parse(value);
			}
			return acc;
		}, {} as any);
	}

	public static set<T extends keyof typeof ColdDeviceStorage.default>(key: T, value: typeof ColdDeviceStorage.default[T]): void {
		// 呼び出し側のバグ等で undefined が来ることがある
		// undefined を文字列として miLocalStorage に入れると参照する際の JSON.parse でコケて不具合の元になるため無視

		if (value === undefined) {
			console.error(`attempt to store undefined value for key '${key}'`);
			return;
		}

		miLocalStorage.setItem(`${PREFIX}${key}`, JSON.stringify(value));

		for (const watcher of this.watchers) {
			if (watcher.key === key) watcher.callback(value);
		}
	}

	public static watch(key, callback) {
		this.watchers.push({ key, callback });
	}

	// TODO: VueのcustomRef使うと良い感じになるかも
	public static ref<T extends keyof typeof ColdDeviceStorage.default>(key: T) {
		const v = ColdDeviceStorage.get(key);
		const r = ref(v);
		// TODO: このままではwatcherがリークするので開放する方法を考える
		this.watch(key, v => {
			r.value = v;
		});
		return r;
	}

	/**
	 * 特定のキーの、簡易的なgetter/setterを作ります
	 * 主にvue場で設定コントロールのmodelとして使う用
	 */
	public static makeGetterSetter<K extends keyof typeof ColdDeviceStorage.default>(key: K) {
		// TODO: VueのcustomRef使うと良い感じになるかも
		const valueRef = ColdDeviceStorage.ref(key);
		return {
			get: () => {
				return valueRef.value;
			},
			set: (value: unknown) => {
				const val = value;
				ColdDeviceStorage.set(key, val);
			},
		};
	}
}<|MERGE_RESOLUTION|>--- conflicted
+++ resolved
@@ -481,15 +481,11 @@
 		where: 'device',
 		default: 'horizontal' as 'vertical' | 'horizontal',
 	},
-<<<<<<< HEAD
+	notificationClickable: {
+		where: 'device',
+		default: false,
+	},
 	enableCondensedLine: {
-=======
-	notificationClickable: {
-		where: 'device',
-		default: false,
-	},
-	enableCondensedLineForAcct: {
->>>>>>> d4ef030f
 		where: 'device',
 		default: true,
 	},
