/*
 * SPDX-FileCopyrightText: syuilo and misskey-project
 * SPDX-License-Identifier: AGPL-3.0-only
 */

import { markRaw, ref } from 'vue';
import * as Misskey from 'misskey-js';
import { hemisphere } from '@@/js/intl-const.js';
<<<<<<< HEAD
import lightTheme from '@@/themes/l-cherry.json5';
import darkTheme from '@@/themes/d-ice.json5';
import { miLocalStorage } from './local-storage.js';
import { searchEngineMap } from './scripts/search-engine-map.js';
import type { SoundType } from '@/scripts/sound.js';
import type { FollowingFeedTab } from '@/scripts/following-feed-utils.js';
=======
import lightTheme from '@@/themes/l-light.json5';
import darkTheme from '@@/themes/d-green-lime.json5';
import type { SoundType } from '@/scripts/sound.js';
import { DEFAULT_DEVICE_KIND, type DeviceKind } from '@/scripts/device-kind.js';
import { miLocalStorage } from '@/local-storage.js';
>>>>>>> 551040ed
import { Storage } from '@/pizzax.js';
import type { Ast } from '@syuilo/aiscript';

interface PostFormAction {
	title: string,
	handler: <T>(form: T, update: (key: unknown, value: unknown) => void) => void;
}

interface UserAction {
	title: string,
	handler: (user: Misskey.entities.UserDetailed) => void;
}

interface NoteAction {
	title: string,
	handler: (note: Misskey.entities.Note) => void;
}

interface NoteViewInterruptor {
	handler: (note: Misskey.entities.Note) => unknown;
}

interface NotePostInterruptor {
	handler: (note: FIXME) => unknown;
}

interface PageViewInterruptor {
	handler: (page: Misskey.entities.Page) => unknown;
}

/** サウンド設定 */
export type SoundStore = {
	type: Exclude<SoundType, '_driveFile_'>;
	volume: number;
} | {
	type: '_driveFile_';

	/** ドライブのファイルID */
	fileId: string;

	/** ファイルURL（こちらが優先される） */
	fileUrl: string;

	volume: number;
}

export const postFormActions: PostFormAction[] = [];
export const userActions: UserAction[] = [];
export const noteActions: NoteAction[] = [];
export const noteViewInterruptors: NoteViewInterruptor[] = [];
export const notePostInterruptors: NotePostInterruptor[] = [];
export const pageViewInterruptors: PageViewInterruptor[] = [];

// TODO: それぞれいちいちwhereとかdefaultというキーを付けなきゃいけないの冗長なのでなんとかする(ただ型定義が面倒になりそう)
//       あと、現行の定義の仕方なら「whereが何であるかに関わらずキー名の重複不可」という制約を付けられるメリットもあるからそのメリットを引き継ぐ方法も考えないといけない
export const defaultStore = markRaw(new Storage('base', {
	accountSetupWizard: {
		where: 'account',
		default: 0,
	},
	timelineTutorials: {
		where: 'account',
		default: {
			home: false,
			local: false,
			social: false,
			global: false,
		},
	},
	abusesTutorial: {
		where: 'account',
		default: false,
	},
	keepCw: {
		where: 'account',
		default: true,
	},
	showFullAcct: {
		where: 'account',
		default: false,
	},
	collapseRenotes: {
		where: 'account',
		default: false,
	},
	collapseNotesRepliedTo: {
		where: 'account',
		default: false,
	},
	collapseFiles: {
		where: 'account',
		default: false,
	},
	uncollapseCW: {
		where: 'account',
		default: false,
	},
	expandLongNote: {
		where: 'device',
		default: false,
	},
	rememberNoteVisibility: {
		where: 'account',
		default: false,
	},
	defaultNoteVisibility: {
		where: 'account',
		default: 'public' as (typeof Misskey.noteVisibilities)[number],
	},
	defaultNoteLocalOnly: {
		where: 'account',
		default: false,
	},
	uploadFolder: {
		where: 'account',
		default: null as string | null,
	},
	pastedFileName: {
		where: 'account',
		default: 'yyyy-MM-dd HH-mm-ss [{{number}}]',
	},
	keepOriginalUploading: {
		where: 'account',
		default: false,
	},
	memo: {
		where: 'account',
		default: null,
	},
	reactions: {
		where: 'account',
		default: ['👍', '❤️', '😆', '🤔', '😮', '🎉', '💢', '😥', '😇', '🍮'],
	},
	pinnedEmojis: {
		where: 'account',
		default: [],
	},
	reactionAcceptance: {
		where: 'account',
		default: 'nonSensitiveOnly' as 'likeOnly' | 'likeOnlyForRemote' | 'nonSensitiveOnly' | 'nonSensitiveOnlyForLocalLikeOnlyForRemote' | null,
	},
	like: {
		where: 'account',
		default: null as string | null,
	},
	mutedAds: {
		where: 'account',
		default: [] as string[],
	},
	autoloadConversation: {
		where: 'account',
		default: true,
	},
	showVisibilitySelectorOnBoost: {
		where: 'account',
		default: true,
	},
	visibilityOnBoost: {
		where: 'account',
		default: 'public' as 'public' | 'home' | 'followers',
	},
	trustedDomains: {
		where: 'account',
		default: [] as string[],
	},
	warnExternalUrl: {
		where: 'account',
		default: true,
	},

	menu: {
		where: 'deviceAccount',
		default: [
			'notifications',
			'explore',
			'followRequests',
			'-',
			'announcements',
			'search',
			'-',
			'favorites',
			'drive',
			'achievements',
		],
	},
	visibility: {
		where: 'deviceAccount',
		default: 'public' as (typeof Misskey.noteVisibilities)[number],
	},
	localOnly: {
		where: 'deviceAccount',
		default: false,
	},
	showPreview: {
		where: 'device',
		default: false,
	},
	statusbars: {
		where: 'deviceAccount',
		default: [] as {
			name: string;
			id: string;
			type: string;
			size: 'verySmall' | 'small' | 'medium' | 'large' | 'veryLarge';
			black: boolean;
			props: Record<string, any>;
		}[],
	},
	widgets: {
		where: 'account',
		default: [] as {
			name: string;
			id: string;
			place: string | null;
			data: Record<string, any>;
		}[],
	},
	tl: {
		where: 'deviceAccount',
		default: {
			src: 'home' as 'home' | 'local' | 'social' | 'global' | 'bubble' | `list:${string}`,
			userList: null as Misskey.entities.UserList | null,
			filter: {
				withReplies: true,
				withRenotes: true,
				withBots: true,
				withSensitive: true,
				onlyFiles: false,
			},
		},
	},
	pinnedUserLists: {
		where: 'deviceAccount',
		default: [] as Misskey.entities.UserList[],
	},
	followingFeed: {
		where: 'account',
		default: {
			withNonPublic: false,
			withQuotes: false,
			withBots: true,
			withReplies: false,
			onlyFiles: false,
			userList: 'following' as FollowingFeedTab,
			remoteWarningDismissed: false,
		},
	},

	overridedDeviceKind: {
		where: 'device',
		default: null as DeviceKind | null,
	},
	serverDisconnectedBehavior: {
		where: 'device',
		default: 'disabled' as 'quiet' | 'dialog' | 'disabled',
	},
	nsfw: {
		where: 'device',
		default: 'respect' as 'respect' | 'force' | 'ignore',
	},
	highlightSensitiveMedia: {
		where: 'device',
		default: false,
	},
	animation: {
		where: 'device',
		default: !window.matchMedia('(prefers-reduced-motion)').matches,
	},
	animatedMfm: {
		where: 'device',
		default: !window.matchMedia('(prefers-reduced-motion)').matches,
	},
	advancedMfm: {
		where: 'device',
		default: true,
	},
	showReactionsCount: {
		where: 'device',
		default: false,
	},
	enableQuickAddMfmFunction: {
		where: 'device',
		default: false,
	},
	loadRawImages: {
		where: 'device',
		default: false,
	},
	warnMissingAltText: {
		where: 'device',
		default: true,
	},
	enableFaviconNotificationDot: {
		where: 'device',
		default: true,
	},
	imageNewTab: {
		where: 'device',
		default: false,
	},
	disableShowingAnimatedImages: {
		where: 'device',
		default: window.matchMedia('(prefers-reduced-motion)').matches,
	},
	disableCatSpeak: {
		where: 'account',
		default: false,
	},
	emojiStyle: {
		where: 'device',
		default: 'twemoji', // twemoji / fluentEmoji / native
	},
	menuStyle: {
		where: 'device',
		default: 'auto' as 'auto' | 'popup' | 'drawer',
	},
	useBlurEffectForModal: {
		where: 'device',
		default: DEFAULT_DEVICE_KIND === 'desktop',
	},
	useBlurEffect: {
		where: 'device',
		default: DEFAULT_DEVICE_KIND === 'desktop',
	},
	showFixedPostForm: {
		where: 'device',
		default: false,
	},
	showFixedPostFormInChannel: {
		where: 'device',
		default: false,
	},
	showTickerOnReplies: {
		where: 'device',
		default: false,
	},
	searchEngine: {
		where: 'account',
		default: Object.keys(searchEngineMap)[0],
	},
	noteDesign: {
		where: 'device',
		default: 'sharkey' as 'sharkey' | 'misskey',
	},
	enableInfiniteScroll: {
		where: 'device',
		default: true,
	},
	useReactionPickerForContextMenu: {
		where: 'device',
		default: false,
	},
	showGapBetweenNotesInTimeline: {
		where: 'device',
		default: false,
	},
	darkMode: {
		where: 'device',
		default: false,
	},
	instanceTicker: {
		where: 'device',
		default: 'remote' as 'none' | 'remote' | 'always',
	},
	emojiPickerScale: {
		where: 'device',
		default: 1,
	},
	emojiPickerWidth: {
		where: 'device',
		default: 1,
	},
	emojiPickerHeight: {
		where: 'device',
		default: 2,
	},
	emojiPickerStyle: {
		where: 'device',
		default: 'auto' as 'auto' | 'popup' | 'drawer',
	},
	recentlyUsedEmojis: {
		where: 'device',
		default: [] as string[],
	},
	recentlyUsedUsers: {
		where: 'device',
		default: [] as string[],
	},
	defaultSideView: {
		where: 'device',
		default: false,
	},
	menuDisplay: {
		where: 'device',
		default: 'sideFull' as 'sideFull' | 'sideIcon' | 'top',
	},
	reportError: {
		where: 'device',
		default: false,
	},
	squareAvatars: {
		where: 'device',
		default: true,
	},
	showAvatarDecorations: {
		where: 'device',
		default: true,
	},
	postFormWithHashtags: {
		where: 'device',
		default: false,
	},
	postFormHashtags: {
		where: 'device',
		default: '',
	},
	themeInitial: {
		where: 'device',
		default: true,
	},
	numberOfPageCache: {
		where: 'device',
		default: 3,
	},
	numberOfReplies: {
		where: 'device',
		default: 5,
	},
	showNoteActionsOnlyHover: {
		where: 'device',
		default: false,
	},
	showClipButtonInNoteFooter: {
		where: 'device',
		default: false,
	},
	reactionsDisplaySize: {
		where: 'device',
		default: 'medium' as 'small' | 'medium' | 'large',
	},
	limitWidthOfReaction: {
		where: 'device',
		default: true,
	},
	forceShowAds: {
		where: 'device',
		default: false,
	},
	oneko: {
		where: 'device',
		default: false,
	},
	clickToOpen: {
		where: 'device',
		default: true,
	},
	aiChanMode: {
		where: 'device',
		default: false,
	},
	devMode: {
		where: 'device',
		default: false,
	},
	mediaListWithOneImageAppearance: {
		where: 'device',
		default: 'expand' as 'expand' | '16_9' | '1_1' | '2_3',
	},
	notificationPosition: {
		where: 'device',
		default: 'rightBottom' as 'leftTop' | 'leftBottom' | 'rightTop' | 'rightBottom',
	},
	notificationStackAxis: {
		where: 'device',
		default: 'horizontal' as 'vertical' | 'horizontal',
	},
	notificationClickable: {
		where: 'device',
		default: false,
	},
	enableCondensedLine: {
		where: 'device',
		default: true,
	},
	additionalUnicodeEmojiIndexes: {
		where: 'device',
		default: {} as Record<string, Record<string, string[]>>,
	},
	keepScreenOn: {
		where: 'device',
		default: false,
	},
	defaultWithReplies: {
		where: 'account',
		default: false,
	},
	disableStreamingTimeline: {
		where: 'device',
		default: false,
	},
	useGroupedNotifications: {
		where: 'device',
		default: true,
	},
	dataSaver: {
		where: 'device',
		default: {
			media: false,
			avatar: false,
			urlPreview: false,
			code: false,
		} as Record<string, boolean>,
	},
	enableSeasonalScreenEffect: {
		where: 'device',
		default: false,
	},
	dropAndFusion: {
		where: 'device',
		default: {
			bgmVolume: 0.25,
			sfxVolume: 1,
		},
	},
	hemisphere: {
		where: 'device',
		default: hemisphere as 'N' | 'S',
	},
	enableHorizontalSwipe: {
		where: 'device',
		default: true,
	},
	useNativeUIForVideoAudioPlayer: {
		where: 'device',
		default: false,
	},
	keepOriginalFilename: {
		where: 'device',
		default: true,
	},
	alwaysConfirmFollow: {
		where: 'device',
		default: true,
	},
	confirmWhenRevealingSensitiveMedia: {
		where: 'device',
		default: false,
	},
	contextMenu: {
		where: 'device',
		default: 'app' as 'app' | 'appWithShift' | 'native',
	},
	skipNoteRender: {
		where: 'device',
		default: true,
	},

	sound_masterVolume: {
		where: 'device',
		default: 0.3,
	},
	sound_notUseSound: {
		where: 'device',
		default: false,
	},
	sound_useSoundOnlyWhenActive: {
		where: 'device',
		default: false,
	},
	sound_note: {
		where: 'device',
		default: { type: 'syuilo/n-aec', volume: 0 } as SoundStore,
	},
	sound_noteMy: {
		where: 'device',
		default: { type: 'syuilo/n-cea-4va', volume: 1 } as SoundStore,
	},
	sound_notification: {
		where: 'device',
		default: { type: 'syuilo/n-ea', volume: 1 } as SoundStore,
	},
	sound_reaction: {
		where: 'device',
		default: { type: 'syuilo/bubble2', volume: 1 } as SoundStore,
	},
}));

// TODO: 他のタブと永続化されたstateを同期

const PREFIX = 'miux:' as const;

export type Plugin = {
	id: string;
	name: string;
	active: boolean;
	config?: Record<string, { default: any }>;
	configData: Record<string, any>;
	token: string;
	src: string | null;
	version: string;
	ast: Ast.Node[];
	author?: string;
	description?: string;
	permissions?: string[];
};

interface Watcher {
	key: string;
	callback: (value: unknown) => void;
}

/**
 * 常にメモリにロードしておく必要がないような設定情報を保管するストレージ(非リアクティブ)
 */

export class ColdDeviceStorage {
	public static default = {
		lightTheme,
		darkTheme,
		syncDeviceDarkMode: true,
		plugins: [] as Plugin[],
	};

	public static watchers: Watcher[] = [];

	public static get<T extends keyof typeof ColdDeviceStorage.default>(key: T): typeof ColdDeviceStorage.default[T] {
		// TODO: indexedDBにする
		//       ただしその際はnullチェックではなくキー存在チェックにしないとダメ
		//       (indexedDBはnullを保存できるため、ユーザーが意図してnullを格納した可能性がある)
		const value = miLocalStorage.getItem(`${PREFIX}${key}`);
		if (value == null) {
			return ColdDeviceStorage.default[key];
		} else {
			return JSON.parse(value);
		}
	}

	public static getAll(): Partial<typeof this.default> {
		return (Object.keys(this.default) as (keyof typeof this.default)[]).reduce<Partial<typeof this.default>>((acc, key) => {
			const value = localStorage.getItem(PREFIX + key);
			if (value != null) {
				acc[key] = JSON.parse(value);
			}
			return acc;
		}, {});
	}

	public static set<T extends keyof typeof ColdDeviceStorage.default>(key: T, value: typeof ColdDeviceStorage.default[T]): void {
		// 呼び出し側のバグ等で undefined が来ることがある
		// undefined を文字列として miLocalStorage に入れると参照する際の JSON.parse でコケて不具合の元になるため無視

		if (value === undefined) {
			console.error(`attempt to store undefined value for key '${key}'`);
			return;
		}

		miLocalStorage.setItem(`${PREFIX}${key}`, JSON.stringify(value));

		for (const watcher of this.watchers) {
			if (watcher.key === key) watcher.callback(value);
		}
	}

	public static watch(key, callback) {
		this.watchers.push({ key, callback });
	}

	// TODO: VueのcustomRef使うと良い感じになるかも
	public static ref<T extends keyof typeof ColdDeviceStorage.default>(key: T) {
		const v = ColdDeviceStorage.get(key);
		const r = ref(v);
		// TODO: このままではwatcherがリークするので開放する方法を考える
		this.watch(key, v => {
			r.value = v;
		});
		return r;
	}

	/**
	 * 特定のキーの、簡易的なgetter/setterを作ります
	 * 主にvue場で設定コントロールのmodelとして使う用
	 */
	public static makeGetterSetter<K extends keyof typeof ColdDeviceStorage.default>(key: K) {
		// TODO: VueのcustomRef使うと良い感じになるかも
		const valueRef = ColdDeviceStorage.ref(key);
		return {
			get: () => {
				return valueRef.value;
			},
			set: (value: typeof ColdDeviceStorage.default[K]) => {
				const val = value;
				ColdDeviceStorage.set(key, val);
			},
		};
	}
}<|MERGE_RESOLUTION|>--- conflicted
+++ resolved
@@ -6,20 +6,13 @@
 import { markRaw, ref } from 'vue';
 import * as Misskey from 'misskey-js';
 import { hemisphere } from '@@/js/intl-const.js';
-<<<<<<< HEAD
 import lightTheme from '@@/themes/l-cherry.json5';
 import darkTheme from '@@/themes/d-ice.json5';
-import { miLocalStorage } from './local-storage.js';
 import { searchEngineMap } from './scripts/search-engine-map.js';
 import type { SoundType } from '@/scripts/sound.js';
 import type { FollowingFeedTab } from '@/scripts/following-feed-utils.js';
-=======
-import lightTheme from '@@/themes/l-light.json5';
-import darkTheme from '@@/themes/d-green-lime.json5';
-import type { SoundType } from '@/scripts/sound.js';
 import { DEFAULT_DEVICE_KIND, type DeviceKind } from '@/scripts/device-kind.js';
 import { miLocalStorage } from '@/local-storage.js';
->>>>>>> 551040ed
 import { Storage } from '@/pizzax.js';
 import type { Ast } from '@syuilo/aiscript';
 
