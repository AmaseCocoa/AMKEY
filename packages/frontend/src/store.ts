/*
 * SPDX-FileCopyrightText: syuilo and other misskey contributors
 * SPDX-License-Identifier: AGPL-3.0-only
 */

import { markRaw, ref } from 'vue';
import * as Misskey from 'misskey-js';
import { miLocalStorage } from './local-storage.js';
import { Storage } from '@/pizzax.js';

interface PostFormAction {
	title: string,
	handler: <T>(form: T, update: (key: unknown, value: unknown) => void) => void;
}

interface UserAction {
	title: string,
	handler: (user: Misskey.entities.UserDetailed) => void;
}

interface NoteAction {
	title: string,
	handler: (note: Misskey.entities.Note) => void;
}

interface NoteViewInterruptor {
	handler: (note: Misskey.entities.Note) => unknown;
}

interface NotePostInterruptor {
	handler: (note: FIXME) => unknown;
}

interface PageViewInterruptor {
	handler: (page: Misskey.entities.Page) => unknown;
}

export const postFormActions: PostFormAction[] = [];
export const userActions: UserAction[] = [];
export const noteActions: NoteAction[] = [];
export const noteViewInterruptors: NoteViewInterruptor[] = [];
export const notePostInterruptors: NotePostInterruptor[] = [];
export const pageViewInterruptors: PageViewInterruptor[] = [];

// TODO: それぞれいちいちwhereとかdefaultというキーを付けなきゃいけないの冗長なのでなんとかする(ただ型定義が面倒になりそう)
//       あと、現行の定義の仕方なら「whereが何であるかに関わらずキー名の重複不可」という制約を付けられるメリットもあるからそのメリットを引き継ぐ方法も考えないといけない
export const defaultStore = markRaw(new Storage('base', {
	accountSetupWizard: {
		where: 'account',
		default: 0,
	},
	timelineTutorial: {
		where: 'account',
		default: 0,
	},
	keepCw: {
		where: 'account',
		default: true,
	},
	showFullAcct: {
		where: 'account',
		default: false,
	},
	collapseRenotes: {
		where: 'account',
		default: false,
	},
	collapseFiles: {
		where: 'account',
		default: false,
	},
	rememberNoteVisibility: {
		where: 'account',
		default: false,
	},
	defaultNoteVisibility: {
		where: 'account',
		default: 'public',
	},
	defaultNoteLocalOnly: {
		where: 'account',
		default: false,
	},
	uploadFolder: {
		where: 'account',
		default: null as string | null,
	},
	pastedFileName: {
		where: 'account',
		default: 'yyyy-MM-dd HH-mm-ss [{{number}}]',
	},
	keepOriginalUploading: {
		where: 'account',
		default: false,
	},
	memo: {
		where: 'account',
		default: null,
	},
	reactions: {
		where: 'account',
		default: ['👍', '❤️', '😆', '🤔', '😮', '🎉', '💢', '😥', '😇', '🍮'],
	},
	reactionAcceptance: {
		where: 'account',
		default: 'nonSensitiveOnly' as 'likeOnly' | 'likeOnlyForRemote' | 'nonSensitiveOnly' | 'nonSensitiveOnlyForLocalLikeOnlyForRemote' | null,
	},
	mutedAds: {
		where: 'account',
		default: [] as string[],
	},
<<<<<<< HEAD
	showTimelineReplies: {
		where: 'account',
		default: false,
	},
	autoloadConversation: {
		where: 'account',
		default: true,
	},
=======
>>>>>>> 5fd0cb31

	menu: {
		where: 'deviceAccount',
		default: [
			'notifications',
			'explore',
			'followRequests',
			'-',
			'announcements',
			'search',
			'-',
			'favorites',
			'drive',
			'achievements',
		],
	},
	visibility: {
		where: 'deviceAccount',
		default: 'public' as 'public' | 'home' | 'followers' | 'specified',
	},
	localOnly: {
		where: 'deviceAccount',
		default: false,
	},
	showPreview: {
		where: 'device',
		default: false,
	},
	statusbars: {
		where: 'deviceAccount',
		default: [] as {
			name: string;
			id: string;
			type: string;
			size: 'verySmall' | 'small' | 'medium' | 'large' | 'veryLarge';
			black: boolean;
			props: Record<string, any>;
		}[],
	},
	widgets: {
		where: 'account',
		default: [] as {
			name: string;
			id: string;
			place: string | null;
			data: Record<string, any>;
		}[],
	},
	tl: {
		where: 'deviceAccount',
		default: {
			src: 'home' as 'home' | 'local' | 'social' | 'global' | `list:${string}`,
			userList: null as Misskey.entities.UserList | null,
		},
	},
	pinnedUserLists: {
		where: 'deviceAccount',
		default: [] as Misskey.entities.UserList[],
	},

	overridedDeviceKind: {
		where: 'device',
		default: null as null | 'smartphone' | 'tablet' | 'desktop',
	},
	serverDisconnectedBehavior: {
		where: 'device',
		default: 'quiet' as 'quiet' | 'reload' | 'dialog',
	},
	nsfw: {
		where: 'device',
		default: 'respect' as 'respect' | 'force' | 'ignore',
	},
	highlightSensitiveMedia: {
		where: 'device',
		default: false,
	},
	animation: {
		where: 'device',
		default: !window.matchMedia('(prefers-reduced-motion)').matches,
	},
	animatedMfm: {
		where: 'device',
		default: true,
	},
	advancedMfm: {
		where: 'device',
		default: true,
	},
	loadRawImages: {
		where: 'device',
		default: false,
	},
	imageNewTab: {
		where: 'device',
		default: false,
	},
	enableDataSaverMode: {
		where: 'device',
		default: false,
	},
	disableShowingAnimatedImages: {
		where: 'device',
		default: window.matchMedia('(prefers-reduced-motion)').matches,
	},
	emojiStyle: {
		where: 'device',
		default: 'twemoji', // twemoji / fluentEmoji / native
	},
	disableDrawer: {
		where: 'device',
		default: false,
	},
	useBlurEffectForModal: {
		where: 'device',
		default: !/mobile|iphone|android/.test(navigator.userAgent.toLowerCase()), // 循環参照するのでdevice-kind.tsは参照できない
	},
	useBlurEffect: {
		where: 'device',
		default: !/mobile|iphone|android/.test(navigator.userAgent.toLowerCase()), // 循環参照するのでdevice-kind.tsは参照できない
	},
	showFixedPostForm: {
		where: 'device',
		default: false,
	},
	showFixedPostFormInChannel: {
		where: 'device',
		default: false,
	},
	enableInfiniteScroll: {
		where: 'device',
		default: true,
	},
	useReactionPickerForContextMenu: {
		where: 'device',
		default: false,
	},
	showGapBetweenNotesInTimeline: {
		where: 'device',
		default: false,
	},
	darkMode: {
		where: 'device',
		default: false,
	},
	instanceTicker: {
		where: 'device',
		default: 'remote' as 'none' | 'remote' | 'always',
	},
	reactionPickerSize: {
		where: 'device',
		default: 1,
	},
	reactionPickerWidth: {
		where: 'device',
		default: 1,
	},
	reactionPickerHeight: {
		where: 'device',
		default: 2,
	},
	reactionPickerUseDrawerForMobile: {
		where: 'device',
		default: true,
	},
	recentlyUsedEmojis: {
		where: 'device',
		default: [] as string[],
	},
	recentlyUsedUsers: {
		where: 'device',
		default: [] as string[],
	},
	defaultSideView: {
		where: 'device',
		default: false,
	},
	menuDisplay: {
		where: 'device',
		default: 'sideFull' as 'sideFull' | 'sideIcon' | 'top',
	},
	reportError: {
		where: 'device',
		default: false,
	},
	squareAvatars: {
		where: 'device',
		default: true,
	},
	postFormWithHashtags: {
		where: 'device',
		default: false,
	},
	postFormHashtags: {
		where: 'device',
		default: '',
	},
	themeInitial: {
		where: 'device',
		default: true,
	},
	numberOfPageCache: {
		where: 'device',
		default: 3,
	},
	showNoteActionsOnlyHover: {
		where: 'device',
		default: false,
	},
	showClipButtonInNoteFooter: {
		where: 'device',
		default: false,
	},
	reactionsDisplaySize: {
		where: 'device',
		default: 'medium' as 'small' | 'medium' | 'large',
	},
	forceShowAds: {
		where: 'device',
		default: false,
	},
	aiChanMode: {
		where: 'device',
		default: false,
	},
	devMode: {
		where: 'device',
		default: false,
	},
	mediaListWithOneImageAppearance: {
		where: 'device',
		default: 'expand' as 'expand' | '16_9' | '1_1' | '2_3',
	},
	notificationPosition: {
		where: 'device',
		default: 'rightBottom' as 'leftTop' | 'leftBottom' | 'rightTop' | 'rightBottom',
	},
	notificationStackAxis: {
		where: 'device',
		default: 'horizontal' as 'vertical' | 'horizontal',
	},
	enableCondensedLineForAcct: {
		where: 'device',
		default: false,
	},
	additionalUnicodeEmojiIndexes: {
		where: 'device',
		default: {} as Record<string, Record<string, string[]>>,
	},
	keepScreenOn: {
		where: 'device',
		default: false,
	},
}));

// TODO: 他のタブと永続化されたstateを同期

const PREFIX = 'miux:' as const;

export type Plugin = {
	id: string;
	name: string;
	active: boolean;
	config?: Record<string, { default: any }>;
	configData: Record<string, any>;
	token: string;
	src: string | null;
	version: string;
	ast: any[];
	author?: string;
	description?: string;
	permissions?: string[];
};

interface Watcher {
	key: string;
	callback: (value: unknown) => void;
}

/**
 * 常にメモリにロードしておく必要がないような設定情報を保管するストレージ(非リアクティブ)
 */
import lightTheme from '@/themes/l-cherry.json5';
import darkTheme from '@/themes/d-transfem-cherry.json5';

export class ColdDeviceStorage {
	public static default = {
		lightTheme,
		darkTheme,
		syncDeviceDarkMode: true,
		plugins: [] as Plugin[],
	};

	public static watchers: Watcher[] = [];

	public static get<T extends keyof typeof ColdDeviceStorage.default>(key: T): typeof ColdDeviceStorage.default[T] {
		// TODO: indexedDBにする
		//       ただしその際はnullチェックではなくキー存在チェックにしないとダメ
		//       (indexedDBはnullを保存できるため、ユーザーが意図してnullを格納した可能性がある)
		const value = miLocalStorage.getItem(`${PREFIX}${key}`);
		if (value == null) {
			return ColdDeviceStorage.default[key];
		} else {
			return JSON.parse(value);
		}
	}

	public static getAll(): Partial<typeof this.default> {
		return (Object.keys(this.default) as (keyof typeof this.default)[]).reduce((acc, key) => {
			const value = localStorage.getItem(PREFIX + key);
			if (value != null) {
				acc[key] = JSON.parse(value);
			}
			return acc;
		}, {} as any);
	}

	public static set<T extends keyof typeof ColdDeviceStorage.default>(key: T, value: typeof ColdDeviceStorage.default[T]): void {
		// 呼び出し側のバグ等で undefined が来ることがある
		// undefined を文字列として miLocalStorage に入れると参照する際の JSON.parse でコケて不具合の元になるため無視
		// eslint-disable-next-line @typescript-eslint/no-unnecessary-condition
		if (value === undefined) {
			console.error(`attempt to store undefined value for key '${key}'`);
			return;
		}

		miLocalStorage.setItem(`${PREFIX}${key}`, JSON.stringify(value));

		for (const watcher of this.watchers) {
			if (watcher.key === key) watcher.callback(value);
		}
	}

	public static watch(key, callback) {
		this.watchers.push({ key, callback });
	}

	// TODO: VueのcustomRef使うと良い感じになるかも
	public static ref<T extends keyof typeof ColdDeviceStorage.default>(key: T) {
		const v = ColdDeviceStorage.get(key);
		const r = ref(v);
		// TODO: このままではwatcherがリークするので開放する方法を考える
		this.watch(key, v => {
			r.value = v;
		});
		return r;
	}

	/**
	 * 特定のキーの、簡易的なgetter/setterを作ります
	 * 主にvue場で設定コントロールのmodelとして使う用
	 */
	public static makeGetterSetter<K extends keyof typeof ColdDeviceStorage.default>(key: K) {
		// TODO: VueのcustomRef使うと良い感じになるかも
		const valueRef = ColdDeviceStorage.ref(key);
		return {
			get: () => {
				return valueRef.value;
			},
			set: (value: unknown) => {
				const val = value;
				ColdDeviceStorage.set(key, val);
			},
		};
	}
}<|MERGE_RESOLUTION|>--- conflicted
+++ resolved
@@ -109,17 +109,10 @@
 		where: 'account',
 		default: [] as string[],
 	},
-<<<<<<< HEAD
-	showTimelineReplies: {
-		where: 'account',
-		default: false,
-	},
 	autoloadConversation: {
 		where: 'account',
 		default: true,
 	},
-=======
->>>>>>> 5fd0cb31
 
 	menu: {
 		where: 'deviceAccount',
