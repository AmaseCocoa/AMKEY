<!--
SPDX-FileCopyrightText: syuilo and misskey-project
SPDX-License-Identifier: AGPL-3.0-only
-->

<template>
<MkStickyContainer>
	<template #header><MkPageHeader :actions="headerActions" :tabs="headerTabs"/></template>
	<MkSpacer :contentMax="1000">
		<Transition name="fade" mode="out-in">
			<div v-if="user">
				<XFollowList :user="user" type="followers"/>
			</div>
			<MkError v-else-if="error" @retry="fetchUser()"/>
			<MkLoading v-else/>
		</Transition>
	</MkSpacer>
</MkStickyContainer>
</template>

<script lang="ts" setup>
import { computed, watch, ref } from 'vue';
import * as Misskey from 'misskey-js';
import XFollowList from './follow-list.vue';
import { misskeyApi } from '@/scripts/misskey-api.js';
import { definePageMetadata } from '@/scripts/page-metadata.js';
import { i18n } from '@/i18n.js';

const props = withDefaults(defineProps<{
	acct: string;
}>(), {
});

const user = ref<null | Misskey.entities.UserDetailed>(null);
const error = ref<any>(null);

function fetchUser(): void {
	if (props.acct == null) return;
	user.value = null;
	misskeyApi('users/show', Misskey.acct.parse(props.acct)).then(u => {
		user.value = u;
	}).catch(err => {
		error.value = err;
	});
}

watch(() => props.acct, fetchUser, {
	immediate: true,
});

const headerActions = computed(() => []);

const headerTabs = computed(() => []);

<<<<<<< HEAD
definePageMetadata(computed(() => user.value ? {
	icon: 'ph-user ph-bold ph-lg',
	title: user.value.name ? `${user.value.name} (@${user.value.username})` : `@${user.value.username}`,
	subtitle: i18n.ts.followers,
	userName: user.value,
	avatar: user.value,
} : null));
=======
definePageMetadata(() => ({
	title: i18n.ts.user,
	icon: 'ti ti-user',
	...user.value ? {
		title: user.value.name ? `${user.value.name} (@${user.value.username})` : `@${user.value.username}`,
		subtitle: i18n.ts.followers,
		userName: user.value,
		avatar: user.value,
	} : {},
}));
>>>>>>> 034f4720
</script><|MERGE_RESOLUTION|>--- conflicted
+++ resolved
@@ -52,18 +52,9 @@
 
 const headerTabs = computed(() => []);
 
-<<<<<<< HEAD
-definePageMetadata(computed(() => user.value ? {
-	icon: 'ph-user ph-bold ph-lg',
-	title: user.value.name ? `${user.value.name} (@${user.value.username})` : `@${user.value.username}`,
-	subtitle: i18n.ts.followers,
-	userName: user.value,
-	avatar: user.value,
-} : null));
-=======
 definePageMetadata(() => ({
 	title: i18n.ts.user,
-	icon: 'ti ti-user',
+	icon: 'ph-user ph-bold ph-lg',
 	...user.value ? {
 		title: user.value.name ? `${user.value.name} (@${user.value.username})` : `@${user.value.username}`,
 		subtitle: i18n.ts.followers,
@@ -71,5 +62,4 @@
 		avatar: user.value,
 	} : {},
 }));
->>>>>>> 034f4720
 </script>