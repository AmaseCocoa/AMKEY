--- conflicted
+++ resolved
@@ -52,15 +52,9 @@
 
 const headerTabs = computed(() => []);
 
-<<<<<<< HEAD
-definePageMetadata(computed(() => user ? {
+definePageMetadata(computed(() => user.value ? {
 	icon: 'ph-user ph-bold ph-lg',
-	title: user.name ? `${user.name} (@${user.username})` : `@${user.username}`,
-=======
-definePageMetadata(computed(() => user.value ? {
-	icon: 'ti ti-user',
 	title: user.value.name ? `${user.value.name} (@${user.value.username})` : `@${user.value.username}`,
->>>>>>> 62549549
 	subtitle: i18n.ts.following,
 	userName: user.value,
 	avatar: user.value,
