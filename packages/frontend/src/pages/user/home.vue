<!--
SPDX-FileCopyrightText: syuilo and other misskey contributors
SPDX-License-Identifier: AGPL-3.0-only
-->

<template>
<MkSpacer :contentMax="narrow ? 800 : 1100" :style="background">
	<div ref="rootEl" class="ftskorzw" :class="{ wide: !narrow }" style="container-type: inline-size;">
		<div class="main _gaps">
			<MkInfo v-if="user.isSuspended" :warn="true">{{ i18n.ts.userSuspended }}</MkInfo>
			<MkInfo v-if="user.isSilenced" :warn="true">{{ i18n.ts.userSilenced }}</MkInfo>

			<div class="profile _gaps">
				<MkAccountMoved v-if="user.movedTo" :movedTo="user.movedTo"/>
				<MkRemoteCaution v-if="user.host != null" :href="user.url ?? user.uri!" class="warn"/>

				<div :key="user.id" class="main _panel">
					<div class="banner-container" :style="style">
						<div ref="bannerEl" class="banner" :style="style"></div>
						<div class="fade"></div>
						<div class="title">
							<MkUserName class="name" :user="user" :nowrap="true"/>
							<div class="bottom">
								<span class="username"><MkAcct :user="user" :detail="true"/></span>
								<span v-if="user.isAdmin" :title="i18n.ts.isAdmin" style="color: var(--badge);"><i class="ph-shield ph-bold ph-lg"></i></span>
								<span v-if="user.isLocked" :title="i18n.ts.isLocked"><i class="ph-lock ph-bold ph-lg"></i></span>
								<span v-if="user.isBot" :title="i18n.ts.isBot"><i class="ph-robot ph-bold ph-lg"></i></span>
								<button v-if="$i && !isEditingMemo && !memoDraft" class="_button add-note-button" @click="showMemoTextarea">
									<i class="ph-pencil-line ph-bold ph-lg"/> {{ i18n.ts.addMemo }}
								</button>
							</div>
						</div>
						<span v-if="$i && $i.id != user.id && user.isFollowed" class="followed">{{ i18n.ts.followsYou }}</span>
						<div v-if="$i" class="actions">
							<button class="menu _button" @click="menu"><i class="ph-dots-three ph-bold ph-lg"></i></button>
							<MkFollowButton v-if="$i.id != user.id" v-model:user="user" :inline="true" :transparent="false" :full="true" class="koudoku"/>
						</div>
					</div>
					<MkAvatar class="avatar" :user="user" indicator/>
					<div class="title">
						<MkUserName :user="user" :nowrap="false" class="name"/>
						<div class="bottom">
							<span class="username"><MkAcct :user="user" :detail="true"/></span>
							<span v-if="user.isAdmin" :title="i18n.ts.isAdmin" style="color: var(--badge);"><i class="ph-shield ph-bold ph-lg"></i></span>
							<span v-if="user.isLocked" :title="i18n.ts.isLocked"><i class="ph-lock ph-bold ph-lg"></i></span>
							<span v-if="user.isBot" :title="i18n.ts.isBot"><i class="ph-robot ph-bold ph-lg"></i></span>
						</div>
					</div>
					<div v-if="user.roles.length > 0" class="roles">
						<span v-for="role in user.roles" :key="role.id" v-tooltip="role.description" class="role" :style="{ '--color': role.color }">
							<MkA v-adaptive-bg :to="`/roles/${role.id}`">
								<img v-if="role.iconUrl" style="height: 1.3em; vertical-align: -22%;" :src="role.iconUrl"/>
								{{ role.name }}
							</MkA>
						</span>
					</div>
					<div v-if="iAmModerator" class="moderationNote">
						<MkTextarea v-if="editModerationNote || (moderationNote != null && moderationNote !== '')" v-model="moderationNote" manualSave>
							<template #label>{{ i18n.ts.moderationNote }}</template>
						</MkTextarea>
						<div v-else>
							<MkButton small @click="editModerationNote = true">{{ i18n.ts.addModerationNote }}</MkButton>
						</div>
					</div>
					<div v-if="isEditingMemo || memoDraft" class="memo" :class="{'no-memo': !memoDraft}">
						<div class="heading" v-text="i18n.ts.memo"/>
						<textarea
							ref="memoTextareaEl"
							v-model="memoDraft"
							rows="1"
							@focus="isEditingMemo = true"
							@blur="updateMemo"
							@input="adjustMemoTextarea"
						/>
					</div>
					<div class="description">
						<Mfm v-if="user.description" :text="user.description" :isNote="false" :author="user"/>
						<p v-else class="empty">{{ i18n.ts.noAccountDescription }}</p>
					</div>
					<div class="fields system">
						<dl v-if="user.location" class="field">
							<dt class="name"><i class="ph-map-pin ph-bold ph-lg ti-fw"></i> {{ i18n.ts.location }}</dt>
							<dd class="value">{{ user.location }}</dd>
						</dl>
						<dl v-if="user.birthday" class="field">
							<dt class="name"><i class="ph-cake ph-bold ph-lg ti-fw"></i> {{ i18n.ts.birthday }}</dt>
							<dd class="value">{{ user.birthday.replace('-', '/').replace('-', '/') }} ({{ i18n.t('yearsOld', { age }) }})</dd>
						</dl>
						<dl class="field">
							<dt class="name"><i class="ph-calendar ph-bold ph-lg ti-fw"></i> {{ i18n.ts.registeredDate }}</dt>
							<dd class="value">{{ dateString(user.createdAt) }} (<MkTime :time="user.createdAt"/>)</dd>
						</dl>
					</div>
					<div v-if="user.fields.length > 0" class="fields">
						<dl v-for="(field, i) in user.fields" :key="i" class="field">
							<dt class="name">
								<Mfm :text="field.name" :plain="true" :colored="false"/>
							</dt>
							<dd class="value">
								<Mfm :text="field.value" :author="user" :colored="false"/>
								<i v-if="user.verifiedLinks.includes(field.value)" v-tooltip:dialog="i18n.ts.verifiedLink" class="ph-seal-check ph-bold ph-lg" :class="$style.verifiedLink"></i>
							</dd>
						</dl>
					</div>
					<div class="status">
						<MkA :to="userPage(user)">
							<b>{{ number(user.notesCount) }}</b>
							<span>{{ i18n.ts.notes }}</span>
						</MkA>
						<MkA v-if="isFollowingVisibleForMe(user)" :to="userPage(user, 'following')">
							<b>{{ number(user.followingCount) }}</b>
							<span>{{ i18n.ts.following }}</span>
						</MkA>
						<MkA v-if="isFollowersVisibleForMe(user)" :to="userPage(user, 'followers')">
							<b>{{ number(user.followersCount) }}</b>
							<span>{{ i18n.ts.followers }}</span>
						</MkA>
					</div>
				</div>
			</div>

			<div class="contents _gaps">
				<div v-if="user.pinnedNotes.length > 0 && defaultStore.state.noteDesign === 'misskey'" class="_gaps">
					<MkNote v-for="note in user.pinnedNotes" :key="note.id" class="note _panel" :note="note" :pinned="true"/>
				</div>
				<div v-else-if="user.pinnedNotes.length > 0 && defaultStore.state.noteDesign === 'sharkey'" class="_gaps">
					<SkNote v-for="note in user.pinnedNotes" :key="note.id" class="note _panel" :note="note" :pinned="true"/>
				</div>
				<MkInfo v-else-if="$i && $i.id === user.id">{{ i18n.ts.userPagePinTip }}</MkInfo>
				<template v-if="narrow">
					<MkLazy>
						<XFiles :key="user.id" :user="user"/>
					</MkLazy>
					<MkLazy>
						<XActivity :key="user.id" :user="user"/>
					</MkLazy>
					<MkLazy>
						<XListenBrainz v-if="user.listenbrainz && listenbrainzdata" :key="user.id" :user="user"/>
					</MkLazy>
				</template>
				<!-- <div v-if="!disableNotes">
					<MkLazy>
						<XTimeline :user="user"/>
					</MkLazy>
				</div> -->
				<MkStickyContainer>
					<template #header>
						<MkTab v-model="noteview" :class="$style.tab">
							<option :value="null">{{ i18n.ts.notes }}</option>
							<option value="all">{{ i18n.ts.all }}</option>
							<option value="files">{{ i18n.ts.withFiles }}</option>
						</MkTab>
					</template>
					<MkLazy>
						<MkNotes :class="$style.tl" :noGap="true" :pagination="AllPagination"/>
					</MkLazy>
				</MkStickyContainer>
			</div>
		</div>
		<div v-if="!narrow" class="sub _gaps" style="container-type: inline-size;">
			<XFiles :key="user.id" :user="user"/>
			<XActivity :key="user.id" :user="user"/>
			<XListenBrainz v-if="user.listenbrainz && listenbrainzdata" :key="user.id" :user="user"/>
		</div>
	</div>
	<div class="background"></div>
</MkSpacer>
</template>

<script lang="ts" setup>
import { defineAsyncComponent, computed, onMounted, onUnmounted, nextTick, watch, ref } from 'vue';
import * as Misskey from 'misskey-js';
import MkTab from '@/components/MkTab.vue';
import MkNote from '@/components/MkNote.vue';
import MkNotes from '@/components/MkNotes.vue';
import SkNote from '@/components/SkNote.vue';
import MkFollowButton from '@/components/MkFollowButton.vue';
import MkAccountMoved from '@/components/MkAccountMoved.vue';
import MkRemoteCaution from '@/components/MkRemoteCaution.vue';
import MkTextarea from '@/components/MkTextarea.vue';
import MkInfo from '@/components/MkInfo.vue';
import MkButton from '@/components/MkButton.vue';
import { getScrollPosition } from '@/scripts/scroll.js';
import { getUserMenu } from '@/scripts/get-user-menu.js';
import number from '@/filters/number.js';
import { userPage } from '@/filters/user.js';
import * as os from '@/os.js';
import { i18n } from '@/i18n.js';
import { $i, iAmModerator } from '@/account.js';
import { dateString } from '@/filters/date.js';
import { confetti } from '@/scripts/confetti.js';
<<<<<<< HEAD
import { api } from '@/os.js';
import { defaultStore } from '@/store.js';
=======
import { misskeyApi } from '@/scripts/misskey-api.js';
>>>>>>> 34088ecd
import { isFollowingVisibleForMe, isFollowersVisibleForMe } from '@/scripts/isFfVisibleForMe.js';
import { useRouter } from '@/global/router/supplier.js';

function calcAge(birthdate: string): number {
	const date = new Date(birthdate);
	const now = new Date();

	let yearDiff = now.getFullYear() - date.getFullYear();
	const monthDiff = now.getMonth() - date.getMonth();
	const pastDate = now.getDate() < date.getDate();

	if (monthDiff < 0 || (monthDiff === 0 && pastDate)) {
		yearDiff--;
	}

	return yearDiff;
}

const XFiles = defineAsyncComponent(() => import('./index.files.vue'));
const XActivity = defineAsyncComponent(() => import('./index.activity.vue'));
const XListenBrainz = defineAsyncComponent(() => import("./index.listenbrainz.vue"));
//const XTimeline = defineAsyncComponent(() => import('./index.timeline.vue'));

const props = withDefaults(defineProps<{
	user: Misskey.entities.UserDetailed;
	/** Test only; MkNotes currently causes problems in vitest */
	disableNotes: boolean;
}>(), {
	disableNotes: false,
});

const router = useRouter();

const user = ref(props.user);
const parallaxAnimationId = ref<null | number>(null);
const narrow = ref<null | boolean>(null);
const rootEl = ref<null | HTMLElement>(null);
const bannerEl = ref<null | HTMLElement>(null);
const memoTextareaEl = ref<null | HTMLElement>(null);
const memoDraft = ref(props.user.memo);
const isEditingMemo = ref(false);
const moderationNote = ref(props.user.moderationNote);
const editModerationNote = ref(false);
const noteview = ref<string | null>(null);

let listenbrainzdata = false;
if (props.user.listenbrainz) {
	try {
		const response = await fetch(`https://api.listenbrainz.org/1/user/${props.user.listenbrainz}/playing-now`, {
			method: 'GET',
			headers: {
				'Content-Type': 'application/json'
			},
		});
		const data = await response.json();
		if (data.payload.listens && data.payload.listens.length !== 0) {
			listenbrainzdata = true;
		}
	} catch (err) {
		listenbrainzdata = false;
	}
}

const background = computed(() => {
	if (props.user.backgroundUrl == null) return {};
	return {
		'--backgroundImageStatic': `url('${props.user.backgroundUrl}')`
	};
});

watch(moderationNote, async () => {
	await misskeyApi('admin/update-user-note', { userId: props.user.id, text: moderationNote.value });
});

const pagination = {
	endpoint: 'users/featured-notes' as const,
	limit: 10,
	params: computed(() => ({
		userId: props.user.id
	})),
};

const AllPagination = {
	endpoint: 'users/notes' as const,
	limit: 10,
	params: computed(() => ({
		userId: props.user.id,
		withRenotes: noteview.value === 'all',
		withReplies: noteview.value === 'all',
		withChannelNotes: noteview.value === 'all',
		withFiles: noteview.value === 'files',
	})),
};

const style = computed(() => {
	if (props.user.bannerUrl == null) return {};
	return {
		backgroundImage: `url(${ props.user.bannerUrl })`,
	};
});

const age = computed(() => {
	return calcAge(props.user.birthday);
});

function menu(ev: MouseEvent) {
	const { menu, cleanup } = getUserMenu(user.value, router);
	os.popupMenu(menu, ev.currentTarget ?? ev.target).finally(cleanup);
}

function parallaxLoop() {
	parallaxAnimationId.value = window.requestAnimationFrame(parallaxLoop);
	parallax();
}

function parallax() {
	const banner = bannerEl.value as any;
	if (banner == null) return;

	const top = getScrollPosition(rootEl.value);

	if (top < 0) return;

	const z = 1.75; // 奥行き(小さいほど奥)
	const pos = -(top / z);
	banner.style.backgroundPosition = `center calc(50% - ${pos}px)`;
}

function showMemoTextarea() {
	isEditingMemo.value = true;
	nextTick(() => {
		memoTextareaEl.value?.focus();
	});
}

function adjustMemoTextarea() {
	if (!memoTextareaEl.value) return;
	memoTextareaEl.value.style.height = '0px';
	memoTextareaEl.value.style.height = `${memoTextareaEl.value.scrollHeight}px`;
}

async function updateMemo() {
	await misskeyApi('users/update-memo', {
		memo: memoDraft.value,
		userId: props.user.id,
	});
	isEditingMemo.value = false;
}

watch([props.user], () => {
	memoDraft.value = props.user.memo;
});

onMounted(() => {
	window.requestAnimationFrame(parallaxLoop);
	narrow.value = rootEl.value!.clientWidth < 1000;

	if (props.user.birthday) {
		const m = new Date().getMonth() + 1;
		const d = new Date().getDate();
		const bm = parseInt(props.user.birthday.split('-')[1]);
		const bd = parseInt(props.user.birthday.split('-')[2]);
		if (m === bm && d === bd) {
			confetti({
				duration: 1000 * 4,
			});
		}
	}
	nextTick(() => {
		adjustMemoTextarea();
	});
});

onUnmounted(() => {
	if (parallaxAnimationId.value) {
		window.cancelAnimationFrame(parallaxAnimationId.value);
	}
});
</script>

<style lang="scss" scoped>
.background{
	position: fixed;
	z-index: -1;
	background: var(--backgroundImageStatic);
	background-size: cover;
	background-position: center;
	pointer-events: none;
	filter: var(--blur, blur(10px)) opacity(0.6);
	// Funny CSS schenanigans to make background escape container
	left: -100%;
	top: -5%;
	right: -100%;
	bottom: -100%;
	background-attachment: fixed;
}

.ftskorzw {

	> .main {

		> .punished {
			font-size: 0.8em;
			padding: 16px;
		}

		> .profile {

			> .main {
				position: relative;
				overflow: clip;
				background: color-mix(in srgb, var(--panel) 65%, transparent);

				> .banner-container {
					position: relative;
					height: 250px;
					overflow: clip;
					background-size: cover;
					background-position: center;

					> .banner {
						height: 100%;
						background-color: #4c5e6d;
						background-size: cover;
						background-position: center;
						box-shadow: 0 0 128px rgba(0, 0, 0, 0.5) inset;
						will-change: background-position;
					}

					> .fade {
						position: absolute;
						bottom: 0;
						left: 0;
						width: 100%;
						height: 78px;
						background: linear-gradient(transparent, rgba(#000, 0.7));
					}

					> .followed {
						position: absolute;
						top: 12px;
						left: 12px;
						padding: 4px 8px;
						color: #fff;
						background: rgba(0, 0, 0, 0.7);
						font-size: 0.7em;
						border-radius: var(--radius-sm);
					}

					> .actions {
						position: absolute;
						top: 12px;
						right: 12px;
						-webkit-backdrop-filter: var(--blur, blur(8px));
						backdrop-filter: var(--blur, blur(8px));
						background: rgba(0, 0, 0, 0.2);
						padding: 8px;
						border-radius: var(--radius-lg);

						> .menu {
							vertical-align: bottom;
							height: 31px;
							width: 31px;
							color: #fff;
							text-shadow: 0 0 8px #000;
							font-size: 16px;
						}

						> .koudoku {
							margin-left: 4px;
							vertical-align: bottom;
						}
					}

					> .title {
						position: absolute;
						bottom: 0;
						left: 0;
						width: 100%;
						padding: 0 0 8px 154px;
						box-sizing: border-box;
						color: #fff;

						> .name {
							display: block;
							margin: 0;
							line-height: 32px;
							font-weight: bold;
							font-size: 1.8em;
							text-shadow: 0 0 8px #000;
						}

						> .bottom {
							> * {
								display: inline-block;
								margin-right: 16px;
								line-height: 20px;
								opacity: 0.8;

								&.username {
									font-weight: bold;
								}
							}

							> .add-note-button {
								background: rgba(0, 0, 0, 0.2);
								color: #fff;
								-webkit-backdrop-filter: var(--blur, blur(8px));
								backdrop-filter: var(--blur, blur(8px));
								border-radius: var(--radius-lg);
								padding: 4px 8px;
								font-size: 80%;
							}
						}
					}
				}

				> .title {
					display: none;
					text-align: center;
					padding: 50px 8px 16px 8px;
					font-weight: bold;
					border-bottom: solid 0.5px var(--divider);

					> .bottom {
						> * {
							display: inline-block;
							margin-right: 8px;
							opacity: 0.8;
						}
					}
				}

				> .avatar {
					display: block;
					position: absolute;
					top: 170px;
					left: 16px;
					z-index: 2;
					width: 120px;
					height: 120px;
					filter: drop-shadow(1px 1px 3px rgba(#000, 0.2));
				}

				> .roles {
					padding: 24px 24px 0 154px;
					font-size: 0.95em;
					display: flex;
					flex-wrap: wrap;
					gap: 8px;

					> .role {
						border: solid 1px var(--color, var(--divider));
						border-radius: var(--radius-ellipse);
						margin-right: 4px;
						padding: 3px 8px;
					}
				}

				> .moderationNote {
					margin: 12px 24px 0 154px;
				}

				> .memo {
					margin: 12px 24px 0 154px;
					background: transparent;
					color: var(--fg);
					border: 1px solid var(--divider);
					border-radius: var(--radius-sm);
					padding: 8px;
					line-height: 0;

					> .heading {
						text-align: left;
						color: var(--fgTransparent);
						line-height: 1.5;
						font-size: 85%;
					}

					textarea {
						margin: 0;
						padding: 0;
						resize: none;
						border: none;
						outline: none;
						width: 100%;
						height: auto;
						min-height: 0;
						line-height: 1.5;
						color: var(--fg);
						overflow: hidden;
						background: transparent;
						font-family: inherit;
					}
				}

				> .description {
					padding: 24px 24px 24px 154px;
					font-size: 0.95em;

					> .empty {
						margin: 0;
						opacity: 0.5;
					}
				}

				> .fields {
					padding: 24px;
					font-size: 0.9em;
					border-top: solid 0.5px var(--divider);

					> .field {
						display: flex;
						padding: 0;
						margin: 0;
						align-items: center;

						&:not(:last-child) {
							margin-bottom: 8px;
						}

						> .name {
							width: 30%;
							overflow: hidden;
							white-space: nowrap;
							text-overflow: ellipsis;
							font-weight: bold;
							text-align: center;
						}

						> .value {
							width: 70%;
							overflow: hidden;
							white-space: nowrap;
							text-overflow: ellipsis;
							margin: 0;
						}
					}

					&.system > .field > .name {
					}
				}

				> .status {
					display: flex;
					padding: 24px;
					border-top: solid 0.5px var(--divider);

					> a {
						flex: 1;
						text-align: center;

						&.active {
							color: var(--accent);
						}

						&:hover {
							text-decoration: none;
						}

						> b {
							display: block;
							line-height: 16px;
						}

						> span {
							font-size: 70%;
						}
					}
				}
			}
		}

		> .contents {
			> .content {
				margin-bottom: var(--margin);
			}
		}
	}

	&.wide {
		display: flex;
		width: 100%;

		> .main {
			width: 100%;
			min-width: 0;
		}

		> .sub {
			max-width: 350px;
			min-width: 350px;
			margin-left: var(--margin);
		}
	}
}

@container (max-width: 500px) {
	.ftskorzw {
		> .main {
			> .profile > .main {
				> .banner-container {
					height: 140px;

					> .fade {
						display: none;
					}

					> .title {
						display: none;
					}
				}

				> .title {
					display: block;
				}

				> .avatar {
					top: 90px;
					left: 0;
					right: 0;
					width: 92px;
					height: 92px;
					margin: auto;
				}

				> .roles {
					padding: 16px 16px 0 16px;
					justify-content: center;
				}

				> .moderationNote {
					margin: 16px 16px 0 16px;
				}

				> .memo {
					margin: 16px 16px 0 16px;
				}

				> .description {
					padding: 16px;
					text-align: center;
				}

				> .fields {
					padding: 16px;
				}

				> .status {
					padding: 16px;
				}
			}

			> .contents {
				> .nav {
					font-size: 80%;
				}
			}
		}
	}
}
</style>

<style lang="scss" module>
.tl {
	background-color: rgba(0, 0, 0, 0);
	border-radius: var(--radius);
	overflow: clip;
	z-index: 0;
}

.tab {
	margin: calc(var(--margin) / 2) 0;
	padding: calc(var(--margin) / 2) 0;
	background: color-mix(in srgb, var(--bg) 65%, transparent);
	backdrop-filter: var(--blur, blur(15px));
	border-radius: var(--radius-sm);

	> button {
		border-radius: var(--radius-sm);
		margin-left: 0.4rem;
		margin-right: 0.4rem;
	}
}

.verifiedLink {
	margin-left: 4px;
	color: var(--success);
}
</style><|MERGE_RESOLUTION|>--- conflicted
+++ resolved
@@ -189,12 +189,8 @@
 import { $i, iAmModerator } from '@/account.js';
 import { dateString } from '@/filters/date.js';
 import { confetti } from '@/scripts/confetti.js';
-<<<<<<< HEAD
-import { api } from '@/os.js';
 import { defaultStore } from '@/store.js';
-=======
 import { misskeyApi } from '@/scripts/misskey-api.js';
->>>>>>> 34088ecd
 import { isFollowingVisibleForMe, isFollowersVisibleForMe } from '@/scripts/isFfVisibleForMe.js';
 import { useRouter } from '@/global/router/supplier.js';
 
