--- conflicted
+++ resolved
@@ -131,23 +131,20 @@
 					<XFiles :key="user.id" :user="user"/>
 					<XActivity :key="user.id" :user="user"/>
 				</template>
-<<<<<<< HEAD
+				<!-- <div v-if="!disableNotes">
+					<div style="margin-bottom: 8px; z-index: 1;">{{ i18n.ts.featured }}</div>
+					<MkNotes :class="$style.tl" :noGap="true" :pagination="pagination"/>
+				</div> -->
 				<MkStickyContainer>
 					<template #header>
 						<MkTab v-model="noteview" :class="$style.tab">
 							<option :value="null">{{ i18n.ts.notes }}</option>
-							<option value="replies">{{ i18n.ts.notesAndReplies }}</option>
+							<option value="replies">{{ i18n.ts.all }}</option>
 							<option value="files">{{ i18n.ts.withFiles }}</option>
 						</MkTab>
 					</template>
-					<MkNotes v-if="!disableNotes" :class="$style.tl" :noGap="true" :pagination="pagination"/>
+					<MkNotes :class="$style.tl" :noGap="true" :pagination="AllPagination"/>
 				</MkStickyContainer>
-=======
-				<div v-if="!disableNotes">
-					<div style="margin-bottom: 8px;">{{ i18n.ts.featured }}</div>
-					<MkNotes :class="$style.tl" :noGap="true" :pagination="pagination"/>
-				</div>
->>>>>>> 096fa16c
 			</div>
 		</div>
 		<div v-if="!narrow" class="sub _gaps" style="container-type: inline-size;">
@@ -258,8 +255,18 @@
 	endpoint: 'users/featured-notes' as const,
 	limit: 10,
 	params: computed(() => ({
+		userId: props.user.id
+	})),
+};
+
+const AllPagination = {
+	endpoint: 'users/notes' as const,
+	limit: 10,
+	params: computed(() => ({
 		userId: props.user.id,
-		withReplies: noteview === 'replies' || noteview === 'files',
+		withRenotes: noteview === 'all',
+		withReplies: noteview === 'all' || noteview === 'files',
+		withChannelNotes: noteview === 'all',
 		withFiles: noteview === 'files',
 	})),
 };
