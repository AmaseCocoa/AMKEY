--- conflicted
+++ resolved
@@ -32,13 +32,8 @@
 						</div>
 						<span v-if="$i && $i.id != user.id && user.isFollowed" class="followed">{{ i18n.ts.followsYou }}</span>
 						<div v-if="$i" class="actions">
-<<<<<<< HEAD
 							<button class="menu _button" @click="menu"><i class="ph-dots-three ph-bold ph-lg"></i></button>
-							<MkFollowButton v-if="$i.id != user.id" :user="user" :inline="true" :transparent="false" :full="true" class="koudoku"/>
-=======
-							<button class="menu _button" @click="menu"><i class="ti ti-dots"></i></button>
 							<MkFollowButton v-if="$i.id != user.id" v-model:user="user" :inline="true" :transparent="false" :full="true" class="koudoku"/>
->>>>>>> de6e15e3
 						</div>
 					</div>
 					<MkAvatar class="avatar" :user="user" indicator/>
