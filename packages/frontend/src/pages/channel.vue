--- conflicted
+++ resolved
@@ -366,13 +366,8 @@
 	bottom: 16px;
 	left: 16px;
 	background: rgba(0, 0, 0, 0.7);
-<<<<<<< HEAD
-	color: var(--warn);
+	color: var(--MI_THEME-warn);
 	border-radius: var(--radius-sm);
-=======
-	color: var(--MI_THEME-warn);
-	border-radius: 6px;
->>>>>>> d2e8dc4f
 	font-weight: bold;
 	font-size: 1em;
 	padding: 4px 7px;
