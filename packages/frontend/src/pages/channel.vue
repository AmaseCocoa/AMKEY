--- conflicted
+++ resolved
@@ -10,15 +10,9 @@
 		<div v-if="channel && tab === 'overview'" class="_gaps">
 			<div class="_panel" :class="$style.bannerContainer">
 				<XChannelFollowButton :channel="channel" :full="true" :class="$style.subscribe"/>
-<<<<<<< HEAD
 				<MkButton v-if="favorited" v-tooltip="i18n.ts.unfavorite" asLike class="button" rounded primary :class="$style.favorite" @click="unfavorite()"><i class="ph-star ph-bold ph-lg"></i></MkButton>
 				<MkButton v-else v-tooltip="i18n.ts.favorite" asLike class="button" rounded :class="$style.favorite" @click="favorite()"><i class="ph-star ph-bold ph-lg"></i></MkButton>
-				<div :style="{ backgroundImage: channel.bannerUrl ? `url(${channel.bannerUrl})` : null }" :class="$style.banner">
-=======
-				<MkButton v-if="favorited" v-tooltip="i18n.ts.unfavorite" asLike class="button" rounded primary :class="$style.favorite" @click="unfavorite()"><i class="ti ti-star"></i></MkButton>
-				<MkButton v-else v-tooltip="i18n.ts.favorite" asLike class="button" rounded :class="$style.favorite" @click="favorite()"><i class="ti ti-star"></i></MkButton>
 				<div :style="{ backgroundImage: channel.bannerUrl ? `url(${channel.bannerUrl})` : undefined }" :class="$style.banner">
->>>>>>> 62549549
 					<div :class="$style.bannerStatus">
 						<div><i class="ph-users ph-bold ph-lg ti-fw"></i><I18n :src="i18n.ts._channel.usersCount" tag="span" style="margin-left: 4px;"><template #n><b>{{ channel.usersCount }}</b></template></I18n></div>
 						<div><i class="ph-pencil ph-bold ph-lg ti-fw"></i><I18n :src="i18n.ts._channel.notesCount" tag="span" style="margin-left: 4px;"><template #n><b>{{ channel.notesCount }}</b></template></I18n></div>
@@ -32,13 +26,8 @@
 			</div>
 
 			<MkFoldableSection>
-<<<<<<< HEAD
 				<template #header><i class="ph-push-pin ph-bold ph-lg ti-fw" style="margin-right: 0.5em;"></i>{{ i18n.ts.pinnedNotes }}</template>
-				<div v-if="channel.pinnedNotes.length > 0" class="_gaps">
-=======
-				<template #header><i class="ti ti-pin ti-fw" style="margin-right: 0.5em;"></i>{{ i18n.ts.pinnedNotes }}</template>
 				<div v-if="channel.pinnedNotes && channel.pinnedNotes.length > 0" class="_gaps">
->>>>>>> 62549549
 					<MkNote v-for="note in channel.pinnedNotes" :key="note.id" class="_panel" :note="note"/>
 				</div>
 			</MkFoldableSection>
@@ -196,21 +185,13 @@
 	searchKey.value = query;
 }
 
-<<<<<<< HEAD
-const headerActions = $computed(() => {
-	if (channel && channel.userId) {
-		const share = {
-			icon: 'ph-share-network ph-bold ph-lg',
-			text: i18n.ts.share,
-=======
 const headerActions = computed(() => {
 	if (channel.value && channel.value.userId) {
 		const headerItems: PageHeaderItem[] = [];
 
 		headerItems.push({
-			icon: 'ti ti-link',
+			icon: 'ph-share-network ph-bold ph-lg',
 			text: i18n.ts.copyUrl,
->>>>>>> 62549549
 			handler: async (): Promise<void> => {
 				if (!channel.value) {
 					console.warn('failed to copy channel URL. channel.value is null.');
@@ -219,21 +200,11 @@
 				copyToClipboard(`${url}/channels/${channel.value.id}`);
 				os.success();
 			},
-<<<<<<< HEAD
-		};
-
-		const canEdit = ($i && $i.id === channel.userId) || iAmModerator;
-		return canEdit ? [share, {
-			icon: 'ph-gear ph-bold ph-lg',
-			text: i18n.ts.edit,
-			handler: edit,
-		}] : [share];
-=======
 		});
 
 		if (isSupportShare()) {
 			headerItems.push({
-				icon: 'ti ti-share',
+				icon: 'ph-share-network ph-bold ph-lg',
 				text: i18n.ts.share,
 				handler: async (): Promise<void> => {
 					if (!channel.value) {
@@ -252,14 +223,13 @@
 
 		if (($i && $i.id === channel.value.userId) || iAmModerator) {
 			headerItems.push({
-				icon: 'ti ti-settings',
+				icon: 'ph-gear ph-bold ph-lg',
 				text: i18n.ts.edit,
 				handler: edit,
 			});
 		}
 
 		return headerItems.length > 0 ? headerItems : null;
->>>>>>> 62549549
 	} else {
 		return null;
 	}
@@ -283,15 +253,9 @@
 	icon: 'ph-magnifying-glass ph-bold ph-lg',
 }]);
 
-<<<<<<< HEAD
-definePageMetadata(computed(() => channel ? {
-	title: channel.name,
-	icon: 'ph-television ph-bold ph-lg',
-=======
 definePageMetadata(computed(() => channel.value ? {
 	title: channel.value.name,
-	icon: 'ti ti-device-tv',
->>>>>>> 62549549
+	icon: 'ph-television ph-bold ph-lg',
 } : null));
 </script>
 
