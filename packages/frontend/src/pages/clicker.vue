<!--
SPDX-FileCopyrightText: syuilo and misskey-project
SPDX-License-Identifier: AGPL-3.0-only
-->

<template>
<MkStickyContainer>
	<template #header><MkPageHeader/></template>
	<MkSpacer :contentMax="800">
		<MkClickerGame/>
	</MkSpacer>
</MkStickyContainer>
</template>

<script lang="ts" setup>
import MkClickerGame from '@/components/MkClickerGame.vue';
import { definePageMetadata } from '@/scripts/page-metadata.js';

definePageMetadata(() => ({
	title: '🍪👈',
<<<<<<< HEAD
	icon: 'ph-cookie ph-bold ph-lg',
});
=======
	icon: 'ti ti-cookie',
}));
>>>>>>> 034f4720
</script>

<style lang="scss" module>

</style><|MERGE_RESOLUTION|>--- conflicted
+++ resolved
@@ -18,13 +18,8 @@
 
 definePageMetadata(() => ({
 	title: '🍪👈',
-<<<<<<< HEAD
 	icon: 'ph-cookie ph-bold ph-lg',
-});
-=======
-	icon: 'ti ti-cookie',
 }));
->>>>>>> 034f4720
 </script>
 
 <style lang="scss" module>
