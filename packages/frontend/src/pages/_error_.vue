--- conflicted
+++ resolved
@@ -69,13 +69,8 @@
 
 definePageMetadata(() => ({
 	title: i18n.ts.error,
-<<<<<<< HEAD
 	icon: 'ph-warning ph-bold ph-lg',
-});
-=======
-	icon: 'ti ti-alert-triangle',
 }));
->>>>>>> 034f4720
 </script>
 
 <style lang="scss" module>
