<!--
SPDX-FileCopyrightText: syuilo and misskey-project
SPDX-License-Identifier: AGPL-3.0-only
-->

<template>
<MkStickyContainer>
	<template #header><MkPageHeader :actions="headerActions"/></template>
	<MkSpacer :contentMax="800">
		<div v-if="clip" class="_gaps">
			<div class="_panel">
				<div class="_gaps_s" :class="$style.description">
					<div v-if="clip.description">
						<Mfm :text="clip.description" :isNote="false"/>
					</div>
					<div v-else>({{ i18n.ts.noDescription }})</div>
					<div>
						<MkButton v-if="favorited" v-tooltip="i18n.ts.unfavorite" asLike rounded primary @click="unfavorite()"><i class="ti ti-heart"></i><span v-if="clip.favoritedCount > 0" style="margin-left: 6px;">{{ clip.favoritedCount }}</span></MkButton>
						<MkButton v-else v-tooltip="i18n.ts.favorite" asLike rounded @click="favorite()"><i class="ti ti-heart"></i><span v-if="clip.favoritedCount > 0" style="margin-left: 6px;">{{ clip.favoritedCount }}</span></MkButton>
					</div>
				</div>
<<<<<<< HEAD
				<MkButton v-if="favorited" v-tooltip="i18n.ts.unfavorite" asLike rounded primary @click="unfavorite()"><i class="ph-heart ph-bold ph-lg"></i><span v-if="clip.favoritedCount > 0" style="margin-left: 6px;">{{ clip.favoritedCount }}</span></MkButton>
				<MkButton v-else v-tooltip="i18n.ts.favorite" asLike rounded @click="favorite()"><i class="ph-heart ph-bold ph-lg"></i><span v-if="clip.favoritedCount > 0" style="margin-left: 6px;">{{ clip.favoritedCount }}</span></MkButton>
=======
>>>>>>> 85339ca7
				<div :class="$style.user">
					<MkAvatar :user="clip.user" :class="$style.avatar" indicator link preview/> <MkUserName :user="clip.user" :nowrap="false"/>
				</div>
			</div>

			<MkNotes :pagination="pagination" :detail="true"/>
		</div>
	</MkSpacer>
</MkStickyContainer>
</template>

<script lang="ts" setup>
import { computed, watch, provide, ref } from 'vue';
import * as Misskey from 'misskey-js';
import MkNotes from '@/components/MkNotes.vue';
import { $i } from '@/account.js';
import { i18n } from '@/i18n.js';
import * as os from '@/os.js';
import { misskeyApi } from '@/scripts/misskey-api.js';
import { definePageMetadata } from '@/scripts/page-metadata.js';
import { url } from '@/config.js';
import MkButton from '@/components/MkButton.vue';
import { clipsCache } from '@/cache.js';
import { isSupportShare } from '@/scripts/navigator.js';
import copyToClipboard from '@/scripts/copy-to-clipboard.js';

const props = defineProps<{
	clipId: string,
}>();

const clip = ref<Misskey.entities.Clip | null>(null);
const favorited = ref(false);
const pagination = {
	endpoint: 'clips/notes' as const,
	limit: 10,
	params: computed(() => ({
		clipId: props.clipId,
	})),
};

const isOwned = computed<boolean | null>(() => $i && clip.value && ($i.id === clip.value.userId));

watch(() => props.clipId, async () => {
	clip.value = await misskeyApi('clips/show', {
		clipId: props.clipId,
	});
	favorited.value = clip.value.isFavorited;
}, {
	immediate: true,
});

provide('currentClip', clip);

function favorite() {
	os.apiWithDialog('clips/favorite', {
		clipId: props.clipId,
	}).then(() => {
		favorited.value = true;
	});
}

async function unfavorite() {
	const confirm = await os.confirm({
		type: 'warning',
		text: i18n.ts.unfavoriteConfirm,
	});
	if (confirm.canceled) return;
	os.apiWithDialog('clips/unfavorite', {
		clipId: props.clipId,
	}).then(() => {
		favorited.value = false;
	});
}

const headerActions = computed(() => clip.value && isOwned.value ? [{
	icon: 'ph-pencil-simple ph-bold ph-lg',
	text: i18n.ts.edit,
	handler: async (): Promise<void> => {
		const { canceled, result } = await os.form(clip.value.name, {
			name: {
				type: 'string',
				label: i18n.ts.name,
				default: clip.value.name,
			},
			description: {
				type: 'string',
				required: false,
				multiline: true,
				treatAsMfm: true,
				label: i18n.ts.description,
				default: clip.value.description,
			},
			isPublic: {
				type: 'boolean',
				label: i18n.ts.public,
				default: clip.value.isPublic,
			},
		});
		if (canceled) return;

		os.apiWithDialog('clips/update', {
			clipId: clip.value.id,
			...result,
		});

		clipsCache.delete();
	},
}, ...(clip.value.isPublic ? [{
	icon: 'ph-share-network ph-bold ph-lg',
	text: i18n.ts.copyUrl,
	handler: async (): Promise<void> => {
		copyToClipboard(`${url}/clips/${clip.value.id}`);
		os.success();
	},
}] : []), ...(clip.value.isPublic && isSupportShare() ? [{
	icon: 'ph-share-network ph-bold ph-lg',
	text: i18n.ts.share,
	handler: async (): Promise<void> => {
		navigator.share({
			title: clip.value.name,
			text: clip.value.description,
			url: `${url}/clips/${clip.value.id}`,
		});
	},
}] : []), {
	icon: 'ph-trash ph-bold ph-lg',
	text: i18n.ts.delete,
	danger: true,
	handler: async (): Promise<void> => {
		const { canceled } = await os.confirm({
			type: 'warning',
			text: i18n.tsx.deleteAreYouSure({ x: clip.value.name }),
		});
		if (canceled) return;

		await os.apiWithDialog('clips/delete', {
			clipId: clip.value.id,
		});

		clipsCache.delete();
	},
}] : null);

definePageMetadata(() => ({
	title: clip.value ? clip.value.name : i18n.ts.clip,
	icon: 'ph-paperclip ph-bold ph-lg',
}));
</script>

<style lang="scss" module>
.description {
	padding: 16px;
}

.user {
	--height: 32px;
	padding: 16px;
	border-top: solid 0.5px var(--divider);
	line-height: var(--height);
}

.avatar {
	width: var(--height);
	height: var(--height);
}
</style><|MERGE_RESOLUTION|>--- conflicted
+++ resolved
@@ -19,11 +19,6 @@
 						<MkButton v-else v-tooltip="i18n.ts.favorite" asLike rounded @click="favorite()"><i class="ti ti-heart"></i><span v-if="clip.favoritedCount > 0" style="margin-left: 6px;">{{ clip.favoritedCount }}</span></MkButton>
 					</div>
 				</div>
-<<<<<<< HEAD
-				<MkButton v-if="favorited" v-tooltip="i18n.ts.unfavorite" asLike rounded primary @click="unfavorite()"><i class="ph-heart ph-bold ph-lg"></i><span v-if="clip.favoritedCount > 0" style="margin-left: 6px;">{{ clip.favoritedCount }}</span></MkButton>
-				<MkButton v-else v-tooltip="i18n.ts.favorite" asLike rounded @click="favorite()"><i class="ph-heart ph-bold ph-lg"></i><span v-if="clip.favoritedCount > 0" style="margin-left: 6px;">{{ clip.favoritedCount }}</span></MkButton>
-=======
->>>>>>> 85339ca7
 				<div :class="$style.user">
 					<MkAvatar :user="clip.user" :class="$style.avatar" indicator link preview/> <MkUserName :user="clip.user" :nowrap="false"/>
 				</div>
