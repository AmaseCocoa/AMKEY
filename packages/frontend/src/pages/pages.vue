--- conflicted
+++ resolved
@@ -65,13 +65,8 @@
 	router.push('/pages/new');
 }
 
-<<<<<<< HEAD
-const headerActions = $computed(() => [{
+const headerActions = computed(() => [{
 	icon: 'ph-plus ph-bold ph-lg',
-=======
-const headerActions = computed(() => [{
-	icon: 'ti ti-plus',
->>>>>>> 62549549
 	text: i18n.ts.create,
 	handler: create,
 }]);
