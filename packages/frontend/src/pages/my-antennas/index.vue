<!--
SPDX-FileCopyrightText: syuilo and misskey-project
SPDX-License-Identifier: AGPL-3.0-only
-->

<template>
<MkStickyContainer>
	<template #header><MkPageHeader :actions="headerActions" :tabs="headerTabs"/></template>
	<MkSpacer :contentMax="700">
		<div>
			<div v-if="antennas.length === 0" class="empty">
				<div class="_fullinfo">
					<img :src="infoImageUrl" class="_ghost"/>
					<div>{{ i18n.ts.nothing }}</div>
				</div>
			</div>

			<MkButton :link="true" to="/my/antennas/create" primary :class="$style.add"><i class="ti ti-plus"></i> {{ i18n.ts.add }}</MkButton>

			<div v-if="antennas.length > 0" class="_gaps">
				<MkA v-for="antenna in antennas" :key="antenna.id" :class="$style.antenna" :to="`/my/antennas/${antenna.id}`">
					<div class="name">{{ antenna.name }}</div>
				</MkA>
			</div>
		</div>
	</MkSpacer>
</MkStickyContainer>
</template>

<script lang="ts" setup>
import { onActivated, computed } from 'vue';
import MkButton from '@/components/MkButton.vue';
import { i18n } from '@/i18n.js';
import { definePageMetadata } from '@/scripts/page-metadata.js';
import { antennasCache } from '@/cache.js';
import { infoImageUrl } from '@/instance.js';

const antennas = computed(() => antennasCache.value.value ?? []);

function fetch() {
	antennasCache.fetch();
}

fetch();

const headerActions = computed(() => [{
	asFullButton: true,
	icon: 'ti ti-refresh',
	text: i18n.ts.reload,
	handler: () => {
		antennasCache.delete();
		fetch();
	},
}]);

const headerTabs = computed(() => []);

definePageMetadata(() => ({
	title: i18n.ts.manageAntennas,
	icon: 'ti ti-antenna',
}));

onActivated(() => {
	antennasCache.fetch();
});
</script>

<style lang="scss" module>
.add {
	margin: 0 auto 16px auto;
}

.antenna {
	display: block;
	padding: 16px;
<<<<<<< HEAD
	border: solid 1px var(--divider);
	border-radius: var(--radius-sm);
=======
	border: solid 1px var(--MI_THEME-divider);
	border-radius: 6px;
>>>>>>> d2e8dc4f

	&:hover {
		border: solid 1px var(--MI_THEME-accent);
		text-decoration: none;
	}
}

.name {
	font-weight: bold;
}
</style><|MERGE_RESOLUTION|>--- conflicted
+++ resolved
@@ -73,13 +73,8 @@
 .antenna {
 	display: block;
 	padding: 16px;
-<<<<<<< HEAD
-	border: solid 1px var(--divider);
+	border: solid 1px var(--MI_THEME-divider);
 	border-radius: var(--radius-sm);
-=======
-	border: solid 1px var(--MI_THEME-divider);
-	border-radius: 6px;
->>>>>>> d2e8dc4f
 
 	&:hover {
 		border: solid 1px var(--MI_THEME-accent);
