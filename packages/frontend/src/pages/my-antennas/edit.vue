--- conflicted
+++ resolved
@@ -38,11 +38,6 @@
 
 definePageMetadata(() => ({
 	title: i18n.ts.manageAntennas,
-<<<<<<< HEAD
 	icon: 'ph-flying-saucer ph-bold ph-lg',
-});
-=======
-	icon: 'ti ti-antenna',
 }));
->>>>>>> 034f4720
 </script>