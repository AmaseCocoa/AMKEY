<!--
SPDX-FileCopyrightText: syuilo and other misskey contributors
SPDX-License-Identifier: AGPL-3.0-only
-->

<template>
<MkStickyContainer>
	<template #header><MkPageHeader :actions="headerActions" :tabs="headerTabs"/></template>
	<MkSpacer :contentMax="800">
		<div ref="rootEl" v-hotkey.global="keymap">
			<div v-if="queue > 0" :class="$style.new"><button class="_buttonPrimary" :class="$style.newButton" @click="top()">{{ i18n.ts.newNoteRecived }}</button></div>
			<div :class="$style.tl">
				<MkTimeline
					ref="tlEl" :key="antennaId"
					src="antenna"
					:antenna="antennaId"
					:sound="true"
					@queue="queueUpdated"
				/>
			</div>
		</div>
	</MkSpacer>
</MkStickyContainer>
</template>

<script lang="ts" setup>
import { computed, watch, ref, shallowRef } from 'vue';
import MkTimeline from '@/components/MkTimeline.vue';
import { scroll } from '@/scripts/scroll.js';
import * as os from '@/os.js';
import { useRouter } from '@/router.js';
import { definePageMetadata } from '@/scripts/page-metadata.js';
import { i18n } from '@/i18n.js';

const router = useRouter();

const props = defineProps<{
	antennaId: string;
}>();

const antenna = ref(null);
const queue = ref(0);
const rootEl = shallowRef<HTMLElement>();
const tlEl = shallowRef<InstanceType<typeof MkTimeline>>();
const keymap = computed(() => ({
	't': focus,
}));

function queueUpdated(q) {
	queue.value = q;
}

function top() {
	scroll(rootEl.value, { top: 0 });
}

async function timetravel() {
	const { canceled, result: date } = await os.inputDate({
		title: i18n.ts.date,
	});
	if (canceled) return;

	tlEl.value.timetravel(date);
}

function settings() {
	router.push(`/my/antennas/${props.antennaId}`);
}

function focus() {
	tlEl.value.focus();
}

watch(() => props.antennaId, async () => {
	antenna.value = await os.api('antennas/show', {
		antennaId: props.antennaId,
	});
}, { immediate: true });

<<<<<<< HEAD
const headerActions = $computed(() => antenna ? [{
	icon: 'ph-calendar ph-bold ph-lg',
=======
const headerActions = computed(() => antenna.value ? [{
	icon: 'ti ti-calendar-time',
>>>>>>> 62549549
	text: i18n.ts.jumpToSpecifiedDate,
	handler: timetravel,
}, {
	icon: 'ph-gear ph-bold ph-lg',
	text: i18n.ts.settings,
	handler: settings,
}] : []);

const headerTabs = computed(() => []);

<<<<<<< HEAD
definePageMetadata(computed(() => antenna ? {
	title: antenna.name,
	icon: 'ph-flying-saucer ph-bold ph-lg',
=======
definePageMetadata(computed(() => antenna.value ? {
	title: antenna.value.name,
	icon: 'ti ti-antenna',
>>>>>>> 62549549
} : null));
</script>

<style lang="scss" module>
.new {
	position: sticky;
	top: calc(var(--stickyTop, 0px) + 16px);
	z-index: 1000;
	width: 100%;
	margin: calc(-0.675em - 8px) 0;

	&:first-child {
		margin-top: calc(-0.675em - 8px - var(--margin));
	}
}

.newButton {
	display: block;
	margin: var(--margin) auto 0 auto;
	padding: 8px 16px;
	border-radius: var(--radius-xl);
}

.tl {
	background: var(--bg);
	border-radius: var(--radius);
	overflow: clip;
}
</style><|MERGE_RESOLUTION|>--- conflicted
+++ resolved
@@ -77,13 +77,8 @@
 	});
 }, { immediate: true });
 
-<<<<<<< HEAD
-const headerActions = $computed(() => antenna ? [{
+const headerActions = computed(() => antenna.value ? [{
 	icon: 'ph-calendar ph-bold ph-lg',
-=======
-const headerActions = computed(() => antenna.value ? [{
-	icon: 'ti ti-calendar-time',
->>>>>>> 62549549
 	text: i18n.ts.jumpToSpecifiedDate,
 	handler: timetravel,
 }, {
@@ -94,15 +89,9 @@
 
 const headerTabs = computed(() => []);
 
-<<<<<<< HEAD
-definePageMetadata(computed(() => antenna ? {
-	title: antenna.name,
-	icon: 'ph-flying-saucer ph-bold ph-lg',
-=======
 definePageMetadata(computed(() => antenna.value ? {
 	title: antenna.value.name,
-	icon: 'ti ti-antenna',
->>>>>>> 62549549
+	icon: 'ph-flying-saucer ph-bold ph-lg',
 } : null));
 </script>
 
