--- conflicted
+++ resolved
@@ -33,13 +33,8 @@
 					</div>
 				</MkPagination>
 			</div>
-<<<<<<< HEAD
-			<div v-else-if="tab === 'my'">
+			<div v-else-if="tab === 'my'" key="my">
 				<MkA to="/gallery/new" class="_link" style="margin: 16px;"><i class="ph-plus ph-bold ph-lg"></i> {{ i18n.ts.postToGallery }}</MkA>
-=======
-			<div v-else-if="tab === 'my'" key="my">
-				<MkA to="/gallery/new" class="_link" style="margin: 16px;"><i class="ti ti-plus"></i> {{ i18n.ts.postToGallery }}</MkA>
->>>>>>> 3784b39a
 				<MkPagination v-slot="{items}" :pagination="myPostsPagination">
 					<div :class="$style.items">
 						<MkGalleryPostPreview v-for="post in items" :key="post.id" :post="post" class="post"/>
