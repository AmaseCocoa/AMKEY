<!--
SPDX-FileCopyrightText: syuilo and other misskey contributors
SPDX-License-Identifier: AGPL-3.0-only
-->

<template>
<MkStickyContainer>
	<template #header><MkPageHeader v-model:tab="tab" :actions="headerActions" :tabs="headerTabs"/></template>
	<MkSpacer :contentMax="1400">
		<div class="_root">
			<div v-if="tab === 'explore'">
				<MkFoldableSection class="_margin">
					<template #header><i class="ph-clock ph-bold ph-lg"></i>{{ i18n.ts.recentPosts }}</template>
					<MkPagination v-slot="{items}" :pagination="recentPostsPagination" :disableAutoLoad="true">
						<div :class="$style.items">
							<MkGalleryPostPreview v-for="post in items" :key="post.id" :post="post" class="post"/>
						</div>
					</MkPagination>
				</MkFoldableSection>
				<MkFoldableSection class="_margin">
					<template #header><i class="ph-shooting-star ph-bold ph-lg"></i>{{ i18n.ts.popularPosts }}</template>
					<MkPagination v-slot="{items}" :pagination="popularPostsPagination" :disableAutoLoad="true">
						<div :class="$style.items">
							<MkGalleryPostPreview v-for="post in items" :key="post.id" :post="post" class="post"/>
						</div>
					</MkPagination>
				</MkFoldableSection>
			</div>
			<div v-else-if="tab === 'liked'">
				<MkPagination v-slot="{items}" :pagination="likedPostsPagination">
					<div :class="$style.items">
						<MkGalleryPostPreview v-for="like in items" :key="like.id" :post="like.post" class="post"/>
					</div>
				</MkPagination>
			</div>
			<div v-else-if="tab === 'my'">
				<MkA to="/gallery/new" class="_link" style="margin: 16px;"><i class="ph-plus ph-bold ph-lg"></i> {{ i18n.ts.postToGallery }}</MkA>
				<MkPagination v-slot="{items}" :pagination="myPostsPagination">
					<div :class="$style.items">
						<MkGalleryPostPreview v-for="post in items" :key="post.id" :post="post" class="post"/>
					</div>
				</MkPagination>
			</div>
		</div>
	</MkSpacer>
</MkStickyContainer>
</template>

<script lang="ts" setup>
import { watch, ref, computed } from 'vue';
import MkFoldableSection from '@/components/MkFoldableSection.vue';
import MkPagination from '@/components/MkPagination.vue';
import MkGalleryPostPreview from '@/components/MkGalleryPostPreview.vue';
import { definePageMetadata } from '@/scripts/page-metadata.js';
import { i18n } from '@/i18n.js';
import { useRouter } from '@/router.js';

const router = useRouter();

const props = defineProps<{
	tag?: string;
}>();

const tab = ref('explore');
const tags = ref([]);
const tagsRef = ref();

const recentPostsPagination = {
	endpoint: 'gallery/posts' as const,
	limit: 6,
};
const popularPostsPagination = {
	endpoint: 'gallery/featured' as const,
	noPaging: true,
};
const myPostsPagination = {
	endpoint: 'i/gallery/posts' as const,
	limit: 5,
};
const likedPostsPagination = {
	endpoint: 'i/gallery/likes' as const,
	limit: 5,
};

const tagUsersPagination = computed(() => ({
	endpoint: 'hashtags/users' as const,
	limit: 30,
	params: {
		tag: props.tag,
		origin: 'combined',
		sort: '+follower',
	},
}));

watch(() => props.tag, () => {
	if (tagsRef.value) tagsRef.value.tags.toggleContent(props.tag == null);
});

<<<<<<< HEAD
const headerActions = $computed(() => [{
	icon: 'ph-plus ph-bold ph-lg',
=======
const headerActions = computed(() => [{
	icon: 'ti ti-plus',
>>>>>>> 62549549
	text: i18n.ts.create,
	handler: () => {
		router.push('/gallery/new');
	},
}]);

const headerTabs = computed(() => [{
	key: 'explore',
	title: i18n.ts.gallery,
	icon: 'ph-images-square ph-bold ph-lg',
}, {
	key: 'liked',
	title: i18n.ts._gallery.liked,
	icon: 'ph-heart ph-bold ph-lg',
}, {
	key: 'my',
	title: i18n.ts._gallery.my,
	icon: 'ph-pencil-line ph-bold ph-lg',
}]);

definePageMetadata({
	title: i18n.ts.gallery,
	icon: 'ph-images-square ph-bold ph-lg',
});
</script>

<style lang="scss" module>
.items {
	display: grid;
	grid-template-columns: repeat(auto-fill, minmax(260px, 1fr));
	grid-gap: 12px;
	margin: 0 var(--margin);
}
</style><|MERGE_RESOLUTION|>--- conflicted
+++ resolved
@@ -96,13 +96,8 @@
 	if (tagsRef.value) tagsRef.value.tags.toggleContent(props.tag == null);
 });
 
-<<<<<<< HEAD
-const headerActions = $computed(() => [{
+const headerActions = computed(() => [{
 	icon: 'ph-plus ph-bold ph-lg',
-=======
-const headerActions = computed(() => [{
-	icon: 'ti ti-plus',
->>>>>>> 62549549
 	text: i18n.ts.create,
 	handler: () => {
 		router.push('/gallery/new');
