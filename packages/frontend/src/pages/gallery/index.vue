--- conflicted
+++ resolved
@@ -121,13 +121,8 @@
 
 definePageMetadata(() => ({
 	title: i18n.ts.gallery,
-<<<<<<< HEAD
 	icon: 'ph-images-square ph-bold ph-lg',
-});
-=======
-	icon: 'ti ti-icons',
 }));
->>>>>>> 034f4720
 </script>
 
 <style lang="scss" module>
