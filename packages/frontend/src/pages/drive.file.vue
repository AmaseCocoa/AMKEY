--- conflicted
+++ resolved
@@ -50,11 +50,6 @@
 
 definePageMetadata(() => ({
 	title: i18n.ts._fileViewer.title,
-<<<<<<< HEAD
 	icon: 'ph-file-text ph-bold ph-lg',
-})));
-=======
-	icon: 'ti ti-file',
 }));
->>>>>>> 034f4720
 </script>