<!--
SPDX-FileCopyrightText: syuilo and other misskey contributors
SPDX-License-Identifier: AGPL-3.0-only
-->

<template>
<MkStickyContainer>
	<template #header><MkPageHeader :actions="headerActions" :displayBackButton="true" :tabs="headerTabs"/></template>
	<MkSpacer :contentMax="800">
		<div>
			<Transition :name="defaultStore.state.animation ? 'fade' : ''" mode="out-in">
				<div v-if="note">
					<div v-if="showNext" class="_margin">
						<MkNotes class="" :pagination="nextPagination" :noGap="true" :disableAutoLoad="true"/>
					</div>

					<div class="_margin">
						<MkButton v-if="!showNext" :class="$style.loadNext" @click="showNext = true"><i class="ph-caret-up ph-bold ph-lg"></i></MkButton>
						<div v-if="defaultStore.state.noteDesign === 'misskey'" class="_margin _gaps_s">
							<MkRemoteCaution v-if="note.user.host != null" :href="note.url ?? note.uri"/>
							<MkNoteDetailed :key="note.id" v-model:note="note" :class="$style.note" :expandAllCws="expandAllCws"/>
						</div>
						<div v-else-if="defaultStore.state.noteDesign === 'sharkey'" class="_margin _gaps_s">
							<MkRemoteCaution v-if="note.user.host != null" :href="note.url ?? note.uri"/>
							<SkNoteDetailed :key="note.id" v-model:note="note" :class="$style.note" :expandAllCws="expandAllCws"/>
						</div>
						<div v-if="clips && clips.length > 0" class="_margin">
							<div style="font-weight: bold; padding: 12px;">{{ i18n.ts.clip }}</div>
							<div class="_gaps">
								<MkA v-for="item in clips" :key="item.id" :to="`/clips/${item.id}`">
									<MkClipPreview :clip="item"/>
								</MkA>
							</div>
						</div>
						<MkButton v-if="!showPrev" :class="$style.loadPrev" @click="showPrev = true"><i class="ph-caret-down ph-bold ph-lg"></i></MkButton>
					</div>

					<div v-if="showPrev" class="_margin">
						<MkNotes class="" :pagination="prevPagination" :noGap="true"/>
					</div>
				</div>
				<MkError v-else-if="error" @retry="fetchNote()"/>
				<MkLoading v-else/>
			</Transition>
		</div>
	</MkSpacer>
</MkStickyContainer>
</template>

<script lang="ts" setup>
import { computed, watch, ref } from 'vue';
import * as Misskey from 'misskey-js';
import MkNoteDetailed from '@/components/MkNoteDetailed.vue';
import MkNotes from '@/components/MkNotes.vue';
import SkNoteDetailed from '@/components/SkNoteDetailed.vue';
import MkRemoteCaution from '@/components/MkRemoteCaution.vue';
import MkButton from '@/components/MkButton.vue';
import * as os from '@/os.js';
import { definePageMetadata } from '@/scripts/page-metadata.js';
import { i18n } from '@/i18n.js';
import { dateString } from '@/filters/date.js';
import MkClipPreview from '@/components/MkClipPreview.vue';
import { defaultStore } from '@/store.js';

const props = defineProps<{
	noteId: string;
}>();

<<<<<<< HEAD
let note = $ref<null | Misskey.entities.Note>();
let clips = $ref();
let showPrev = $ref(false);
let showNext = $ref(false);
let expandAllCws = $ref(false);
let error = $ref();
=======
const note = ref<null | Misskey.entities.Note>();
const clips = ref();
const showPrev = ref(false);
const showNext = ref(false);
const error = ref();
>>>>>>> 62549549

const prevPagination = {
	endpoint: 'users/notes' as const,
	limit: 10,
	params: computed(() => note.value ? ({
		userId: note.value.userId,
		untilId: note.value.id,
	}) : null),
};

const nextPagination = {
	reversed: true,
	endpoint: 'users/notes' as const,
	limit: 10,
	params: computed(() => note.value ? ({
		userId: note.value.userId,
		sinceId: note.value.id,
	}) : null),
};

function fetchNote() {
	showPrev.value = false;
	showNext.value = false;
	note.value = null;
	os.api('notes/show', {
		noteId: props.noteId,
	}).then(res => {
		note.value = res;
		// 古いノートは被クリップ数をカウントしていないので、2023-10-01以前のものは強制的にnotes/clipsを叩く
		if (note.value.clippedCount > 0 || new Date(note.value.createdAt).getTime() < new Date('2023-10-01').getTime()) {
			os.api('notes/clips', {
				noteId: note.value.id,
			}).then((_clips) => {
				clips.value = _clips;
			});
		}
	}).catch(err => {
		error.value = err;
	});
}

watch(() => props.noteId, fetchNote, {
	immediate: true,
});

<<<<<<< HEAD
const headerActions = $computed(() => note ? [
	{
		icon: `${expandAllCws ? 'ph-eye' : 'ph-eye-slash'} ph-bold ph-lg`,
		text: expandAllCws ? i18n.ts.collapseAllCws : i18n.ts.expandAllCws,
		handler: () => { expandAllCws = !expandAllCws; },
	},
] : []);
=======
const headerActions = computed(() => []);
>>>>>>> 62549549

const headerTabs = computed(() => []);

definePageMetadata(computed(() => note.value ? {
	title: i18n.ts.note,
	subtitle: dateString(note.value.createdAt),
	avatar: note.value.user,
	path: `/notes/${note.value.id}`,
	share: {
		title: i18n.t('noteOf', { user: note.value.user.name }),
		text: note.value.text,
	},
} : null));
</script>

<style lang="scss" module>
.fade-enter-active,
.fade-leave-active {
	transition: opacity 0.125s ease;
}
.fade-enter-from,
.fade-leave-to {
	opacity: 0;
}

.loadNext,
.loadPrev {
	min-width: 0;
	margin: 0 auto;
	border-radius: var(--radius-ellipse);
}

.loadNext {
	margin-bottom: var(--margin);
}

.loadPrev {
	margin-top: var(--margin);
}

.note {
	border-radius: var(--radius);
	background: var(--panel);
}
</style><|MERGE_RESOLUTION|>--- conflicted
+++ resolved
@@ -66,20 +66,12 @@
 	noteId: string;
 }>();
 
-<<<<<<< HEAD
-let note = $ref<null | Misskey.entities.Note>();
-let clips = $ref();
-let showPrev = $ref(false);
-let showNext = $ref(false);
-let expandAllCws = $ref(false);
-let error = $ref();
-=======
 const note = ref<null | Misskey.entities.Note>();
 const clips = ref();
 const showPrev = ref(false);
 const showNext = ref(false);
+const expandAllCws = ref(false);
 const error = ref();
->>>>>>> 62549549
 
 const prevPagination = {
 	endpoint: 'users/notes' as const,
@@ -125,17 +117,13 @@
 	immediate: true,
 });
 
-<<<<<<< HEAD
-const headerActions = $computed(() => note ? [
+const headerActions = computed(() => note.value ? [
 	{
-		icon: `${expandAllCws ? 'ph-eye' : 'ph-eye-slash'} ph-bold ph-lg`,
-		text: expandAllCws ? i18n.ts.collapseAllCws : i18n.ts.expandAllCws,
-		handler: () => { expandAllCws = !expandAllCws; },
+		icon: `${expandAllCws.value ? 'ph-eye' : 'ph-eye-slash'} ph-bold ph-lg`,
+		text: expandAllCws.value ? i18n.ts.collapseAllCws : i18n.ts.expandAllCws,
+		handler: () => { expandAllCws.value = !expandAllCws.value; },
 	},
 ] : []);
-=======
-const headerActions = computed(() => []);
->>>>>>> 62549549
 
 const headerTabs = computed(() => []);
 
