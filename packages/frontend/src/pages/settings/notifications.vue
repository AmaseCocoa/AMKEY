--- conflicted
+++ resolved
@@ -22,16 +22,12 @@
 					}}
 				</template>
 
-<<<<<<< HEAD
-				<XNotificationConfig :userLists="userLists" :value="$i.notificationRecieveConfig[type] ?? { type: 'all' }" :hasSender="!(notificationTypesWithoutSender.includes(type))" @update="(res) => updateReceiveConfig(type, res)"/>
-=======
 				<XNotificationConfig
 					:userLists="userLists"
 					:value="$i.notificationRecieveConfig[type] ?? { type: 'all' }"
 					:configurableTypes="onlyOnOrOffNotificationTypes.includes(type) ? ['all', 'never'] : undefined"
 					@update="(res) => updateReceiveConfig(type, res)"
 				/>
->>>>>>> 551040ed
 			</MkFolder>
 		</div>
 	</FormSection>
@@ -82,14 +78,9 @@
 
 const $i = signinRequired();
 
-<<<<<<< HEAD
-const nonConfigurableNotificationTypes = ['note', 'roleAssigned', 'followRequestAccepted', 'test', 'exportCompleted'] as const satisfies (typeof notificationTypes[number])[];
-const notificationTypesWithoutSender = ['achievementEarned'] as const satisfies (typeof notificationTypes[number])[];
-=======
 const nonConfigurableNotificationTypes = ['note', 'roleAssigned', 'followRequestAccepted', 'test', 'exportCompleted'] satisfies (typeof notificationTypes[number])[] as string[];
 
 const onlyOnOrOffNotificationTypes = ['app', 'achievementEarned', 'login'] satisfies (typeof notificationTypes[number])[] as string[];
->>>>>>> 551040ed
 
 const allowButton = shallowRef<InstanceType<typeof MkPushNotificationAllowButton>>();
 const pushRegistrationInServer = computed(() => allowButton.value?.pushRegistrationInServer);
