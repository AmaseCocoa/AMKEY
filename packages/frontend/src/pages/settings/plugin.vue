<!--
SPDX-FileCopyrightText: syuilo and misskey-project
SPDX-License-Identifier: AGPL-3.0-only
-->

<template>
<div class="_gaps_m">
	<FormLink to="/settings/plugin/install"><template #icon><i class="ph-download ph-bold ph-lg"></i></template>{{ i18n.ts._plugin.install }}</FormLink>

	<FormSection>
		<template #label>{{ i18n.ts.manage }}</template>
		<div class="_gaps_s">
			<div v-for="plugin in plugins" :key="plugin.id" class="_panel _gaps_m" style="padding: 20px;">
				<div class="_gaps_s">
					<span style="display: flex; align-items: center;"><b>{{ plugin.name }}</b><span style="margin-left: auto;">v{{ plugin.version }}</span></span>
					<MkSwitch :modelValue="plugin.active" @update:modelValue="changeActive(plugin, $event)">{{ i18n.ts.makeActive }}</MkSwitch>
				</div>

				<div class="_gaps_s">
					<MkKeyValue>
						<template #key>{{ i18n.ts.author }}</template>
						<template #value>{{ plugin.author }}</template>
					</MkKeyValue>
					<MkKeyValue>
						<template #key>{{ i18n.ts.description }}</template>
						<template #value>{{ plugin.description }}</template>
					</MkKeyValue>
					<MkKeyValue>
						<template #key>{{ i18n.ts.permission }}</template>
						<template #value>
							<ul style="margin-top: 0; margin-bottom: 0;">
								<li v-for="permission in plugin.permissions" :key="permission">{{ i18n.ts._permissions[permission] }}</li>
								<li v-if="!plugin.permissions || plugin.permissions.length === 0">{{ i18n.ts.none }}</li>
							</ul>
						</template>
					</MkKeyValue>
				</div>

				<div class="_buttons">
					<MkButton v-if="plugin.config" inline @click="config(plugin)"><i class="ph-gear ph-bold ph-lg"></i> {{ i18n.ts.settings }}</MkButton>
					<MkButton inline danger @click="uninstall(plugin)"><i class="ph-trash ph-bold ph-lg"></i> {{ i18n.ts.uninstall }}</MkButton>
				</div>

				<MkFolder>
					<template #icon><i class="ph-code ph-bold ph-lg"></i></template>
					<template #label>{{ i18n.ts._plugin.viewSource }}</template>

					<div class="_gaps_s">
						<div class="_buttons">
							<MkButton inline @click="copy(plugin)"><i class="ph-copy ph-bold ph-lg"></i> {{ i18n.ts.copy }}</MkButton>
						</div>

						<MkCode :code="plugin.src ?? ''" lang="is"/>
					</div>
				</MkFolder>
			</div>
		</div>
	</FormSection>
</div>
</template>

<script lang="ts" setup>
import { nextTick, ref, computed } from 'vue';
import FormLink from '@/components/form/link.vue';
import MkSwitch from '@/components/MkSwitch.vue';
import FormSection from '@/components/form/section.vue';
import MkButton from '@/components/MkButton.vue';
import MkCode from '@/components/MkCode.vue';
import MkFolder from '@/components/MkFolder.vue';
import MkKeyValue from '@/components/MkKeyValue.vue';
import * as os from '@/os.js';
import copyToClipboard from '@/scripts/copy-to-clipboard.js';
import { ColdDeviceStorage } from '@/store.js';
import { unisonReload } from '@/scripts/unison-reload.js';
import { i18n } from '@/i18n.js';
import { definePageMetadata } from '@/scripts/page-metadata.js';

const plugins = ref(ColdDeviceStorage.get('plugins'));

async function uninstall(plugin) {
	ColdDeviceStorage.set('plugins', plugins.value.filter(x => x.id !== plugin.id));
	await os.apiWithDialog('i/revoke-token', {
		token: plugin.token,
	});
	nextTick(() => {
		unisonReload();
	});
}

function copy(plugin) {
	copyToClipboard(plugin.src ?? '');
	os.success();
}

// TODO: この処理をstore側にactionとして移動し、設定画面を開くAiScriptAPIを実装できるようにする
async function config(plugin) {
	const config = plugin.config;
	for (const key in plugin.configData) {
		config[key].default = plugin.configData[key];
	}

	const { canceled, result } = await os.form(plugin.name, config);
	if (canceled) return;

	const coldPlugins = ColdDeviceStorage.get('plugins');
	coldPlugins.find(p => p.id === plugin.id)!.configData = result;
	ColdDeviceStorage.set('plugins', coldPlugins);

	nextTick(() => {
		location.reload();
	});
}

function changeActive(plugin, active) {
	const coldPlugins = ColdDeviceStorage.get('plugins');
	coldPlugins.find(p => p.id === plugin.id)!.active = active;
	ColdDeviceStorage.set('plugins', coldPlugins);

	nextTick(() => {
		location.reload();
	});
}

const headerActions = computed(() => []);

const headerTabs = computed(() => []);

definePageMetadata(() => ({
	title: i18n.ts.plugins,
<<<<<<< HEAD
	icon: 'ph-plug ph-bold ph-lg',
});
=======
	icon: 'ti ti-plug',
}));
>>>>>>> 034f4720
</script><|MERGE_RESOLUTION|>--- conflicted
+++ resolved
@@ -127,11 +127,6 @@
 
 definePageMetadata(() => ({
 	title: i18n.ts.plugins,
-<<<<<<< HEAD
 	icon: 'ph-plug ph-bold ph-lg',
-});
-=======
-	icon: 'ti ti-plug',
 }));
->>>>>>> 034f4720
 </script>