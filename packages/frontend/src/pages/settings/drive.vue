--- conflicted
+++ resolved
@@ -139,13 +139,8 @@
 
 definePageMetadata(() => ({
 	title: i18n.ts.drive,
-<<<<<<< HEAD
 	icon: 'ph-cloud ph-bold ph-lg',
-});
-=======
-	icon: 'ti ti-cloud',
 }));
->>>>>>> 034f4720
 </script>
 
 <style lang="scss" module>
