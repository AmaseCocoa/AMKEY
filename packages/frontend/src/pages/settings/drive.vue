<!--
SPDX-FileCopyrightText: syuilo and other misskey contributors
SPDX-License-Identifier: AGPL-3.0-only
-->

<template>
<div class="_gaps_m">
	<FormSection v-if="!fetching" first>
		<template #label>{{ i18n.ts.usageAmount }}</template>

		<div class="_gaps_m">
			<div>
				<div :class="$style.meter"><div :class="$style.meterValue" :style="meterStyle"></div></div>
			</div>
			<FormSplit>
				<MkKeyValue>
					<template #key>{{ i18n.ts.capacity }}</template>
					<template #value>{{ bytes(capacity, 1) }}</template>
				</MkKeyValue>
				<MkKeyValue>
					<template #key>{{ i18n.ts.inUse }}</template>
					<template #value>{{ bytes(usage, 1) }}</template>
				</MkKeyValue>
			</FormSplit>
		</div>
	</FormSection>

	<FormSection>
		<template #label>{{ i18n.ts.statistics }}</template>
		<MkChart src="per-user-drive" :args="{ user: $i }" span="day" :limit="7 * 5" :bar="true" :stacked="true" :detailed="false" :aspectRatio="6"/>
	</FormSection>

	<FormSection>
		<div class="_gaps_m">
			<FormLink to="" @click="chooseUploadFolder()">
				{{ i18n.ts.uploadFolder }}
				<template #suffix>{{ uploadFolder ? uploadFolder.name : '-' }}</template>
				<template #suffixIcon><i class="ph-folder ph-bold ph-lg"></i></template>
			</FormLink>
			<FormLink to="/settings/drive/cleaner">
				{{ i18n.ts.drivecleaner }}
			</FormLink>
			<MkSwitch v-model="keepOriginalUploading">
				<template #label>{{ i18n.ts.keepOriginalUploading }}</template>
				<template #caption>{{ i18n.ts.keepOriginalUploadingDescription }}</template>
			</MkSwitch>
			<MkSwitch v-model="alwaysMarkNsfw" @update:modelValue="saveProfile()">
				<template #label>{{ i18n.ts.alwaysMarkSensitive }}</template>
			</MkSwitch>
		</div>
	</FormSection>
</div>
</template>

<script lang="ts" setup>
import { computed, ref } from 'vue';
import tinycolor from 'tinycolor2';
import FormLink from '@/components/form/link.vue';
import MkSwitch from '@/components/MkSwitch.vue';
import FormSection from '@/components/form/section.vue';
import MkKeyValue from '@/components/MkKeyValue.vue';
import FormSplit from '@/components/form/split.vue';
import * as os from '@/os.js';
import bytes from '@/filters/bytes.js';
import { defaultStore } from '@/store.js';
import MkChart from '@/components/MkChart.vue';
import { i18n } from '@/i18n.js';
import { definePageMetadata } from '@/scripts/page-metadata.js';
import { $i } from '@/account.js';

const fetching = ref(true);
const usage = ref<any>(null);
const capacity = ref<any>(null);
const uploadFolder = ref<any>(null);
<<<<<<< HEAD
let alwaysMarkNsfw = $ref($i.alwaysMarkNsfw);
=======
const alwaysMarkNsfw = ref($i.alwaysMarkNsfw);
const autoSensitive = ref($i.autoSensitive);
>>>>>>> 62549549

const meterStyle = computed(() => {
	return {
		width: `${usage.value / capacity.value * 100}%`,
		background: tinycolor({
			h: 180 - (usage.value / capacity.value * 180),
			s: 0.7,
			l: 0.5,
		}),
	};
});

const keepOriginalUploading = computed(defaultStore.makeGetterSetter('keepOriginalUploading'));

os.api('drive').then(info => {
	capacity.value = info.capacity;
	usage.value = info.usage;
	fetching.value = false;
});

if (defaultStore.state.uploadFolder) {
	os.api('drive/folders/show', {
		folderId: defaultStore.state.uploadFolder,
	}).then(response => {
		uploadFolder.value = response;
	});
}

function chooseUploadFolder() {
	os.selectDriveFolder(false).then(async folder => {
		defaultStore.set('uploadFolder', folder ? folder.id : null);
		os.success();
		if (defaultStore.state.uploadFolder) {
			uploadFolder.value = await os.api('drive/folders/show', {
				folderId: defaultStore.state.uploadFolder,
			});
		} else {
			uploadFolder.value = null;
		}
	});
}

function saveProfile() {
	os.api('i/update', {
<<<<<<< HEAD
		alwaysMarkNsfw: !!alwaysMarkNsfw,
=======
		alwaysMarkNsfw: !!alwaysMarkNsfw.value,
		autoSensitive: !!autoSensitive.value,
>>>>>>> 62549549
	}).catch(err => {
		os.alert({
			type: 'error',
			title: i18n.ts.error,
			text: err.message,
		});
		alwaysMarkNsfw.value = true;
	});
}

const headerActions = computed(() => []);

const headerTabs = computed(() => []);

definePageMetadata({
	title: i18n.ts.drive,
	icon: 'ph-cloud ph-bold ph-lg',
});
</script>

<style lang="scss" module>
.meter {
	height: 10px;
	background: rgba(0, 0, 0, 0.1);
	border-radius: var(--radius-ellipse);
	overflow: clip;
}

.meterValue {
	height: 100%;
	border-radius: var(--radius-ellipse);
}
</style><|MERGE_RESOLUTION|>--- conflicted
+++ resolved
@@ -72,12 +72,7 @@
 const usage = ref<any>(null);
 const capacity = ref<any>(null);
 const uploadFolder = ref<any>(null);
-<<<<<<< HEAD
-let alwaysMarkNsfw = $ref($i.alwaysMarkNsfw);
-=======
 const alwaysMarkNsfw = ref($i.alwaysMarkNsfw);
-const autoSensitive = ref($i.autoSensitive);
->>>>>>> 62549549
 
 const meterStyle = computed(() => {
 	return {
@@ -122,12 +117,7 @@
 
 function saveProfile() {
 	os.api('i/update', {
-<<<<<<< HEAD
-		alwaysMarkNsfw: !!alwaysMarkNsfw,
-=======
 		alwaysMarkNsfw: !!alwaysMarkNsfw.value,
-		autoSensitive: !!autoSensitive.value,
->>>>>>> 62549549
 	}).catch(err => {
 		os.alert({
 			type: 'error',
