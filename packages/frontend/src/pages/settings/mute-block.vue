<!--
SPDX-FileCopyrightText: syuilo and misskey-project
SPDX-License-Identifier: AGPL-3.0-only
-->

<template>
<div class="_gaps_m">
	<MkFolder>
		<template #icon><i class="ph-envelope ph-bold ph-lg"></i></template>
		<template #label>{{ i18n.ts.wordMute }}</template>

		<XWordMute :muted="$i.mutedWords" @save="saveMutedWords"/>
	</MkFolder>

	<MkFolder>
		<template #icon><i class="ph-x-square ph-bold ph-lg"></i></template>
		<template #label>{{ i18n.ts.hardWordMute }}</template>

		<XWordMute :muted="$i.hardMutedWords" @save="saveHardMutedWords"/>
	</MkFolder>

	<MkFolder>
		<template #icon><i class="ph-globe-simple ph-bold ph-lg"></i></template>
		<template #label>{{ i18n.ts.instanceMute }}</template>

		<XInstanceMute/>
	</MkFolder>

	<MkFolder>
		<template #icon><i class="ph-repeat ph-bold ph-lg"></i></template>
		<template #label>{{ i18n.ts.mutedUsers }} ({{ i18n.ts.renote }})</template>

		<MkPagination :pagination="renoteMutingPagination">
			<template #empty>
				<div class="_fullinfo">
					<img :src="infoImageUrl" class="_ghost"/>
					<div>{{ i18n.ts.noUsers }}</div>
				</div>
			</template>

			<template #default="{ items }">
				<div class="_gaps_s">
					<div v-for="item in items" :key="item.mutee.id" :class="[$style.userItem, { [$style.userItemOpend]: expandedRenoteMuteItems.includes(item.id) }]">
						<div :class="$style.userItemMain">
							<MkA :class="$style.userItemMainBody" :to="userPage(item.mutee)">
								<MkUserCardMini :user="item.mutee"/>
							</MkA>
							<button class="_button" :class="$style.userToggle" @click="toggleRenoteMuteItem(item)"><i :class="$style.chevron" class="ph-caret-down ph-bold ph-lg"></i></button>
							<button class="_button" :class="$style.remove" @click="unrenoteMute(item.mutee, $event)"><i class="ph-x ph-bold ph-lg"></i></button>
						</div>
						<div v-if="expandedRenoteMuteItems.includes(item.id)" :class="$style.userItemSub">
							<div>Muted at: <MkTime :time="item.createdAt" mode="detail"/></div>
						</div>
					</div>
				</div>
			</template>
		</MkPagination>
	</MkFolder>

	<MkFolder>
		<template #icon><i class="ph-eye-slash ph-bold ph-lg"></i></template>
		<template #label>{{ i18n.ts.mutedUsers }}</template>

		<MkPagination :pagination="mutingPagination">
			<template #empty>
				<div class="_fullinfo">
					<img :src="infoImageUrl" class="_ghost"/>
					<div>{{ i18n.ts.noUsers }}</div>
				</div>
			</template>

			<template #default="{ items }">
				<div class="_gaps_s">
					<div v-for="item in items" :key="item.mutee.id" :class="[$style.userItem, { [$style.userItemOpend]: expandedMuteItems.includes(item.id) }]">
						<div :class="$style.userItemMain">
							<MkA :class="$style.userItemMainBody" :to="userPage(item.mutee)">
								<MkUserCardMini :user="item.mutee"/>
							</MkA>
							<button class="_button" :class="$style.userToggle" @click="toggleMuteItem(item)"><i :class="$style.chevron" class="ph-caret-down ph-bold ph-lg"></i></button>
							<button class="_button" :class="$style.remove" @click="unmute(item.mutee, $event)"><i class="ph-x ph-bold ph-lg"></i></button>
						</div>
						<div v-if="expandedMuteItems.includes(item.id)" :class="$style.userItemSub">
							<div>Muted at: <MkTime :time="item.createdAt" mode="detail"/></div>
							<div v-if="item.expiresAt">Period: {{ new Date(item.expiresAt).toLocaleString() }}</div>
							<div v-else>Period: {{ i18n.ts.indefinitely }}</div>
						</div>
					</div>
				</div>
			</template>
		</MkPagination>
	</MkFolder>

	<MkFolder>
		<template #icon><i class="ph-prohibit ph-bold ph-lg"></i></template>
		<template #label>{{ i18n.ts.blockedUsers }}</template>

		<MkPagination :pagination="blockingPagination">
			<template #empty>
				<div class="_fullinfo">
					<img :src="infoImageUrl" class="_ghost"/>
					<div>{{ i18n.ts.noUsers }}</div>
				</div>
			</template>

			<template #default="{ items }">
				<div class="_gaps_s">
					<div v-for="item in items" :key="item.blockee.id" :class="[$style.userItem, { [$style.userItemOpend]: expandedBlockItems.includes(item.id) }]">
						<div :class="$style.userItemMain">
							<MkA :class="$style.userItemMainBody" :to="userPage(item.blockee)">
								<MkUserCardMini :user="item.blockee"/>
							</MkA>
							<button class="_button" :class="$style.userToggle" @click="toggleBlockItem(item)"><i :class="$style.chevron" class="ph-caret-down ph-bold ph-lg"></i></button>
							<button class="_button" :class="$style.remove" @click="unblock(item.blockee, $event)"><i class="ph-x ph-bold ph-lg"></i></button>
						</div>
						<div v-if="expandedBlockItems.includes(item.id)" :class="$style.userItemSub">
							<div>Blocked at: <MkTime :time="item.createdAt" mode="detail"/></div>
							<div v-if="item.expiresAt">Period: {{ new Date(item.expiresAt).toLocaleString() }}</div>
							<div v-else>Period: {{ i18n.ts.indefinitely }}</div>
						</div>
					</div>
				</div>
			</template>
		</MkPagination>
	</MkFolder>
</div>
</template>

<script lang="ts" setup>
import { ref, computed } from 'vue';
import XInstanceMute from './mute-block.instance-mute.vue';
import XWordMute from './mute-block.word-mute.vue';
import MkPagination from '@/components/MkPagination.vue';
import { userPage } from '@/filters/user.js';
import { i18n } from '@/i18n.js';
import { definePageMetadata } from '@/scripts/page-metadata.js';
import MkUserCardMini from '@/components/MkUserCardMini.vue';
import * as os from '@/os.js';
import { infoImageUrl } from '@/instance.js';
import { signinRequired } from '@/account.js';
import MkFolder from '@/components/MkFolder.vue';

const $i = signinRequired();

const renoteMutingPagination = {
	endpoint: 'renote-mute/list' as const,
	limit: 10,
};

const mutingPagination = {
	endpoint: 'mute/list' as const,
	limit: 10,
};

const blockingPagination = {
	endpoint: 'blocking/list' as const,
	limit: 10,
};

const expandedRenoteMuteItems = ref([]);
const expandedMuteItems = ref([]);
const expandedBlockItems = ref([]);

async function unrenoteMute(user, ev) {
	os.popupMenu([{
		text: i18n.ts.renoteUnmute,
		icon: 'ph-x ph-bold ph-lg',
		action: async () => {
			await os.apiWithDialog('renote-mute/delete', { userId: user.id });
			//role.users = role.users.filter(u => u.id !== user.id);
		},
	}], ev.currentTarget ?? ev.target);
}

async function unmute(user, ev) {
	os.popupMenu([{
		text: i18n.ts.unmute,
		icon: 'ph-x ph-bold ph-lg',
		action: async () => {
			await os.apiWithDialog('mute/delete', { userId: user.id });
			//role.users = role.users.filter(u => u.id !== user.id);
		},
	}], ev.currentTarget ?? ev.target);
}

async function unblock(user, ev) {
	os.popupMenu([{
		text: i18n.ts.unblock,
		icon: 'ph-x ph-bold ph-lg',
		action: async () => {
			await os.apiWithDialog('blocking/delete', { userId: user.id });
			//role.users = role.users.filter(u => u.id !== user.id);
		},
	}], ev.currentTarget ?? ev.target);
}

async function toggleRenoteMuteItem(item) {
	if (expandedRenoteMuteItems.value.includes(item.id)) {
		expandedRenoteMuteItems.value = expandedRenoteMuteItems.value.filter(x => x !== item.id);
	} else {
		expandedRenoteMuteItems.value.push(item.id);
	}
}

async function toggleMuteItem(item) {
	if (expandedMuteItems.value.includes(item.id)) {
		expandedMuteItems.value = expandedMuteItems.value.filter(x => x !== item.id);
	} else {
		expandedMuteItems.value.push(item.id);
	}
}

async function toggleBlockItem(item) {
	if (expandedBlockItems.value.includes(item.id)) {
		expandedBlockItems.value = expandedBlockItems.value.filter(x => x !== item.id);
	} else {
		expandedBlockItems.value.push(item.id);
	}
}

async function saveMutedWords(mutedWords: (string | string[])[]) {
	await os.apiWithDialog('i/update', { mutedWords });
}

async function saveHardMutedWords(hardMutedWords: (string | string[])[]) {
	await os.apiWithDialog('i/update', { hardMutedWords });
}

const headerActions = computed(() => []);

const headerTabs = computed(() => []);

definePageMetadata(() => ({
	title: i18n.ts.muteAndBlock,
<<<<<<< HEAD
	icon: 'ph-prohibit ph-bold ph-lg',
});
=======
	icon: 'ti ti-ban',
}));
>>>>>>> 034f4720
</script>

<style lang="scss" module>
.userItemMain {
	display: flex;
}

.userItemSub {
	padding: 6px 12px;
	font-size: 85%;
	color: var(--fgTransparentWeak);
}

.userItemMainBody {
	flex: 1;
	min-width: 0;
	margin-right: 8px;

	&:hover {
		text-decoration: none;
	}
}

.userToggle,
.remove {
	width: 32px;
	height: 32px;
	align-self: center;
}

.chevron {
	display: block;
	transition: transform 0.1s ease-out;
}

.userItem.userItemOpend {
	.chevron {
		transform: rotateX(180deg);
	}
}
</style><|MERGE_RESOLUTION|>--- conflicted
+++ resolved
@@ -231,13 +231,8 @@
 
 definePageMetadata(() => ({
 	title: i18n.ts.muteAndBlock,
-<<<<<<< HEAD
 	icon: 'ph-prohibit ph-bold ph-lg',
-});
-=======
-	icon: 'ti ti-ban',
 }));
->>>>>>> 034f4720
 </script>
 
 <style lang="scss" module>
