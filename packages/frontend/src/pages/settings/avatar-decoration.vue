--- conflicted
+++ resolved
@@ -130,13 +130,8 @@
 
 definePageMetadata(() => ({
 	title: i18n.ts.avatarDecorations,
-<<<<<<< HEAD
 	icon: 'ph-sparkle ph-bold ph-lg',
-});
-=======
-	icon: 'ti ti-sparkles',
 }));
->>>>>>> 034f4720
 </script>
 
 <style lang="scss" module>
