--- conflicted
+++ resolved
@@ -351,11 +351,7 @@
 import FormLink from '@/components/form/link.vue';
 import MkLink from '@/components/MkLink.vue';
 import MkInfo from '@/components/MkInfo.vue';
-<<<<<<< HEAD
-import { langs } from '@/config.js';
 import { searchEngineMap } from '@/scripts/search-engine-map.js';
-=======
->>>>>>> 5fc8b3bc
 import { defaultStore } from '@/store.js';
 import * as os from '@/os.js';
 import { misskeyApi } from '@/scripts/misskey-api.js';
