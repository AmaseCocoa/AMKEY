--- conflicted
+++ resolved
@@ -278,13 +278,8 @@
 
 definePageMetadata(() => ({
 	title: i18n.ts.emojiPicker,
-<<<<<<< HEAD
 	icon: 'ph-smiley ph-bold ph-lg',
-});
-=======
-	icon: 'ti ti-mood-happy',
 }));
->>>>>>> 034f4720
 </script>
 
 <style lang="scss" module>
