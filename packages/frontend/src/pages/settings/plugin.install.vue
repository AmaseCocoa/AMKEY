--- conflicted
+++ resolved
@@ -55,11 +55,6 @@
 
 definePageMetadata(() => ({
 	title: i18n.ts._plugin.install,
-<<<<<<< HEAD
 	icon: 'ph-download ph-bold ph-lg',
-});
-=======
-	icon: 'ti ti-download',
 }));
->>>>>>> 034f4720
 </script>