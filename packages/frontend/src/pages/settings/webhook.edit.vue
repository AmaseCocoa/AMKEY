<!--
SPDX-FileCopyrightText: syuilo and misskey-project
SPDX-License-Identifier: AGPL-3.0-only
-->

<template>
<div class="_gaps_m">
	<MkInput v-model="name">
		<template #label>{{ i18n.ts._webhookSettings.name }}</template>
	</MkInput>

	<MkInput v-model="url" type="url">
		<template #label>URL</template>
	</MkInput>

	<MkInput v-model="secret">
		<template #prefix><i class="ph-lock ph-bold ph-lg"></i></template>
		<template #label>{{ i18n.ts._webhookSettings.secret }}</template>
	</MkInput>

	<FormSection>
		<template #label>{{ i18n.ts._webhookSettings.events }}</template>

		<div class="_gaps_s">
			<MkSwitch v-model="event_follow">{{ i18n.ts._webhookSettings._events.follow }}</MkSwitch>
			<MkSwitch v-model="event_followed">{{ i18n.ts._webhookSettings._events.followed }}</MkSwitch>
			<MkSwitch v-model="event_note">{{ i18n.ts._webhookSettings._events.note }}</MkSwitch>
			<MkSwitch v-model="event_reply">{{ i18n.ts._webhookSettings._events.reply }}</MkSwitch>
			<MkSwitch v-model="event_renote">{{ i18n.ts._webhookSettings._events.renote }}</MkSwitch>
			<MkSwitch v-model="event_reaction">{{ i18n.ts._webhookSettings._events.reaction }}</MkSwitch>
			<MkSwitch v-model="event_mention">{{ i18n.ts._webhookSettings._events.mention }}</MkSwitch>
		</div>
	</FormSection>

	<MkSwitch v-model="active">{{ i18n.ts._webhookSettings.active }}</MkSwitch>

	<div class="_buttons">
		<MkButton primary inline @click="save"><i class="ph-check ph-bold ph-lg"></i> {{ i18n.ts.save }}</MkButton>
		<MkButton danger inline @click="del"><i class="ph-trash ph-bold ph-lg"></i> {{ i18n.ts.delete }}</MkButton>
	</div>
</div>
</template>

<script lang="ts" setup>
import { ref, computed } from 'vue';
import MkInput from '@/components/MkInput.vue';
import FormSection from '@/components/form/section.vue';
import MkSwitch from '@/components/MkSwitch.vue';
import MkButton from '@/components/MkButton.vue';
import * as os from '@/os.js';
import { misskeyApi } from '@/scripts/misskey-api.js';
import { i18n } from '@/i18n.js';
import { definePageMetadata } from '@/scripts/page-metadata.js';
import { useRouter } from '@/router/supplier.js';

const router = useRouter();

const props = defineProps<{
	webhookId: string;
}>();

const webhook = await misskeyApi('i/webhooks/show', {
	webhookId: props.webhookId,
});

const name = ref(webhook.name);
const url = ref(webhook.url);
const secret = ref(webhook.secret);
const active = ref(webhook.active);

const event_follow = ref(webhook.on.includes('follow'));
const event_followed = ref(webhook.on.includes('followed'));
const event_note = ref(webhook.on.includes('note'));
const event_reply = ref(webhook.on.includes('reply'));
const event_renote = ref(webhook.on.includes('renote'));
const event_reaction = ref(webhook.on.includes('reaction'));
const event_mention = ref(webhook.on.includes('mention'));

async function save(): Promise<void> {
	const events = [];
	if (event_follow.value) events.push('follow');
	if (event_followed.value) events.push('followed');
	if (event_note.value) events.push('note');
	if (event_reply.value) events.push('reply');
	if (event_renote.value) events.push('renote');
	if (event_reaction.value) events.push('reaction');
	if (event_mention.value) events.push('mention');

	os.apiWithDialog('i/webhooks/update', {
		name: name.value,
		url: url.value,
		secret: secret.value,
		webhookId: props.webhookId,
		on: events,
		active: active.value,
	});
}

async function del(): Promise<void> {
	const { canceled } = await os.confirm({
		type: 'warning',
		text: i18n.tsx.deleteAreYouSure({ x: webhook.name }),
	});
	if (canceled) return;

	await os.apiWithDialog('i/webhooks/delete', {
		webhookId: props.webhookId,
	});

	router.push('/settings/webhook');
}

const headerActions = computed(() => []);

const headerTabs = computed(() => []);

definePageMetadata(() => ({
	title: 'Edit webhook',
<<<<<<< HEAD
	icon: 'ph-webhooks-logo ph-bold ph-lg',
});
=======
	icon: 'ti ti-webhook',
}));
>>>>>>> 034f4720
</script><|MERGE_RESOLUTION|>--- conflicted
+++ resolved
@@ -116,11 +116,6 @@
 
 definePageMetadata(() => ({
 	title: 'Edit webhook',
-<<<<<<< HEAD
 	icon: 'ph-webhooks-logo ph-bold ph-lg',
-});
-=======
-	icon: 'ti ti-webhook',
 }));
->>>>>>> 034f4720
 </script>