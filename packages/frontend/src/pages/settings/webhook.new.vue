<!--
SPDX-FileCopyrightText: syuilo and misskey-project
SPDX-License-Identifier: AGPL-3.0-only
-->

<template>
<div class="_gaps_m">
	<MkInput v-model="name">
		<template #label>{{ i18n.ts._webhookSettings.name }}</template>
	</MkInput>

	<MkInput v-model="url" type="url">
		<template #label>URL</template>
	</MkInput>

	<MkInput v-model="secret">
		<template #prefix><i class="ph-lock ph-bold ph-lg"></i></template>
		<template #label>{{ i18n.ts._webhookSettings.secret }}</template>
	</MkInput>

	<FormSection>
		<template #label>{{ i18n.ts._webhookSettings.events }}</template>

		<div class="_gaps_s">
			<MkSwitch v-model="event_follow">{{ i18n.ts._webhookSettings._events.follow }}</MkSwitch>
			<MkSwitch v-model="event_followed">{{ i18n.ts._webhookSettings._events.followed }}</MkSwitch>
			<MkSwitch v-model="event_note">{{ i18n.ts._webhookSettings._events.note }}</MkSwitch>
			<MkSwitch v-model="event_reply">{{ i18n.ts._webhookSettings._events.reply }}</MkSwitch>
			<MkSwitch v-model="event_renote">{{ i18n.ts._webhookSettings._events.renote }}</MkSwitch>
			<MkSwitch v-model="event_reaction">{{ i18n.ts._webhookSettings._events.reaction }}</MkSwitch>
			<MkSwitch v-model="event_mention">{{ i18n.ts._webhookSettings._events.mention }}</MkSwitch>
		</div>
	</FormSection>

	<div class="_buttons">
		<MkButton primary inline @click="create"><i class="ph-check ph-bold ph-lg"></i> {{ i18n.ts.create }}</MkButton>
	</div>
</div>
</template>

<script lang="ts" setup>
import { ref, computed } from 'vue';
import MkInput from '@/components/MkInput.vue';
import FormSection from '@/components/form/section.vue';
import MkSwitch from '@/components/MkSwitch.vue';
import MkButton from '@/components/MkButton.vue';
import * as os from '@/os.js';
import { i18n } from '@/i18n.js';
import { definePageMetadata } from '@/scripts/page-metadata.js';

const name = ref('');
const url = ref('');
const secret = ref('');

const event_follow = ref(true);
const event_followed = ref(true);
const event_note = ref(true);
const event_reply = ref(true);
const event_renote = ref(true);
const event_reaction = ref(true);
const event_mention = ref(true);

async function create(): Promise<void> {
	const events = [];
	if (event_follow.value) events.push('follow');
	if (event_followed.value) events.push('followed');
	if (event_note.value) events.push('note');
	if (event_reply.value) events.push('reply');
	if (event_renote.value) events.push('renote');
	if (event_reaction.value) events.push('reaction');
	if (event_mention.value) events.push('mention');

	os.apiWithDialog('i/webhooks/create', {
		name: name.value,
		url: url.value,
		secret: secret.value,
		on: events,
	});
}

const headerActions = computed(() => []);

const headerTabs = computed(() => []);

definePageMetadata(() => ({
	title: 'Create new webhook',
<<<<<<< HEAD
	icon: 'ph-webhooks-logo ph-bold ph-lg',
});
=======
	icon: 'ti ti-webhook',
}));
>>>>>>> 034f4720
</script><|MERGE_RESOLUTION|>--- conflicted
+++ resolved
@@ -84,11 +84,6 @@
 
 definePageMetadata(() => ({
 	title: 'Create new webhook',
-<<<<<<< HEAD
 	icon: 'ph-webhooks-logo ph-bold ph-lg',
-});
-=======
-	icon: 'ti ti-webhook',
 }));
->>>>>>> 034f4720
 </script>