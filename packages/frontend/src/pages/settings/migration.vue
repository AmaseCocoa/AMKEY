--- conflicted
+++ resolved
@@ -27,13 +27,8 @@
 		</div>
 	</MkFolder>
 
-<<<<<<< HEAD
-	<MkFolder :defaultOpen="!!$i?.movedTo">
+	<MkFolder :defaultOpen="!!$i.movedTo">
 		<template #icon><i class="ph-airplane-takeoff ph-bold ph-lg"></i></template>
-=======
-	<MkFolder :defaultOpen="!!$i.movedTo">
-		<template #icon><i class="ti ti-plane-departure"></i></template>
->>>>>>> 34088ecd
 		<template #label>{{ i18n.ts._accountMigration.moveTo }}</template>
 
 		<div class="_gaps_m">
