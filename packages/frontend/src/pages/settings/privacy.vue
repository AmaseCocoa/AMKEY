--- conflicted
+++ resolved
@@ -120,11 +120,6 @@
 
 definePageMetadata(() => ({
 	title: i18n.ts.privacy,
-<<<<<<< HEAD
 	icon: 'ph-lock ph-bold ph-lg-open',
-});
-=======
-	icon: 'ti ti-lock-open',
 }));
->>>>>>> 034f4720
 </script>