<!--
SPDX-FileCopyrightText: syuilo and other misskey contributors
SPDX-License-Identifier: AGPL-3.0-only
-->

<template>
<div class="_gaps_m">
	<FormSection first>
		<template #label><i class="ph-pencil ph-bold ph-lg"></i> {{ i18n.ts._exportOrImport.allNotes }}</template>
		<MkFolder>
			<template #label>{{ i18n.ts.export }}</template>
			<template #icon><i class="ph-download ph-bold ph-lg"></i></template>
			<MkButton primary :class="$style.button" inline @click="exportNotes()"><i class="ph-download ph-bold ph-lg"></i> {{ i18n.ts.export }}</MkButton>
		</MkFolder>
	</FormSection>
	<FormSection>
		<template #label><i class="ph-star ph-bold pg-lg"></i> {{ i18n.ts._exportOrImport.favoritedNotes }}</template>
		<MkFolder>
			<template #label>{{ i18n.ts.export }}</template>
			<template #icon><i class="ph-download ph-bold ph-lg"></i></template>
			<MkButton primary :class="$style.button" inline @click="exportFavorites()"><i class="ph-download ph-bold ph-lg"></i> {{ i18n.ts.export }}</MkButton>
		</MkFolder>
	</FormSection>
	<FormSection>
		<template #label><i class="ph-users ph-bold pg-lg"></i> {{ i18n.ts._exportOrImport.followingList }}</template>
		<div class="_gaps_s">
			<MkFolder>
				<template #label>{{ i18n.ts.export }}</template>
				<template #icon><i class="ph-download ph-bold ph-lg"></i></template>
				<div class="_gaps_s">
					<MkSwitch v-model="excludeMutingUsers">
						{{ i18n.ts._exportOrImport.excludeMutingUsers }}
					</MkSwitch>
					<MkSwitch v-model="excludeInactiveUsers">
						{{ i18n.ts._exportOrImport.excludeInactiveUsers }}
					</MkSwitch>
					<MkButton primary :class="$style.button" inline @click="exportFollowing()"><i class="ph-download ph-bold ph-lg"></i> {{ i18n.ts.export }}</MkButton>
				</div>
			</MkFolder>
			<MkFolder v-if="$i && !$i.movedTo">
				<template #label>{{ i18n.ts.import }}</template>
<<<<<<< HEAD
				<template #icon><i class="ph-upload ph-bold ph-lg"></i></template>
				<MkButton primary :class="$style.button" inline @click="importFollowing($event)"><i class="ph-upload ph-bold ph-lg"></i> {{ i18n.ts.import }}</MkButton>
=======
				<template #icon><i class="ti ti-upload"></i></template>
				<MkSwitch v-model="withReplies">
					{{ i18n.ts._exportOrImport.withReplies }}
				</MkSwitch>
				<MkButton primary :class="$style.button" inline @click="importFollowing($event)"><i class="ti ti-upload"></i> {{ i18n.ts.import }}</MkButton>
>>>>>>> de6e15e3
			</MkFolder>
		</div>
	</FormSection>
	<FormSection>
		<template #label><i class="ph-users ph-bold pg-lg"></i> {{ i18n.ts._exportOrImport.userLists }}</template>
		<div class="_gaps_s">
			<MkFolder>
				<template #label>{{ i18n.ts.export }}</template>
				<template #icon><i class="ph-download ph-bold ph-lg"></i></template>
				<MkButton primary :class="$style.button" inline @click="exportUserLists()"><i class="ph-download ph-bold ph-lg"></i> {{ i18n.ts.export }}</MkButton>
			</MkFolder>
			<MkFolder v-if="$i && !$i.movedTo">
				<template #label>{{ i18n.ts.import }}</template>
				<template #icon><i class="ph-upload ph-bold ph-lg"></i></template>
				<MkButton primary :class="$style.button" inline @click="importUserLists($event)"><i class="ph-upload ph-bold ph-lg"></i> {{ i18n.ts.import }}</MkButton>
			</MkFolder>
		</div>
	</FormSection>
	<FormSection>
		<template #label><i class="ph-user-minus ph-bold ph-lg"></i> {{ i18n.ts._exportOrImport.muteList }}</template>
		<div class="_gaps_s">
			<MkFolder>
				<template #label>{{ i18n.ts.export }}</template>
				<template #icon><i class="ph-download ph-bold ph-lg"></i></template>
				<MkButton primary :class="$style.button" inline @click="exportMuting()"><i class="ph-download ph-bold ph-lg"></i> {{ i18n.ts.export }}</MkButton>
			</MkFolder>
			<MkFolder v-if="$i && !$i.movedTo">
				<template #label>{{ i18n.ts.import }}</template>
				<template #icon><i class="ph-upload ph-bold ph-lg"></i></template>
				<MkButton primary :class="$style.button" inline @click="importMuting($event)"><i class="ph-upload ph-bold ph-lg"></i> {{ i18n.ts.import }}</MkButton>
			</MkFolder>
		</div>
	</FormSection>
	<FormSection>
		<template #label><i class="ph-user-minus ph-bold ph-lg"></i> {{ i18n.ts._exportOrImport.blockingList }}</template>
		<div class="_gaps_s">
			<MkFolder>
				<template #label>{{ i18n.ts.export }}</template>
				<template #icon><i class="ph-download ph-bold ph-lg"></i></template>
				<MkButton primary :class="$style.button" inline @click="exportBlocking()"><i class="ph-download ph-bold ph-lg"></i> {{ i18n.ts.export }}</MkButton>
			</MkFolder>
			<MkFolder v-if="$i && !$i.movedTo">
				<template #label>{{ i18n.ts.import }}</template>
				<template #icon><i class="ph-upload ph-bold ph-lg"></i></template>
				<MkButton primary :class="$style.button" inline @click="importBlocking($event)"><i class="ph-upload ph-bold ph-lg"></i> {{ i18n.ts.import }}</MkButton>
			</MkFolder>
		</div>
	</FormSection>
	<FormSection>
		<template #label><i class="ph-flying-saucer ph-bold pg-lg"></i> {{ i18n.ts.antennas }}</template>
		<div class="_gaps_s">
			<MkFolder>
				<template #label>{{ i18n.ts.export }}</template>
				<template #icon><i class="ph-download ph-bold ph-lg"></i></template>
				<MkButton primary :class="$style.button" inline @click="exportAntennas()"><i class="ph-download ph-bold ph-lg"></i> {{ i18n.ts.export }}</MkButton>
			</MkFolder>
			<MkFolder v-if="$i && !$i.movedTo">
				<template #label>{{ i18n.ts.import }}</template>
				<template #icon><i class="ph-upload ph-bold ph-lg"></i></template>
				<MkButton primary :class="$style.button" inline @click="importAntennas($event)"><i class="ph-upload ph-bold ph-lg"></i> {{ i18n.ts.import }}</MkButton>
			</MkFolder>
		</div>
	</FormSection>
</div>
</template>

<script lang="ts" setup>
import { ref } from 'vue';
import MkButton from '@/components/MkButton.vue';
import FormSection from '@/components/form/section.vue';
import MkFolder from '@/components/MkFolder.vue';
import MkSwitch from '@/components/MkSwitch.vue';
import * as os from '@/os.js';
import { selectFile } from '@/scripts/select-file.js';
import { i18n } from '@/i18n.js';
import { definePageMetadata } from '@/scripts/page-metadata.js';
import { $i } from '@/account.js';
import { defaultStore } from "@/store.js";

const excludeMutingUsers = ref(false);
const excludeInactiveUsers = ref(false);
const withReplies = ref(defaultStore.state.defaultWithReplies);

const onExportSuccess = () => {
	os.alert({
		type: 'info',
		text: i18n.ts.exportRequested,
	});
};

const onImportSuccess = () => {
	os.alert({
		type: 'info',
		text: i18n.ts.importRequested,
	});
};

const onError = (ev) => {
	os.alert({
		type: 'error',
		text: ev.message,
	});
};

const exportNotes = () => {
	os.api('i/export-notes', {}).then(onExportSuccess).catch(onError);
};

const exportFavorites = () => {
	os.api('i/export-favorites', {}).then(onExportSuccess).catch(onError);
};

const exportFollowing = () => {
	os.api('i/export-following', {
		excludeMuting: excludeMutingUsers.value,
		excludeInactive: excludeInactiveUsers.value,
	})
		.then(onExportSuccess).catch(onError);
};

const exportBlocking = () => {
	os.api('i/export-blocking', {}).then(onExportSuccess).catch(onError);
};

const exportUserLists = () => {
	os.api('i/export-user-lists', {}).then(onExportSuccess).catch(onError);
};

const exportMuting = () => {
	os.api('i/export-mute', {}).then(onExportSuccess).catch(onError);
};

const exportAntennas = () => {
	os.api('i/export-antennas', {}).then(onExportSuccess).catch(onError);
};

const importFollowing = async (ev) => {
	const file = await selectFile(ev.currentTarget ?? ev.target);
	os.api('i/import-following', {
		fileId: file.id,
		withReplies: withReplies.value,
	}).then(onImportSuccess).catch(onError);
};

const importUserLists = async (ev) => {
	const file = await selectFile(ev.currentTarget ?? ev.target);
	os.api('i/import-user-lists', { fileId: file.id }).then(onImportSuccess).catch(onError);
};

const importMuting = async (ev) => {
	const file = await selectFile(ev.currentTarget ?? ev.target);
	os.api('i/import-muting', { fileId: file.id }).then(onImportSuccess).catch(onError);
};

const importBlocking = async (ev) => {
	const file = await selectFile(ev.currentTarget ?? ev.target);
	os.api('i/import-blocking', { fileId: file.id }).then(onImportSuccess).catch(onError);
};

const importAntennas = async (ev) => {
	const file = await selectFile(ev.currentTarget ?? ev.target);
	os.api('i/import-antennas', { fileId: file.id }).then(onImportSuccess).catch(onError);
};

const headerActions = $computed(() => []);

const headerTabs = $computed(() => []);

definePageMetadata({
	title: i18n.ts.importAndExport,
	icon: 'ph-package ph-bold ph-lg',
});
</script>

<style module>
.button {
	margin-right: 16px;
}
</style><|MERGE_RESOLUTION|>--- conflicted
+++ resolved
@@ -39,16 +39,11 @@
 			</MkFolder>
 			<MkFolder v-if="$i && !$i.movedTo">
 				<template #label>{{ i18n.ts.import }}</template>
-<<<<<<< HEAD
-				<template #icon><i class="ph-upload ph-bold ph-lg"></i></template>
-				<MkButton primary :class="$style.button" inline @click="importFollowing($event)"><i class="ph-upload ph-bold ph-lg"></i> {{ i18n.ts.import }}</MkButton>
-=======
-				<template #icon><i class="ti ti-upload"></i></template>
+				<template #icon><i class="ph-upload ph-bold ph-lg"></i></template>
 				<MkSwitch v-model="withReplies">
 					{{ i18n.ts._exportOrImport.withReplies }}
 				</MkSwitch>
-				<MkButton primary :class="$style.button" inline @click="importFollowing($event)"><i class="ti ti-upload"></i> {{ i18n.ts.import }}</MkButton>
->>>>>>> de6e15e3
+				<MkButton primary :class="$style.button" inline @click="importFollowing($event)"><i class="ph-upload ph-bold ph-lg"></i> {{ i18n.ts.import }}</MkButton>
 			</MkFolder>
 		</div>
 	</FormSection>
