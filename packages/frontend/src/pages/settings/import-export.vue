--- conflicted
+++ resolved
@@ -252,13 +252,8 @@
 
 definePageMetadata(() => ({
 	title: i18n.ts.importAndExport,
-<<<<<<< HEAD
 	icon: 'ph-package ph-bold ph-lg',
-});
-=======
-	icon: 'ti ti-package',
 }));
->>>>>>> 034f4720
 </script>
 
 <style module>
