--- conflicted
+++ resolved
@@ -90,7 +90,7 @@
 	</FormSlot>
 
 	<MkFolder>
-		<template #icon><i class="ti ti-sparkles"></i></template>
+		<template #icon><i class="ph-sparkle ph-bold pg-lg"></i></template>
 		<template #label>{{ i18n.ts.avatarDecorations }}</template>
 
 		<div style="display: grid; grid-template-columns: repeat(auto-fill, minmax(140px, 1fr)); grid-gap: 12px;">
@@ -102,7 +102,7 @@
 			>
 				<div :class="$style.avatarDecorationName"><MkCondensedLine :minScale="2 / 3">{{ avatarDecoration.name }}</MkCondensedLine></div>
 				<MkAvatar style="width: 60px; height: 60px;" :user="$i" :decoration="{ url: avatarDecoration.url }" forceShowDecoration/>
-				<i v-if="avatarDecoration.roleIdsThatCanBeUsedThisDecoration.length > 0 && !$i.roles.some(r => avatarDecoration.roleIdsThatCanBeUsedThisDecoration.includes(r.id))" :class="$style.avatarDecorationLock" class="ti ti-lock"></i>
+				<i v-if="avatarDecoration.roleIdsThatCanBeUsedThisDecoration.length > 0 && !$i.roles.some(r => avatarDecoration.roleIdsThatCanBeUsedThisDecoration.includes(r.id))" :class="$style.avatarDecorationLock" class="ph-lock ph-bold ph-lg"></i>
 			</div>
 		</div>
 	</MkFolder>
@@ -293,7 +293,6 @@
 	});
 }
 
-<<<<<<< HEAD
 function changeBackground(ev) {
 	selectFile(ev.currentTarget ?? ev.target, i18n.ts.background).then(async (file) => {
 		let originalOrCropped = file;
@@ -317,12 +316,12 @@
 		$i.backgroundId = i.backgroundId;
 		$i.backgroundUrl = i.backgroundUrl;
 	});
-=======
+}
+
 function openDecoration(avatarDecoration) {
 	os.popup(defineAsyncComponent(() => import('./profile.avatar-decoration-dialog.vue')), {
 		decoration: avatarDecoration,
 	}, {}, 'closed');
->>>>>>> bf01c1ee
 }
 
 const headerActions = $computed(() => []);
