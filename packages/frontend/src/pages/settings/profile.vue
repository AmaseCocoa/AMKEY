<!--
SPDX-FileCopyrightText: syuilo and other misskey contributors
SPDX-License-Identifier: AGPL-3.0-only
-->

<template>
<div class="_gaps_m">
	<div class="_panel">
		<div :class="$style.banner" :style="{ backgroundImage: $i.bannerUrl ? `url(${ $i.bannerUrl })` : null }">
			<MkButton primary rounded :class="$style.bannerEdit" @click="changeBanner">{{ i18n.ts._profile.changeBanner }}</MkButton>
		</div>
		<div :class="$style.avatarContainer">
			<MkAvatar :class="$style.avatar" :user="$i" forceShowDecoration @click="changeAvatar"/>
			<div class="_buttonsCenter">
				<MkButton primary rounded @click="changeAvatar">{{ i18n.ts._profile.changeAvatar }}</MkButton>
				<MkButton primary rounded link to="/settings/avatar-decoration">{{ i18n.ts.decorate }} <i class="ti ti-sparkles"></i></MkButton>
			</div>
		</div>
<<<<<<< HEAD
		<MkButton primary rounded :class="$style.backgroundEdit" @click="changeBackground">{{ i18n.ts._profile.changeBackground }}</MkButton>
		<MkButton primary rounded :class="$style.bannerEdit" @click="changeBanner">{{ i18n.ts._profile.changeBanner }}</MkButton>
=======
>>>>>>> 62549549
	</div>

	<MkInput v-model="profile.name" :max="30" manualSave :mfmAutocomplete="['emoji']">
		<template #label>{{ i18n.ts._profile.name }}</template>
	</MkInput>

	<MkTextarea v-model="profile.description" :max="500" tall manualSave mfmAutocomplete :mfmPreview="true">
		<template #label>{{ i18n.ts._profile.description }}</template>
		<template #caption>{{ i18n.ts._profile.youCanIncludeHashtags }}</template>
	</MkTextarea>

	<MkInput v-model="profile.location" manualSave>
		<template #label>{{ i18n.ts.location }}</template>
		<template #prefix><i class="ph-map-pin ph-bold ph-lg"></i></template>
	</MkInput>

	<MkInput v-model="profile.birthday" :max="setMaxBirthDate()" type="date" manualSave>
		<template #label>{{ i18n.ts.birthday }}</template>
		<template #prefix><i class="ph-cake ph-bold ph-lg"></i></template>
	</MkInput>

	<MkInput v-model="profile.listenbrainz" manualSave>
		<template #label>ListenBrainz</template>
		<template #prefix><i class="ph-headphones ph-bold ph-lg"></i></template>
	</MkInput>

	<MkSelect v-model="profile.lang">
		<template #label>{{ i18n.ts.language }}</template>
		<option v-for="x in Object.keys(langmap)" :key="x" :value="x">{{ langmap[x].nativeName }}</option>
	</MkSelect>

	<FormSlot>
		<MkFolder>
			<template #icon><i class="ph-list ph-bold ph-lg"></i></template>
			<template #label>{{ i18n.ts._profile.metadataEdit }}</template>

			<div :class="$style.metadataRoot">
				<div :class="$style.metadataMargin">
					<MkButton :disabled="fields.length >= 16" inline style="margin-right: 8px;" @click="addField"><i class="ph-plus ph-bold ph-lg"></i> {{ i18n.ts.add }}</MkButton>
					<MkButton v-if="!fieldEditMode" :disabled="fields.length <= 1" inline danger style="margin-right: 8px;" @click="fieldEditMode = !fieldEditMode"><i class="ph-trash ph-bold ph-lg"></i> {{ i18n.ts.delete }}</MkButton>
					<MkButton v-else inline style="margin-right: 8px;" @click="fieldEditMode = !fieldEditMode"><i class="ph-arrows-down-up ph-bold ph-lg"></i> {{ i18n.ts.rearrange }}</MkButton>
					<MkButton inline primary @click="saveFields"><i class="ph-check ph-bold ph-lg"></i> {{ i18n.ts.save }}</MkButton>
				</div>

				<Sortable
					v-model="fields"
					class="_gaps_s"
					itemKey="id"
					:animation="150"
					:handle="'.' + $style.dragItemHandle"
					@start="e => e.item.classList.add('active')"
					@end="e => e.item.classList.remove('active')"
				>
					<template #item="{element, index}">
						<div :class="$style.fieldDragItem">
							<button v-if="!fieldEditMode" class="_button" :class="$style.dragItemHandle" tabindex="-1"><i class="ph-list ph-bold ph-lg"></i></button>
							<button v-if="fieldEditMode" :disabled="fields.length <= 1" class="_button" :class="$style.dragItemRemove" @click="deleteField(index)"><i class="ph-x ph-bold ph-lg"></i></button>
							<div :class="$style.dragItemForm">
								<FormSplit :minWidth="200">
									<MkInput v-model="element.name" small>
										<template #label>{{ i18n.ts._profile.metadataLabel }}</template>
									</MkInput>
									<MkInput v-model="element.value" small>
										<template #label>{{ i18n.ts._profile.metadataContent }}</template>
									</MkInput>
								</FormSplit>
							</div>
						</div>
					</template>
				</Sortable>

				<MkInfo>{{ i18n.ts._profile.verifiedLinkDescription }}</MkInfo>
			</div>
		</MkFolder>
		<template #caption>{{ i18n.ts._profile.metadataDescription }}</template>
	</FormSlot>

	<MkFolder>
<<<<<<< HEAD
		<template #icon><i class="ph-sparkle ph-bold ph-lg"></i></template>
		<template #label>{{ i18n.ts.avatarDecorations }}</template>

		<div style="display: grid; grid-template-columns: repeat(auto-fill, minmax(140px, 1fr)); grid-gap: 12px;">
			<div
				v-for="avatarDecoration in avatarDecorations"
				:key="avatarDecoration.id"
				:class="[$style.avatarDecoration, { [$style.avatarDecorationActive]: $i.avatarDecorations.some(x => x.id === avatarDecoration.id) }]"
				@click="openDecoration(avatarDecoration)"
			>
				<div :class="$style.avatarDecorationName"><MkCondensedLine :minScale="0.5">{{ avatarDecoration.name }}</MkCondensedLine></div>
				<MkAvatar style="width: 60px; height: 60px;" :user="$i" :decoration="{ url: avatarDecoration.url }" forceShowDecoration/>
				<i v-if="avatarDecoration.roleIdsThatCanBeUsedThisDecoration.length > 0 && !$i.roles.some(r => avatarDecoration.roleIdsThatCanBeUsedThisDecoration.includes(r.id))" :class="$style.avatarDecorationLock" class="ph-lock ph-bold ph-lg"></i>
			</div>
		</div>
	</MkFolder>

	<MkFolder>
=======
>>>>>>> 62549549
		<template #label>{{ i18n.ts.advancedSettings }}</template>

		<div class="_gaps_m">
			<MkSwitch v-model="profile.isCat">{{ i18n.ts.flagAsCat }}<template #caption>{{ i18n.ts.flagAsCatDescription }}</template></MkSwitch>
			<MkSwitch v-if="profile.isCat" v-model="profile.speakAsCat">{{ i18n.ts.flagSpeakAsCat }}<template #caption>{{ i18n.ts.flagSpeakAsCatDescription }}</template></MkSwitch>
			<MkSwitch v-model="profile.isBot">{{ i18n.ts.flagAsBot }}<template #caption>{{ i18n.ts.flagAsBotDescription }}</template></MkSwitch>
		</div>
	</MkFolder>

	<MkSelect v-model="reactionAcceptance">
		<template #label>{{ i18n.ts.reactionAcceptance }}</template>
		<option :value="null">{{ i18n.ts.all }}</option>
		<option value="likeOnlyForRemote">{{ i18n.ts.likeOnlyForRemote }}</option>
		<option value="nonSensitiveOnly">{{ i18n.ts.nonSensitiveOnly }}</option>
		<option value="nonSensitiveOnlyForLocalLikeOnlyForRemote">{{ i18n.ts.nonSensitiveOnlyForLocalLikeOnlyForRemote }}</option>
		<option value="likeOnly">{{ i18n.ts.likeOnly }}</option>
	</MkSelect>
</div>
</template>

<script lang="ts" setup>
import { computed, reactive, ref, watch, defineAsyncComponent } from 'vue';
import MkButton from '@/components/MkButton.vue';
import MkInput from '@/components/MkInput.vue';
import MkSwitch from '@/components/MkSwitch.vue';
import MkSelect from '@/components/MkSelect.vue';
import FormSplit from '@/components/form/split.vue';
import MkFolder from '@/components/MkFolder.vue';
import FormSlot from '@/components/form/slot.vue';
import { selectFile } from '@/scripts/select-file.js';
import * as os from '@/os.js';
import { i18n } from '@/i18n.js';
import { $i } from '@/account.js';
import { langmap } from '@/scripts/langmap.js';
import { definePageMetadata } from '@/scripts/page-metadata.js';
import { claimAchievement } from '@/scripts/achievements.js';
import { defaultStore } from '@/store.js';
import MkInfo from '@/components/MkInfo.vue';
import MkTextarea from '@/components/MkTextarea.vue';

const Sortable = defineAsyncComponent(() => import('vuedraggable').then(x => x.default));

const reactionAcceptance = computed(defaultStore.makeGetterSetter('reactionAcceptance'));

const now = new Date();

const setMaxBirthDate = () => {
	const y = now.getFullYear();

	return `${y}-12-31`;
};

const profile = reactive({
	name: $i.name,
	description: $i.description,
	location: $i.location,
	birthday: $i.birthday,
	listenbrainz: $i?.listenbrainz,
	lang: $i.lang,
	isBot: $i.isBot,
	isCat: $i.isCat,
	speakAsCat: $i.speakAsCat,
});

watch(() => profile, () => {
	save();
}, {
	deep: true,
});

const fields = ref($i?.fields.map(field => ({ id: Math.random().toString(), name: field.name, value: field.value })) ?? []);
const fieldEditMode = ref(false);

function addField() {
	fields.value.push({
		id: Math.random().toString(),
		name: '',
		value: '',
	});
}

while (fields.value.length < 4) {
	addField();
}

function deleteField(index: number) {
	fields.value.splice(index, 1);
}

function saveFields() {
	os.apiWithDialog('i/update', {
		fields: fields.value.filter(field => field.name !== '' && field.value !== '').map(field => ({ name: field.name, value: field.value })),
	});
}

function save() {
	if (profile.birthday && profile.birthday > setMaxBirthDate()) {
		os.alert({
			type: 'warning',
			text: 'You can\'t set your birthday to the future',
		});
		return undefined;
	}
	os.apiWithDialog('i/update', {
		// 空文字列をnullにしたいので??は使うな
		// eslint-disable-next-line @typescript-eslint/prefer-nullish-coalescing
		name: profile.name || null,
		// eslint-disable-next-line @typescript-eslint/prefer-nullish-coalescing
		description: profile.description || null,
		// eslint-disable-next-line @typescript-eslint/prefer-nullish-coalescing
		location: profile.location || null,
		// eslint-disable-next-line @typescript-eslint/prefer-nullish-coalescing
		birthday: profile.birthday || null,
		listenbrainz: profile.listenbrainz || null,
		// eslint-disable-next-line @typescript-eslint/prefer-nullish-coalescing
		lang: profile.lang || null,
		isBot: !!profile.isBot,
		isCat: !!profile.isCat,
		speakAsCat: !!profile.speakAsCat,
	});
	claimAchievement('profileFilled');
	if (profile.name === 'syuilo' || profile.name === 'しゅいろ') {
		claimAchievement('setNameToSyuilo');
	}
	if (profile.isCat) {
		claimAchievement('markedAsCat');
	}
}

function changeAvatar(ev) {
	selectFile(ev.currentTarget ?? ev.target, i18n.ts.avatar).then(async (file) => {
		let originalOrCropped = file;

		const { canceled } = await os.confirm({
			type: 'question',
			text: i18n.t('cropImageAsk'),
			okText: i18n.ts.cropYes,
			cancelText: i18n.ts.cropNo,
		});

		if (!canceled) {
			originalOrCropped = await os.cropImage(file, {
				aspectRatio: 1,
			});
		}

		const i = await os.apiWithDialog('i/update', {
			avatarId: originalOrCropped.id,
		});
		$i.avatarId = i.avatarId;
		$i.avatarUrl = i.avatarUrl;
		claimAchievement('profileFilled');
	});
}

function changeBanner(ev) {
	selectFile(ev.currentTarget ?? ev.target, i18n.ts.banner).then(async (file) => {
		let originalOrCropped = file;

		const { canceled } = await os.confirm({
			type: 'question',
			text: i18n.t('cropImageAsk'),
			okText: i18n.ts.cropYes,
			cancelText: i18n.ts.cropNo,
		});

		if (!canceled) {
			originalOrCropped = await os.cropImage(file, {
				aspectRatio: 2,
			});
		}

		const i = await os.apiWithDialog('i/update', {
			bannerId: originalOrCropped.id,
		});
		$i.bannerId = i.bannerId;
		$i.bannerUrl = i.bannerUrl;
	});
}

<<<<<<< HEAD
function changeBackground(ev) {
	selectFile(ev.currentTarget ?? ev.target, i18n.ts.background).then(async (file) => {
		let originalOrCropped = file;

		const { canceled } = await os.confirm({
			type: 'question',
			text: i18n.t('cropImageAsk'),
			okText: i18n.ts.cropYes,
			cancelText: i18n.ts.cropNo,
		});

		if (!canceled) {
			originalOrCropped = await os.cropImage(file, {
				aspectRatio: 1,
			});
		}

		const i = await os.apiWithDialog('i/update', {
			backgroundId: originalOrCropped.id,
		});
		$i.backgroundId = i.backgroundId;
		$i.backgroundUrl = i.backgroundUrl;
	});
}

function openDecoration(avatarDecoration) {
	os.popup(defineAsyncComponent(() => import('./profile.avatar-decoration-dialog.vue')), {
		decoration: avatarDecoration,
	}, {}, 'closed');
}

const headerActions = $computed(() => []);
=======
const headerActions = computed(() => []);
>>>>>>> 62549549

const headerTabs = computed(() => []);

definePageMetadata({
	title: i18n.ts.profile,
	icon: 'ph-user ph-bold ph-lg',
});
</script>

<style lang="scss" module>
.banner {
	position: relative;
	height: 130px;
	background-size: cover;
	background-position: center;
<<<<<<< HEAD
	border: solid 1px var(--divider);
	border-radius: var(--radius);
=======
	border-bottom: solid 1px var(--divider);
>>>>>>> 62549549
	overflow: clip;
}

.avatarContainer {
	margin-top: -50px;
	padding-bottom: 16px;
	text-align: center;
}

.avatar {
	display: inline-block;
	width: 72px;
	height: 72px;
	margin: 0 auto 16px auto;
}

.bannerEdit {
	position: absolute;
	top: 16px;
	right: 16px;
}
.backgroundEdit {
	position: absolute;
	top: 103px;
	right: 16px;
}

.metadataRoot {
	container-type: inline-size;
}

.metadataMargin {
	margin-bottom: 1.5em;
}

.fieldDragItem {
	display: flex;
	padding-bottom: .75em;
	align-items: flex-end;
	border-bottom: solid 0.5px var(--divider);

	&:last-child {
		border-bottom: 0;
	}

	/* (drag button) 32px + (drag button margin) 8px + (input width) 200px * 2 + (input gap) 12px = 452px */
	@container (max-width: 452px) {
		align-items: center;
	}
}

.dragItemHandle {
	cursor: grab;
	width: 32px;
	height: 32px;
	margin: 0 8px 0 0;
	opacity: 0.5;
	flex-shrink: 0;

	&:active {
		cursor: grabbing;
	}
}

.dragItemRemove {
	@extend .dragItemHandle;

	color: #ff2a2a;
	opacity: 1;
	cursor: pointer;

	&:hover, &:focus {
		opacity: .7;
	}
	&:active {
		cursor: pointer;
	}
}

.dragItemForm {
	flex-grow: 1;
}
<<<<<<< HEAD

.avatarDecoration {
	cursor: pointer;
	padding: 16px 16px 28px 16px;
	border: solid 2px var(--divider);
	border-radius: var(--radius-sm);
	text-align: center;
	font-size: 90%;
	overflow: clip;
	contain: content;
}

.avatarDecorationActive {
	background-color: var(--accentedBg);
	border-color: var(--accent);
}

.avatarDecorationName {
	position: relative;
	z-index: 10;
	font-weight: bold;
	margin-bottom: 20px;
}

.avatarDecorationLock {
	position: absolute;
	bottom: 12px;
	right: 12px;
}
=======
>>>>>>> 62549549
</style><|MERGE_RESOLUTION|>--- conflicted
+++ resolved
@@ -8,19 +8,15 @@
 	<div class="_panel">
 		<div :class="$style.banner" :style="{ backgroundImage: $i.bannerUrl ? `url(${ $i.bannerUrl })` : null }">
 			<MkButton primary rounded :class="$style.bannerEdit" @click="changeBanner">{{ i18n.ts._profile.changeBanner }}</MkButton>
+			<MkButton primary rounded :class="$style.backgroundEdit" @click="changeBackground">{{ i18n.ts._profile.changeBackground }}</MkButton>
 		</div>
 		<div :class="$style.avatarContainer">
 			<MkAvatar :class="$style.avatar" :user="$i" forceShowDecoration @click="changeAvatar"/>
 			<div class="_buttonsCenter">
 				<MkButton primary rounded @click="changeAvatar">{{ i18n.ts._profile.changeAvatar }}</MkButton>
-				<MkButton primary rounded link to="/settings/avatar-decoration">{{ i18n.ts.decorate }} <i class="ti ti-sparkles"></i></MkButton>
+				<MkButton primary rounded link to="/settings/avatar-decoration">{{ i18n.ts.decorate }} <i class="ph-sparkle ph-bold ph-lg"></i></MkButton>
 			</div>
 		</div>
-<<<<<<< HEAD
-		<MkButton primary rounded :class="$style.backgroundEdit" @click="changeBackground">{{ i18n.ts._profile.changeBackground }}</MkButton>
-		<MkButton primary rounded :class="$style.bannerEdit" @click="changeBanner">{{ i18n.ts._profile.changeBanner }}</MkButton>
-=======
->>>>>>> 62549549
 	</div>
 
 	<MkInput v-model="profile.name" :max="30" manualSave :mfmAutocomplete="['emoji']">
@@ -99,27 +95,6 @@
 	</FormSlot>
 
 	<MkFolder>
-<<<<<<< HEAD
-		<template #icon><i class="ph-sparkle ph-bold ph-lg"></i></template>
-		<template #label>{{ i18n.ts.avatarDecorations }}</template>
-
-		<div style="display: grid; grid-template-columns: repeat(auto-fill, minmax(140px, 1fr)); grid-gap: 12px;">
-			<div
-				v-for="avatarDecoration in avatarDecorations"
-				:key="avatarDecoration.id"
-				:class="[$style.avatarDecoration, { [$style.avatarDecorationActive]: $i.avatarDecorations.some(x => x.id === avatarDecoration.id) }]"
-				@click="openDecoration(avatarDecoration)"
-			>
-				<div :class="$style.avatarDecorationName"><MkCondensedLine :minScale="0.5">{{ avatarDecoration.name }}</MkCondensedLine></div>
-				<MkAvatar style="width: 60px; height: 60px;" :user="$i" :decoration="{ url: avatarDecoration.url }" forceShowDecoration/>
-				<i v-if="avatarDecoration.roleIdsThatCanBeUsedThisDecoration.length > 0 && !$i.roles.some(r => avatarDecoration.roleIdsThatCanBeUsedThisDecoration.includes(r.id))" :class="$style.avatarDecorationLock" class="ph-lock ph-bold ph-lg"></i>
-			</div>
-		</div>
-	</MkFolder>
-
-	<MkFolder>
-=======
->>>>>>> 62549549
 		<template #label>{{ i18n.ts.advancedSettings }}</template>
 
 		<div class="_gaps_m">
@@ -300,7 +275,6 @@
 	});
 }
 
-<<<<<<< HEAD
 function changeBackground(ev) {
 	selectFile(ev.currentTarget ?? ev.target, i18n.ts.background).then(async (file) => {
 		let originalOrCropped = file;
@@ -326,16 +300,7 @@
 	});
 }
 
-function openDecoration(avatarDecoration) {
-	os.popup(defineAsyncComponent(() => import('./profile.avatar-decoration-dialog.vue')), {
-		decoration: avatarDecoration,
-	}, {}, 'closed');
-}
-
-const headerActions = $computed(() => []);
-=======
 const headerActions = computed(() => []);
->>>>>>> 62549549
 
 const headerTabs = computed(() => []);
 
@@ -351,12 +316,7 @@
 	height: 130px;
 	background-size: cover;
 	background-position: center;
-<<<<<<< HEAD
-	border: solid 1px var(--divider);
-	border-radius: var(--radius);
-=======
 	border-bottom: solid 1px var(--divider);
->>>>>>> 62549549
 	overflow: clip;
 }
 
@@ -380,7 +340,7 @@
 }
 .backgroundEdit {
 	position: absolute;
-	top: 103px;
+	top: 95px;
 	right: 16px;
 }
 
@@ -439,36 +399,4 @@
 .dragItemForm {
 	flex-grow: 1;
 }
-<<<<<<< HEAD
-
-.avatarDecoration {
-	cursor: pointer;
-	padding: 16px 16px 28px 16px;
-	border: solid 2px var(--divider);
-	border-radius: var(--radius-sm);
-	text-align: center;
-	font-size: 90%;
-	overflow: clip;
-	contain: content;
-}
-
-.avatarDecorationActive {
-	background-color: var(--accentedBg);
-	border-color: var(--accent);
-}
-
-.avatarDecorationName {
-	position: relative;
-	z-index: 10;
-	font-weight: bold;
-	margin-bottom: 20px;
-}
-
-.avatarDecorationLock {
-	position: absolute;
-	bottom: 12px;
-	right: 12px;
-}
-=======
->>>>>>> 62549549
 </style>