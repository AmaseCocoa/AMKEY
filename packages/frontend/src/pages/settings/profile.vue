<!--
SPDX-FileCopyrightText: syuilo and misskey-project
SPDX-License-Identifier: AGPL-3.0-only
-->

<template>
<div class="_gaps_m">
	<div class="_panel">
		<div :class="$style.banner" :style="{ backgroundImage: $i.bannerUrl ? `url(${ $i.bannerUrl })` : null }">
			<MkButton primary rounded :class="$style.bannerEdit" @click="changeBanner">{{ i18n.ts._profile.changeBanner }}</MkButton>
			<MkButton primary rounded :class="$style.backgroundEdit" @click="changeBackground">{{ i18n.ts._profile.changeBackground }}</MkButton>
		</div>
		<div :class="$style.avatarContainer">
			<MkAvatar :class="$style.avatar" :user="$i" forceShowDecoration @click="changeAvatar"/>
			<div class="_buttonsCenter">
				<MkButton primary rounded @click="changeAvatar">{{ i18n.ts._profile.changeAvatar }}</MkButton>
				<MkButton primary rounded link to="/settings/avatar-decoration">{{ i18n.ts.decorate }} <i class="ph-sparkle ph-bold ph-lg"></i></MkButton>
			</div>
		</div>
	</div>

	<MkInput v-model="profile.name" :max="30" manualSave :mfmAutocomplete="['emoji']">
		<template #label>{{ i18n.ts._profile.name }}</template>
	</MkInput>

	<MkTextarea v-model="profile.description" :max="500" tall manualSave mfmAutocomplete :mfmPreview="true">
		<template #label>{{ i18n.ts._profile.description }}</template>
		<template #caption>{{ i18n.ts._profile.youCanIncludeHashtags }}</template>
	</MkTextarea>

	<MkInput v-model="profile.location" manualSave>
		<template #label>{{ i18n.ts.location }}</template>
		<template #prefix><i class="ph-map-pin ph-bold ph-lg"></i></template>
	</MkInput>

	<MkInput v-model="profile.birthday" :max="setMaxBirthDate()" type="date" manualSave>
		<template #label>{{ i18n.ts.birthday }}</template>
		<template #prefix><i class="ph-cake ph-bold ph-lg"></i></template>
	</MkInput>

	<MkInput v-model="profile.listenbrainz" manualSave>
		<template #label>ListenBrainz</template>
		<template #prefix><i class="ph-headphones ph-bold ph-lg"></i></template>
	</MkInput>

	<MkSelect v-model="profile.lang">
		<template #label>{{ i18n.ts.language }}</template>
		<option v-for="x in Object.keys(langmap)" :key="x" :value="x">{{ langmap[x].nativeName }}</option>
	</MkSelect>

	<FormSlot>
		<MkFolder>
			<template #icon><i class="ph-list ph-bold ph-lg"></i></template>
			<template #label>{{ i18n.ts._profile.metadataEdit }}</template>

			<div :class="$style.metadataRoot">
				<div :class="$style.metadataMargin">
					<MkButton :disabled="fields.length >= 16" inline style="margin-right: 8px;" @click="addField"><i class="ph-plus ph-bold ph-lg"></i> {{ i18n.ts.add }}</MkButton>
					<MkButton v-if="!fieldEditMode" :disabled="fields.length <= 1" inline danger style="margin-right: 8px;" @click="fieldEditMode = !fieldEditMode"><i class="ph-trash ph-bold ph-lg"></i> {{ i18n.ts.delete }}</MkButton>
					<MkButton v-else inline style="margin-right: 8px;" @click="fieldEditMode = !fieldEditMode"><i class="ph-arrows-down-up ph-bold ph-lg"></i> {{ i18n.ts.rearrange }}</MkButton>
					<MkButton inline primary @click="saveFields"><i class="ph-check ph-bold ph-lg"></i> {{ i18n.ts.save }}</MkButton>
				</div>

				<Sortable
					v-model="fields"
					class="_gaps_s"
					itemKey="id"
					:animation="150"
					:handle="'.' + $style.dragItemHandle"
					@start="e => e.item.classList.add('active')"
					@end="e => e.item.classList.remove('active')"
				>
					<template #item="{element, index}">
						<div :class="$style.fieldDragItem">
							<button v-if="!fieldEditMode" class="_button" :class="$style.dragItemHandle" tabindex="-1"><i class="ph-list ph-bold ph-lg"></i></button>
							<button v-if="fieldEditMode" :disabled="fields.length <= 1" class="_button" :class="$style.dragItemRemove" @click="deleteField(index)"><i class="ph-x ph-bold ph-lg"></i></button>
							<div :class="$style.dragItemForm">
								<FormSplit :minWidth="200">
									<MkInput v-model="element.name" small>
										<template #label>{{ i18n.ts._profile.metadataLabel }}</template>
									</MkInput>
									<MkInput v-model="element.value" small>
										<template #label>{{ i18n.ts._profile.metadataContent }}</template>
									</MkInput>
								</FormSplit>
							</div>
						</div>
					</template>
				</Sortable>

				<MkInfo>{{ i18n.ts._profile.verifiedLinkDescription }}</MkInfo>
			</div>
		</MkFolder>
		<template #caption>{{ i18n.ts._profile.metadataDescription }}</template>
	</FormSlot>

	<MkFolder>
		<template #label>{{ i18n.ts.advancedSettings }}</template>

		<div class="_gaps_m">
			<MkSwitch v-model="profile.isCat">{{ i18n.ts.flagAsCat }}<template #caption>{{ i18n.ts.flagAsCatDescription }}</template></MkSwitch>
			<MkSwitch v-if="profile.isCat" v-model="profile.speakAsCat">{{ i18n.ts.flagSpeakAsCat }}<template #caption>{{ i18n.ts.flagSpeakAsCatDescription }}</template></MkSwitch>
			<MkSwitch v-model="profile.isBot">{{ i18n.ts.flagAsBot }}<template #caption>{{ i18n.ts.flagAsBotDescription }}</template></MkSwitch>
		</div>
	</MkFolder>

	<MkSelect v-model="reactionAcceptance">
		<template #label>{{ i18n.ts.reactionAcceptance }}</template>
		<option :value="null">{{ i18n.ts.all }}</option>
		<option value="likeOnlyForRemote">{{ i18n.ts.likeOnlyForRemote }}</option>
		<option value="nonSensitiveOnly">{{ i18n.ts.nonSensitiveOnly }}</option>
		<option value="nonSensitiveOnlyForLocalLikeOnlyForRemote">{{ i18n.ts.nonSensitiveOnlyForLocalLikeOnlyForRemote }}</option>
		<option value="likeOnly">{{ i18n.ts.likeOnly }}</option>
	</MkSelect>
</div>
</template>

<script lang="ts" setup>
import { computed, reactive, ref, watch, defineAsyncComponent } from 'vue';
import MkButton from '@/components/MkButton.vue';
import MkInput from '@/components/MkInput.vue';
import MkSwitch from '@/components/MkSwitch.vue';
import MkSelect from '@/components/MkSelect.vue';
import FormSplit from '@/components/form/split.vue';
import MkFolder from '@/components/MkFolder.vue';
import FormSlot from '@/components/form/slot.vue';
import { selectFile } from '@/scripts/select-file.js';
import * as os from '@/os.js';
import { i18n } from '@/i18n.js';
import { signinRequired } from '@/account.js';
import { langmap } from '@/scripts/langmap.js';
import { definePageMetadata } from '@/scripts/page-metadata.js';
import { claimAchievement } from '@/scripts/achievements.js';
import { defaultStore } from '@/store.js';
import { globalEvents } from '@/events.js';
import MkInfo from '@/components/MkInfo.vue';
import MkTextarea from '@/components/MkTextarea.vue';

const $i = signinRequired();

const Sortable = defineAsyncComponent(() => import('vuedraggable').then(x => x.default));

const reactionAcceptance = computed(defaultStore.makeGetterSetter('reactionAcceptance'));

const now = new Date();

const setMaxBirthDate = () => {
	const y = now.getFullYear();

	return `${y}-12-31`;
};

const profile = reactive({
	name: $i.name,
	description: $i.description,
	location: $i.location,
	birthday: $i.birthday,
	listenbrainz: $i.listenbrainz,
	lang: $i.lang,
	isBot: $i.isBot ?? false,
	isCat: $i.isCat ?? false,
	speakAsCat: $i.speakAsCat ?? false,
});

watch(() => profile, () => {
	save();
}, {
	deep: true,
});

const fields = ref($i.fields.map(field => ({ id: Math.random().toString(), name: field.name, value: field.value })) ?? []);
const fieldEditMode = ref(false);

function addField() {
	fields.value.push({
		id: Math.random().toString(),
		name: '',
		value: '',
	});
}

while (fields.value.length < 4) {
	addField();
}

function deleteField(index: number) {
	fields.value.splice(index, 1);
}

function saveFields() {
	os.apiWithDialog('i/update', {
		fields: fields.value.filter(field => field.name !== '' && field.value !== '').map(field => ({ name: field.name, value: field.value })),
	});
	globalEvents.emit('requestClearPageCache');
}

function save() {
	if (profile.birthday && profile.birthday > setMaxBirthDate()) {
		os.alert({
			type: 'warning',
			text: 'You can\'t set your birthday to the future',
		});
		return undefined;
	}
	os.apiWithDialog('i/update', {
		// 空文字列をnullにしたいので??は使うな
		// eslint-disable-next-line @typescript-eslint/prefer-nullish-coalescing
		name: profile.name || null,
		// eslint-disable-next-line @typescript-eslint/prefer-nullish-coalescing
		description: profile.description || null,
		// eslint-disable-next-line @typescript-eslint/prefer-nullish-coalescing
		location: profile.location || null,
		// eslint-disable-next-line @typescript-eslint/prefer-nullish-coalescing
		birthday: profile.birthday || null,
		listenbrainz: profile.listenbrainz || null,
		// eslint-disable-next-line @typescript-eslint/prefer-nullish-coalescing
		lang: profile.lang || null,
		isBot: !!profile.isBot,
		isCat: !!profile.isCat,
		speakAsCat: !!profile.speakAsCat,
	});
	globalEvents.emit('requestClearPageCache');
	claimAchievement('profileFilled');
	if (profile.name === 'syuilo' || profile.name === 'しゅいろ') {
		claimAchievement('setNameToSyuilo');
	}
	if (profile.isCat) {
		claimAchievement('markedAsCat');
	}
}

function changeAvatar(ev) {
	selectFile(ev.currentTarget ?? ev.target, i18n.ts.avatar).then(async (file) => {
		let originalOrCropped = file;

		const { canceled } = await os.confirm({
			type: 'question',
			text: i18n.ts.cropImageAsk,
			okText: i18n.ts.cropYes,
			cancelText: i18n.ts.cropNo,
		});

		if (!canceled) {
			originalOrCropped = await os.cropImage(file, {
				aspectRatio: 1,
			});
		}

		const i = await os.apiWithDialog('i/update', {
			avatarId: originalOrCropped.id,
		});
		$i.avatarId = i.avatarId;
		$i.avatarUrl = i.avatarUrl;
		globalEvents.emit('requestClearPageCache');
		claimAchievement('profileFilled');
	});
}

function changeBanner(ev) {
	if ($i.bannerId) {
		os.popupMenu([{
			text: i18n.ts._profile.updateBanner,
			action: async () => {
				selectFile(ev.currentTarget ?? ev.target, i18n.ts.banner).then(async (file) => {
					let originalOrCropped = file;

					const { canceled } = await os.confirm({
						type: 'question',
						text: i18n.ts.cropImageAsk,
						okText: i18n.ts.cropYes,
						cancelText: i18n.ts.cropNo,
					});

					if (!canceled) {
						originalOrCropped = await os.cropImage(file, {
							aspectRatio: 2,
						});
					}

					const i = await os.apiWithDialog('i/update', {
						bannerId: originalOrCropped.id,
					});
					$i.bannerId = i.bannerId;
					$i.bannerUrl = i.bannerUrl;
					globalEvents.emit('requestClearPageCache');
				});
			},
		}, {
			text: i18n.ts._profile.removeBanner,
			action: async () => {
				const i = await os.apiWithDialog('i/update', {
					bannerId: null,
				});
				$i.bannerId = i.bannerId;
				$i.bannerUrl = i.bannerUrl;
				globalEvents.emit('requestClearPageCache');
			},
		}], ev.currentTarget ?? ev.target);
	} else {
		selectFile(ev.currentTarget ?? ev.target, i18n.ts.banner).then(async (file) => {
			let originalOrCropped = file;

			const { canceled } = await os.confirm({
				type: 'question',
				text: i18n.ts.cropImageAsk,
				okText: i18n.ts.cropYes,
				cancelText: i18n.ts.cropNo,
			});

			if (!canceled) {
				originalOrCropped = await os.cropImage(file, {
					aspectRatio: 2,
				});
			}

			const i = await os.apiWithDialog('i/update', {
				bannerId: originalOrCropped.id,
			});
			$i.bannerId = i.bannerId;
			$i.bannerUrl = i.bannerUrl;
			globalEvents.emit('requestClearPageCache');
		});
	}
}

function changeBackground(ev) {
	if ($i.backgroundId) {
		os.popupMenu([{
			text: i18n.ts._profile.updateBackground,
			action: async () => {
				selectFile(ev.currentTarget ?? ev.target, i18n.ts.background).then(async (file) => {
					let originalOrCropped = file;

					const { canceled } = await os.confirm({
						type: 'question',
						text: i18n.ts.cropImageAsk,
						okText: i18n.ts.cropYes,
						cancelText: i18n.ts.cropNo,
					});

					if (!canceled) {
						originalOrCropped = await os.cropImage(file, {
							aspectRatio: 1,
						});
					}

					const i = await os.apiWithDialog('i/update', {
						backgroundId: originalOrCropped.id,
					});
					$i.backgroundId = i.backgroundId;
					$i.backgroundUrl = i.backgroundUrl;
					globalEvents.emit('requestClearPageCache');
				});
			},
		}, {
			text: i18n.ts._profile.removeBackground,
			action: async () => {
				const i = await os.apiWithDialog('i/update', {
					backgroundId: null,
				});
				$i.backgroundId = i.backgroundId;
				$i.backgroundUrl = i.backgroundUrl;
				globalEvents.emit('requestClearPageCache');
			},
		}], ev.currentTarget ?? ev.target);
	} else {
		selectFile(ev.currentTarget ?? ev.target, i18n.ts.background).then(async (file) => {
			let originalOrCropped = file;

			const { canceled } = await os.confirm({
				type: 'question',
				text: i18n.ts.cropImageAsk,
				okText: i18n.ts.cropYes,
				cancelText: i18n.ts.cropNo,
			});

			if (!canceled) {
				originalOrCropped = await os.cropImage(file, {
					aspectRatio: 1,
				});
			}

			const i = await os.apiWithDialog('i/update', {
				backgroundId: originalOrCropped.id,
			});
			$i.backgroundId = i.backgroundId;
			$i.backgroundUrl = i.backgroundUrl;
			globalEvents.emit('requestClearPageCache');
		});
	}
}

const headerActions = computed(() => []);

const headerTabs = computed(() => []);

definePageMetadata(() => ({
	title: i18n.ts.profile,
<<<<<<< HEAD
	icon: 'ph-user ph-bold ph-lg',
});
=======
	icon: 'ti ti-user',
}));
>>>>>>> 034f4720
</script>

<style lang="scss" module>
.banner {
	position: relative;
	height: 130px;
	background-size: cover;
	background-position: center;
	border-bottom: solid 1px var(--divider);
	overflow: clip;
}

.avatarContainer {
	margin-top: -50px;
	padding-bottom: 16px;
	text-align: center;
}

.avatar {
	display: inline-block;
	width: 72px;
	height: 72px;
	margin: 0 auto 16px auto;
}

.bannerEdit {
	position: absolute;
	top: 16px;
	right: 16px;
}
.backgroundEdit {
	position: absolute;
	top: 95px;
	right: 16px;
}

.metadataRoot {
	container-type: inline-size;
}

.metadataMargin {
	margin-bottom: 1.5em;
}

.fieldDragItem {
	display: flex;
	padding-bottom: .75em;
	align-items: flex-end;
	border-bottom: solid 0.5px var(--divider);

	&:last-child {
		border-bottom: 0;
	}

	/* (drag button) 32px + (drag button margin) 8px + (input width) 200px * 2 + (input gap) 12px = 452px */
	@container (max-width: 452px) {
		align-items: center;
	}
}

.dragItemHandle {
	cursor: grab;
	width: 32px;
	height: 32px;
	margin: 0 8px 0 0;
	opacity: 0.5;
	flex-shrink: 0;

	&:active {
		cursor: grabbing;
	}
}

.dragItemRemove {
	@extend .dragItemHandle;

	color: #ff2a2a;
	opacity: 1;
	cursor: pointer;

	&:hover, &:focus {
		opacity: .7;
	}
	&:active {
		cursor: pointer;
	}
}

.dragItemForm {
	flex-grow: 1;
}
</style><|MERGE_RESOLUTION|>--- conflicted
+++ resolved
@@ -396,13 +396,8 @@
 
 definePageMetadata(() => ({
 	title: i18n.ts.profile,
-<<<<<<< HEAD
 	icon: 'ph-user ph-bold ph-lg',
-});
-=======
-	icon: 'ti ti-user',
 }));
->>>>>>> 034f4720
 </script>
 
 <style lang="scss" module>
