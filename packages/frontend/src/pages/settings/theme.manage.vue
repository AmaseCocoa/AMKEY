--- conflicted
+++ resolved
@@ -78,11 +78,6 @@
 
 definePageMetadata(() => ({
 	title: i18n.ts._theme.manage,
-<<<<<<< HEAD
 	icon: 'ph-wrench ph-bold ph-lg',
-});
-=======
-	icon: 'ti ti-tool',
 }));
->>>>>>> 034f4720
 </script>