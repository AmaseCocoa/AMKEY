--- conflicted
+++ resolved
@@ -93,17 +93,10 @@
 	title: i18n.ts.timeline,
 }]);
 
-<<<<<<< HEAD
-definePageMetadata(computed(() => ({
-	title: role.value?.name,
-	icon: 'ph-seal-check ph-bold ph-lg',
-})));
-=======
 definePageMetadata(() => ({
 	title: role.value ? role.value.name : i18n.ts.role,
-	icon: 'ti ti-badge',
+	icon: 'ph-seal-check ph-bold ph-lg',
 }));
->>>>>>> 034f4720
 </script>
 
 <style lang="scss" module>
