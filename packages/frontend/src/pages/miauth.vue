<!--
SPDX-FileCopyrightText: syuilo and misskey-project
SPDX-License-Identifier: AGPL-3.0-only
-->

<template>
<div>
	<MkAnimBg style="position: fixed; top: 0;"/>
	<div :class="$style.formContainer">
		<div :class="$style.form">
			<MkAuthConfirm
				ref="authRoot"
				:name="name"
				:icon="icon || undefined"
				:permissions="_permissions"
				@accept="onAccept"
				@deny="onDeny"
			>
				<template #consentAdditionalInfo>
					<div v-if="callback != null" class="_gaps_s" :class="$style.redirectRoot">
						<div>{{ i18n.ts._auth.byClickingYouWillBeRedirectedToThisUrl }}</div>
						<div class="_monospace" :class="$style.redirectUrl">{{ callback }}</div>
					</div>
				</template>
			</MkAuthConfirm>
		</div>
	</div>
</div>
</template>

<script lang="ts" setup>
import { computed, useTemplateRef } from 'vue';
import * as Misskey from 'misskey-js';

import MkAnimBg from '@/components/MkAnimBg.vue';
import MkAuthConfirm from '@/components/MkAuthConfirm.vue';

import { i18n } from '@/i18n.js';
import { misskeyApi } from '@/scripts/misskey-api.js';
import { definePageMetadata } from '@/scripts/page-metadata.js';

const props = defineProps<{
	session: string;
	callback?: string;
	name?: string;
	icon?: string;
	permission?: string; // コンマ区切り
}>();

<<<<<<< HEAD
const _permissions = computed(() => props.permission ? props.permission.split(',') : []);
=======
const _permissions = computed(() => {
	return (props.permission ? props.permission.split(',').filter((p): p is typeof Misskey.permissions[number] => (Misskey.permissions as readonly string[]).includes(p)) : []);
});
>>>>>>> 551040ed

const authRoot = useTemplateRef('authRoot');

async function onAccept(token: string) {
	await misskeyApi('miauth/gen-token', {
		session: props.session,
		name: props.name,
		iconUrl: props.icon,
		permission: _permissions.value,
<<<<<<< HEAD
=======
	}, token).catch(() => {
		authRoot.value?.showUI('failed');
>>>>>>> 551040ed
	});

	if (props.callback && props.callback !== '') {
		const cbUrl = new URL(props.callback);
		if (['javascript:', 'file:', 'data:', 'mailto:', 'tel:', 'vbscript:'].includes(cbUrl.protocol)) throw new Error('invalid url');
		cbUrl.searchParams.set('session', props.session);
		location.href = cbUrl.toString();
	} else {
		authRoot.value?.showUI('success');
	}
}

function onDeny() {
	authRoot.value?.showUI('denied');
}

definePageMetadata(() => ({
	title: 'MiAuth',
	icon: 'ti ti-apps',
}));
</script>

<style lang="scss" module>
.formContainer {
	min-height: 100svh;
	padding: 32px 32px calc(env(safe-area-inset-bottom, 0px) + 32px) 32px;
	box-sizing: border-box;
	display: grid;
	place-content: center;
}

.form {
	position: relative;
	z-index: 10;
	border-radius: var(--MI-radius);
	background-color: var(--MI_THEME-panel);
	box-shadow: 0 8px 16px rgba(0, 0, 0, 0.1);
	overflow: clip;
	max-width: 500px;
	width: calc(100vw - 64px);
	height: min(65svh, calc(100svh - calc(env(safe-area-inset-bottom, 0px) + 64px)));
	overflow-y: scroll;
}

.redirectRoot {
	padding: 16px;
	border-radius: var(--MI-radius);
	background-color: var(--MI_THEME-bg);
}

.redirectUrl {
	font-size: 90%;
	padding: 12px;
	border-radius: var(--MI-radius);
	background-color: var(--MI_THEME-panel);
	overflow-x: scroll;
}
</style><|MERGE_RESOLUTION|>--- conflicted
+++ resolved
@@ -47,13 +47,9 @@
 	permission?: string; // コンマ区切り
 }>();
 
-<<<<<<< HEAD
-const _permissions = computed(() => props.permission ? props.permission.split(',') : []);
-=======
 const _permissions = computed(() => {
 	return (props.permission ? props.permission.split(',').filter((p): p is typeof Misskey.permissions[number] => (Misskey.permissions as readonly string[]).includes(p)) : []);
 });
->>>>>>> 551040ed
 
 const authRoot = useTemplateRef('authRoot');
 
@@ -63,11 +59,8 @@
 		name: props.name,
 		iconUrl: props.icon,
 		permission: _permissions.value,
-<<<<<<< HEAD
-=======
 	}, token).catch(() => {
 		authRoot.value?.showUI('failed');
->>>>>>> 551040ed
 	});
 
 	if (props.callback && props.callback !== '') {
