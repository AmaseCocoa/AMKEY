<!--
SPDX-FileCopyrightText: syuilo and misskey-project
SPDX-License-Identifier: AGPL-3.0-only
-->

<template>
<MkStickyContainer>
	<template #header><MkPageHeader :actions="headerActions" :tabs="headerTabs"/></template>
	<MkSpacer :contentMax="500">
		<div v-if="state == 'fetch-session-error'">
			<p>{{ i18n.ts.somethingHappened }}</p>
		</div>
		<div v-else-if="$i && !session">
			<MkLoading/>
		</div>
		<div v-else-if="$i && session">
			<XForm
				v-if="state == 'waiting'"
				class="form"
				:session="session"
				@denied="state = 'denied'"
				@accepted="accepted"
			/>
			<div v-if="state == 'denied'">
				<h1>{{ i18n.ts._auth.denied }}</h1>
			</div>
			<div v-if="state == 'accepted' && session">
				<h1>{{ session.app.isAuthorized ? i18n.ts['already-authorized'] : i18n.ts.allowed }}</h1>
				<p v-if="session.app.callbackUrl">
					{{ i18n.ts._auth.callback }}
					<MkEllipsis/>
				</p>
				<p v-if="!session.app.callbackUrl">{{ i18n.ts._auth.pleaseGoBack }}</p>
			</div>
		</div>
		<div v-else>
			<p :class="$style.loginMessage">{{ i18n.ts._auth.pleaseLogin }}</p>
			<MkSignin @login="onLogin"/>
		</div>
	</MkSpacer>
</MkStickyContainer>
</template>

<script lang="ts" setup>
import { onMounted, ref, computed } from 'vue';
import * as Misskey from 'misskey-js';
import XForm from './auth.form.vue';
import MkSignin from '@/components/MkSignin.vue';
import { misskeyApi } from '@/scripts/misskey-api.js';
import { $i, login } from '@/account.js';
import { definePageMetadata } from '@/scripts/page-metadata.js';
import { i18n } from '@/i18n.js';

const props = defineProps<{
	token: string;
}>();

const getUrlParams = () =>
	window.location.search
		.substring(1)
		.split('&')
		.reduce((result, query) => {
			const [k, v] = query.split('=');
			result[k] = decodeURI(v);
			return result;
		}, {});

const state = ref<'waiting' | 'accepted' | 'fetch-session-error' | 'denied' | null>(null);
const session = ref<Misskey.entities.AuthSessionShowResponse | null>(null);

function accepted() {
	state.value = 'accepted';
	const isMastodon = !!getUrlParams().mastodon;
	if (session.value && session.value.app.callbackUrl && isMastodon) {
		const redirectUri = decodeURIComponent(getUrlParams().redirect_uri);
		if (!session.value.app.callbackUrl.includes('elk.zone') && !session.value.app.callbackUrl.split('\n').includes(redirectUri)) {
			state.value = 'fetch-session-error';
			throw new Error('Callback URI doesn\'t match registered app');
		}
		const callbackUrl = session.value.app.callbackUrl.includes('elk.zone') ? new URL(session.value.app.callbackUrl) : new URL(redirectUri);
		callbackUrl.searchParams.append('code', session.value.token);
		if (getUrlParams().state) callbackUrl.searchParams.append('state', getUrlParams().state);
		location.href = callbackUrl.toString();
	} else if (session.value && session.value.app.callbackUrl) {
		const url = new URL(session.value.app.callbackUrl);
		if (['javascript:', 'file:', 'data:', 'mailto:', 'tel:'].includes(url.protocol)) throw new Error('invalid url');
		location.href = `${session.value.app.callbackUrl}?token=${session.value.token}`;
	}
}

function onLogin(res) {
	login(res.i);
}

onMounted(async () => {
	if (!$i) return;

	try {
		session.value = await misskeyApi('auth/session/show', {
			token: props.token,
		});

		// 既に連携していた場合
		if (session.value.app.isAuthorized) {
			await misskeyApi('auth/accept', {
				token: session.value.token,
			});
			accepted();
		} else {
			state.value = 'waiting';
		}
	} catch (err) {
		state.value = 'fetch-session-error';
	}
});

const headerActions = computed(() => []);

const headerTabs = computed(() => []);

definePageMetadata(() => ({
	title: i18n.ts._auth.shareAccessTitle,
<<<<<<< HEAD
	icon: 'ph-squares-four ph-bold ph-lg',
});
=======
	icon: 'ti ti-apps',
}));
>>>>>>> 034f4720
</script>

<style lang="scss" module>
.loginMessage {
	text-align: center;
	margin: 8px 0 24px;
}
</style><|MERGE_RESOLUTION|>--- conflicted
+++ resolved
@@ -120,13 +120,8 @@
 
 definePageMetadata(() => ({
 	title: i18n.ts._auth.shareAccessTitle,
-<<<<<<< HEAD
 	icon: 'ph-squares-four ph-bold ph-lg',
-});
-=======
-	icon: 'ti ti-apps',
 }));
->>>>>>> 034f4720
 </script>
 
 <style lang="scss" module>
