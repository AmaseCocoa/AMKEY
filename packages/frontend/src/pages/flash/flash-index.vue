<!--
SPDX-FileCopyrightText: syuilo and misskey-project
SPDX-License-Identifier: AGPL-3.0-only
-->

<template>
<MkStickyContainer>
	<template #header><MkPageHeader v-model:tab="tab" :actions="headerActions" :tabs="headerTabs"/></template>
	<MkSpacer :contentMax="700">
		<MkHorizontalSwipe v-model:tab="tab" :tabs="headerTabs">
			<div v-if="tab === 'featured'" key="featured">
				<MkPagination v-slot="{items}" :pagination="featuredFlashsPagination">
					<div class="_gaps_s">
						<MkFlashPreview v-for="flash in items" :key="flash.id" :flash="flash"/>
					</div>
				</MkPagination>
			</div>

			<div v-else-if="tab === 'my'" key="my">
				<div class="_gaps">
					<MkButton gradate rounded style="margin: 0 auto;" @click="create()"><i class="ph-plus ph-bold ph-lg"></i></MkButton>
					<MkPagination v-slot="{items}" :pagination="myFlashsPagination">
						<div class="_gaps_s">
							<MkFlashPreview v-for="flash in items" :key="flash.id" :flash="flash"/>
						</div>
					</MkPagination>
				</div>
			</div>

			<div v-else-if="tab === 'liked'" key="liked">
				<MkPagination v-slot="{items}" :pagination="likedFlashsPagination">
					<div class="_gaps_s">
						<MkFlashPreview v-for="like in items" :key="like.flash.id" :flash="like.flash"/>
					</div>
				</MkPagination>
			</div>
		</MkHorizontalSwipe>
	</MkSpacer>
</MkStickyContainer>
</template>

<script lang="ts" setup>
import { computed, ref } from 'vue';
import MkFlashPreview from '@/components/MkFlashPreview.vue';
import MkPagination from '@/components/MkPagination.vue';
import MkButton from '@/components/MkButton.vue';
import MkHorizontalSwipe from '@/components/MkHorizontalSwipe.vue';
import { i18n } from '@/i18n.js';
import { definePageMetadata } from '@/scripts/page-metadata.js';
import { useRouter } from '@/router/supplier.js';

const router = useRouter();

const tab = ref('featured');

const featuredFlashsPagination = {
	endpoint: 'flash/featured' as const,
	noPaging: true,
};
const myFlashsPagination = {
	endpoint: 'flash/my' as const,
	limit: 5,
};
const likedFlashsPagination = {
	endpoint: 'flash/my-likes' as const,
	limit: 5,
};

function create() {
	router.push('/play/new');
}

const headerActions = computed(() => [{
	icon: 'ph-plus ph-bold ph-lg',
	text: i18n.ts.create,
	handler: create,
}]);

const headerTabs = computed(() => [{
	key: 'featured',
	title: i18n.ts._play.featured,
	icon: 'ph-fire ph-bold ph-lg',
}, {
	key: 'my',
	title: i18n.ts._play.my,
	icon: 'ph-pencil-simple-line ph-bold ph-lg',
}, {
	key: 'liked',
	title: i18n.ts._play.liked,
	icon: 'ph-heart ph-bold ph-lg',
}]);

definePageMetadata(() => ({
	title: 'Play',
<<<<<<< HEAD
	icon: 'ph-play ph-bold ph-lg',
})));
=======
	icon: 'ti ti-player-play',
}));
>>>>>>> 034f4720
</script><|MERGE_RESOLUTION|>--- conflicted
+++ resolved
@@ -92,11 +92,6 @@
 
 definePageMetadata(() => ({
 	title: 'Play',
-<<<<<<< HEAD
 	icon: 'ph-play ph-bold ph-lg',
-})));
-=======
-	icon: 'ti ti-player-play',
 }));
->>>>>>> 034f4720
 </script>