<!--
SPDX-FileCopyrightText: syuilo and other misskey contributors
SPDX-License-Identifier: AGPL-3.0-only
-->

<template>
<MkStickyContainer>
	<template #header><MkPageHeader :actions="headerActions" :tabs="headerTabs"/></template>
	<MkSpacer :contentMax="700">
		<div class="_gaps">
			<MkInput v-model="title">
				<template #label>{{ i18n.ts._play.title }}</template>
			</MkInput>
			<MkTextarea v-model="summary">
				<template #label>{{ i18n.ts._play.summary }}</template>
			</MkTextarea>
<<<<<<< HEAD
			<MkButton primary @click="selectPreset">{{ i18n.ts.selectFromPresets }}<i class="ph-caret-down ph-bold ph-lg"></i></MkButton>
			<MkTextarea v-model="script" class="_monospace" tall spellcheck="false">
=======
			<MkButton primary @click="selectPreset">{{ i18n.ts.selectFromPresets }}<i class="ti ti-chevron-down"></i></MkButton>
			<MkCodeEditor v-model="script" lang="is">
>>>>>>> 62549549
				<template #label>{{ i18n.ts._play.script }}</template>
			</MkCodeEditor>
			<div class="_buttons">
				<MkButton primary @click="save"><i class="ph-check ph-bold ph-lg"></i> {{ i18n.ts.save }}</MkButton>
				<MkButton @click="show"><i class="ph-eye ph-bold ph-lg"></i> {{ i18n.ts.show }}</MkButton>
				<MkButton v-if="flash" danger @click="del"><i class="ph-trash ph-bold ph-lg"></i> {{ i18n.ts.delete }}</MkButton>
			</div>
			<MkSelect v-model="visibility">
				<template #label>{{ i18n.ts.visibility }}</template>
				<option :key="'public'" :value="'public'">{{ i18n.ts.public }}</option>
				<option :key="'private'" :value="'private'">{{ i18n.ts.private }}</option>
			</MkSelect>
		</div>
	</MkSpacer>
</MkStickyContainer>
</template>

<script lang="ts" setup>
import { computed, ref } from 'vue';
import MkButton from '@/components/MkButton.vue';
import * as os from '@/os.js';
import { i18n } from '@/i18n.js';
import { definePageMetadata } from '@/scripts/page-metadata.js';
import MkTextarea from '@/components/MkTextarea.vue';
import MkCodeEditor from '@/components/MkCodeEditor.vue';
import MkInput from '@/components/MkInput.vue';
import MkSelect from '@/components/MkSelect.vue';
import { useRouter } from '@/router.js';

const PRESET_DEFAULT = `/// @ 0.16.0

var name = ""

Ui:render([
	Ui:C:textInput({
		label: "Your name"
		onInput: @(v) { name = v }
	})
	Ui:C:button({
		text: "Hello"
		onClick: @() {
			Mk:dialog(null \`Hello, {name}!\`)
		}
	})
])
`;

const PRESET_OMIKUJI = `/// @ 0.16.0
// ユーザーごとに日替わりのおみくじのプリセット

// 選択肢
let choices = [
	"ｷﾞｶﾞ吉"
	"大吉"
	"吉"
	"中吉"
	"小吉"
	"末吉"
	"凶"
	"大凶"
]

// シードが「ユーザーID+今日の日付」である乱数生成器を用意
let random = Math:gen_rng(\`{USER_ID}{Date:year()}{Date:month()}{Date:day()}\`)

// ランダムに選択肢を選ぶ
let chosen = choices[random(0 (choices.len - 1))]

// 結果のテキスト
let result = \`今日のあなたの運勢は **{chosen}** です。\`

// UIを表示
Ui:render([
	Ui:C:container({
		align: 'center'
		children: [
			Ui:C:mfm({ text: result })
			Ui:C:postFormButton({
				text: "投稿する"
				rounded: true
				primary: true
				form: {
					text: \`{result}{Str:lf}{THIS_URL}\`
				}
			})
		]
	})
])
`;

const PRESET_SHUFFLE = `/// @ 0.16.0
// 巻き戻し可能な文字シャッフルのプリセット

let string = "ペペロンチーノ"
let length = string.len

// 過去の結果を保存しておくやつ
var results = []

// どれだけ巻き戻しているか
var cursor = 0

@do() {
	if (cursor != 0) {
		results = results.slice(0 (cursor + 1))
		cursor = 0
	}

	let chars = []
	for (let i, length) {
		let r = Math:rnd(0 (length - 1))
		chars.push(string.pick(r))
	}
	let result = chars.join("")

	results.push(result)

	// UIを表示
	render(result)
}

@back() {
	cursor = cursor + 1
	let result = results[results.len - (cursor + 1)]
	render(result)
}

@forward() {
	cursor = cursor - 1
	let result = results[results.len - (cursor + 1)]
	render(result)
}

@render(result) {
	Ui:render([
		Ui:C:container({
			align: 'center'
			children: [
				Ui:C:mfm({ text: result })
				Ui:C:buttons({
					buttons: [{
						text: "←"
						disabled: !(results.len > 1 && (results.len - cursor) > 1)
						onClick: back
					} {
						text: "→"
						disabled: !(results.len > 1 && cursor > 0)
						onClick: forward
					} {
						text: "引き直す"
						onClick: do
					}]
				})
				Ui:C:postFormButton({
					text: "投稿する"
					rounded: true
					primary: true
					form: {
						text: \`{result}{Str:lf}{THIS_URL}\`
					}
				})
			]
		})
	])
}

do()
`;

const PRESET_QUIZ = `/// @ 0.16.0
let title = '地理クイズ'

let qas = [{
	q: 'オーストラリアの首都は？'
	choices: ['シドニー' 'キャンベラ' 'メルボルン']
	a: 'キャンベラ'
	aDescription: '最大の都市はシドニーですが首都はキャンベラです。'
} {
	q: '国土面積2番目の国は？'
	choices: ['カナダ' 'アメリカ' '中国']
	a: 'カナダ'
	aDescription: '大きい順にロシア、カナダ、アメリカ、中国です。'
} {
	q: '二重内陸国ではないのは？'
	choices: ['リヒテンシュタイン' 'ウズベキスタン' 'レソト']
	a: 'レソト'
	aDescription: 'レソトは(一重)内陸国です。'
} {
	q: '閘門がない運河は？'
	choices: ['キール運河' 'スエズ運河' 'パナマ運河']
	a: 'スエズ運河'
	aDescription: 'スエズ運河は高低差がないので閘門はありません。'
}]

let qaEls = [Ui:C:container({
	align: 'center'
	children: [
		Ui:C:text({
			size: 1.5
			bold: true
			text: title
		})
	]
})]

var qn = 0
each (let qa, qas) {
	qn += 1
	qa.id = Util:uuid()
	qaEls.push(Ui:C:container({
		align: 'center'
		bgColor: '#000'
		fgColor: '#fff'
		padding: 16
		rounded: true
		children: [
			Ui:C:text({
				text: \`Q{qn} {qa.q}\`
			})
			Ui:C:select({
				items: qa.choices.map(@(c) {{ text: c, value: c }})
				onChange: @(v) { qa.userAnswer = v }
			})
			Ui:C:container({
				children: []
			} \`{qa.id}:a\`)
		]
	} qa.id))
}

@finish() {
	var score = 0

	each (let qa, qas) {
		let correct = qa.userAnswer == qa.a
		if (correct) score += 1
		let el = Ui:get(\`{qa.id}:a\`)
		el.update({
			children: [
				Ui:C:text({
					size: 1.2
					bold: true
					color: if (correct) '#f00' else '#00f'
					text: if (correct) '🎉正解' else '不正解'
				})
				Ui:C:text({
					text: qa.aDescription
				})
			]
		})
	}

	let result = \`{title}の結果は{qas.len}問中{score}問正解でした。\`
	Ui:get('footer').update({
		children: [
			Ui:C:postFormButton({
				text: '結果を共有'
				rounded: true
				primary: true
				form: {
					text: \`{result}{Str:lf}{THIS_URL}\`
				}
			})
		]
	})
}

qaEls.push(Ui:C:container({
	align: 'center'
	children: [
		Ui:C:button({
			text: '答え合わせ'
			primary: true
			rounded: true
			onClick: finish
		})
	]
} 'footer'))

Ui:render(qaEls)
`;

const PRESET_TIMELINE = `/// @ 0.16.0
// APIリクエストを行いローカルタイムラインを表示するプリセット

@fetch() {
	Ui:render([
		Ui:C:container({
			align: 'center'
			children: [
				Ui:C:text({ text: "読み込み中..." })
			]
		})
	])

	// タイムライン取得
	let notes = Mk:api("notes/local-timeline" {})

	// それぞれのノートごとにUI要素作成
	let noteEls = []
	each (let note, notes) {
		// 表示名を設定していないアカウントはidを表示
		let userName = if Core:type(note.user.name) == "str" note.user.name else note.user.username
		// リノートもしくはメディア・投票のみで本文が無いノートに代替表示文を設定
		let noteText = if Core:type(note.text) == "str" note.text else "（リノートもしくはメディア・投票のみのノート）"

		let el = Ui:C:container({
			bgColor: "#444"
			fgColor: "#fff"
			padding: 10
			rounded: true
			children: [
				Ui:C:mfm({
					text: userName
					bold: true
				})
				Ui:C:mfm({
					text: noteText
				})
			]
		})
		noteEls.push(el)
	}

	// UIを表示
	Ui:render([
		Ui:C:text({ text: "ローカル タイムライン" })
		Ui:C:button({
			text: "更新"
			onClick: @() {
				fetch()
			}
		})
		Ui:C:container({
			children: noteEls
		})
	])
}

fetch()
`;

const router = useRouter();

const props = defineProps<{
	id?: string;
}>();

const flash = ref(null);
const visibility = ref('public');

if (props.id) {
	flash.value = await os.api('flash/show', {
		flashId: props.id,
	});
}

const title = ref(flash.value?.title ?? 'New Play');
const summary = ref(flash.value?.summary ?? '');
const permissions = ref(flash.value?.permissions ?? []);
const script = ref(flash.value?.script ?? PRESET_DEFAULT);

function selectPreset(ev: MouseEvent) {
	os.popupMenu([{
		text: 'Omikuji',
		action: () => {
			script.value = PRESET_OMIKUJI;
		},
	}, {
		text: 'Shuffle',
		action: () => {
			script.value = PRESET_SHUFFLE;
		},
	}, {
		text: 'Quiz',
		action: () => {
			script.value = PRESET_QUIZ;
		},
	}, {
		text: 'Timeline viewer',
		action: () => {
			script.value = PRESET_TIMELINE;
		},
	}], ev.currentTarget ?? ev.target);
}

async function save() {
	if (flash.value) {
		os.apiWithDialog('flash/update', {
			flashId: props.id,
			title: title.value,
			summary: summary.value,
			permissions: permissions.value,
			script: script.value,
			visibility: visibility.value,
		});
	} else {
		const created = await os.apiWithDialog('flash/create', {
			title: title.value,
			summary: summary.value,
			permissions: permissions.value,
			script: script.value,
		});
		router.push('/play/' + created.id + '/edit');
	}
}

function show() {
	if (flash.value == null) {
		os.alert({
			text: 'Please save',
		});
	} else {
		os.pageWindow(`/play/${flash.value.id}`);
	}
}

async function del() {
	const { canceled } = await os.confirm({
		type: 'warning',
		text: i18n.t('deleteAreYouSure', { x: flash.value.title }),
	});
	if (canceled) return;

	await os.apiWithDialog('flash/delete', {
		flashId: props.id,
	});
	router.push('/play');
}

const headerActions = computed(() => []);

const headerTabs = computed(() => []);

definePageMetadata(computed(() => flash.value ? {
	title: i18n.ts._play.edit + ': ' + flash.value.title,
} : {
	title: i18n.ts._play.new,
}));
</script><|MERGE_RESOLUTION|>--- conflicted
+++ resolved
@@ -14,13 +14,8 @@
 			<MkTextarea v-model="summary">
 				<template #label>{{ i18n.ts._play.summary }}</template>
 			</MkTextarea>
-<<<<<<< HEAD
 			<MkButton primary @click="selectPreset">{{ i18n.ts.selectFromPresets }}<i class="ph-caret-down ph-bold ph-lg"></i></MkButton>
-			<MkTextarea v-model="script" class="_monospace" tall spellcheck="false">
-=======
-			<MkButton primary @click="selectPreset">{{ i18n.ts.selectFromPresets }}<i class="ti ti-chevron-down"></i></MkButton>
 			<MkCodeEditor v-model="script" lang="is">
->>>>>>> 62549549
 				<template #label>{{ i18n.ts._play.script }}</template>
 			</MkCodeEditor>
 			<div class="_buttons">
