--- conflicted
+++ resolved
@@ -57,13 +57,8 @@
 
 definePageMetadata(() => ({
 	title: props.tag,
-<<<<<<< HEAD
 	icon: 'ph-hash ph-bold ph-lg',
-})));
-=======
-	icon: 'ti ti-hash',
 }));
->>>>>>> 034f4720
 </script>
 
 <style lang="scss" module>
