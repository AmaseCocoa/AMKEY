<!--
SPDX-FileCopyrightText: syuilo and other misskey contributors
SPDX-License-Identifier: AGPL-3.0-only
-->

<template>
<MkStickyContainer>
	<template #header><MkPageHeader v-model:tab="tab" :actions="headerActions" :tabs="headerTabs"/></template>
	<MkSpacer :contentMax="600" :marginMin="16" :marginMax="32">
		<FormSuspense :p="init">
			<div v-if="tab === 'overview'" class="_gaps_m">
				<div class="aeakzknw">
					<MkAvatar class="avatar" :user="user" indicator link preview/>
					<div class="body">
						<span class="name"><MkUserName class="name" :user="user"/></span>
						<span class="sub"><span class="acct _monospace">@{{ acct(user) }}</span></span>
						<span class="state">
							<span v-if="!approved" class="silenced">{{ i18n.ts.notApproved }}</span>
							<span v-if="approved && !user.host" class="moderator">{{ i18n.ts.approved }}</span>
							<span v-if="suspended" class="suspended">Suspended</span>
							<span v-if="silenced" class="silenced">Silenced</span>
							<span v-if="moderator" class="moderator">Moderator</span>
						</span>
					</div>
				</div>

				<MkInfo v-if="user.username.includes('.')">{{ i18n.ts.isSystemAccount }}</MkInfo>

				<FormLink v-if="user.host" :to="`/instance-info/${user.host}`">{{ i18n.ts.instanceInfo }}</FormLink>

				<div style="display: flex; flex-direction: column; gap: 1em;">
					<MkKeyValue :copy="user.id" oneline>
						<template #key>ID</template>
						<template #value><span class="_monospace">{{ user.id }}</span></template>
					</MkKeyValue>
					<!-- 要る？
					<MkKeyValue v-if="ips.length > 0" :copy="user.id" oneline>
						<template #key>IP (recent)</template>
						<template #value><span class="_monospace">{{ ips[0].ip }}</span></template>
					</MkKeyValue>
					-->
					<MkKeyValue oneline>
						<template #key>{{ i18n.ts.createdAt }}</template>
						<template #value><span class="_monospace"><MkTime :time="user.createdAt" :mode="'detail'"/></span></template>
					</MkKeyValue>
					<MkKeyValue v-if="info" oneline>
						<template #key>{{ i18n.ts.lastActiveDate }}</template>
						<template #value><span class="_monospace"><MkTime :time="info.lastActiveDate" :mode="'detail'"/></span></template>
					</MkKeyValue>
					<MkKeyValue v-if="info" oneline>
						<template #key>{{ i18n.ts.email }}</template>
						<template #value><span class="_monospace">{{ info.email }}</span></template>
					</MkKeyValue>
				</div>

				<MkTextarea v-model="moderationNote" manualSave>
					<template #label>{{ i18n.ts.moderationNote }}</template>
				</MkTextarea>

				<FormSection v-if="user.host">
					<template #label>ActivityPub</template>

					<div class="_gaps_m">
						<div style="display: flex; flex-direction: column; gap: 1em;">
							<MkKeyValue oneline>
								<template #key>{{ i18n.ts.instanceInfo }}</template>
								<template #value><MkA :to="`/instance-info/${user.host}`" class="_link">{{ user.host }} <i class="ph-caret-right ph-bold ph-lg"></i></MkA></template>
							</MkKeyValue>
							<MkKeyValue oneline>
								<template #key>{{ i18n.ts.updatedAt }}</template>
								<template #value><MkTime mode="detail" :time="user.lastFetchedAt"/></template>
							</MkKeyValue>
						</div>

						<MkButton @click="updateRemoteUser"><i class="ph-arrows-counter-clockwise ph-bold ph-lg"></i> {{ i18n.ts.updateRemoteUser }}</MkButton>
					</div>
				</FormSection>

				<FormSection>
					<div class="_gaps">
						<MkSwitch v-model="silenced" @update:modelValue="toggleSilence">{{ i18n.ts.silence }}</MkSwitch>
						<MkSwitch v-model="suspended" @update:modelValue="toggleSuspend">{{ i18n.ts.suspend }}</MkSwitch>
						<MkSwitch v-model="markedAsNSFW" @update:modelValue="toggleNSFW">{{ i18n.ts.markAsNSFW }}</MkSwitch>

						<div>
							<MkButton v-if="user.host == null" inline style="margin-right: 8px;" @click="resetPassword"><i class="ph-key ph-bold ph-lg"></i> {{ i18n.ts.resetPassword }}</MkButton>
						</div>

						<MkFolder>
							<template #icon><i class="ph-scroll ph-bold ph-lg"></i></template>
							<template #label>{{ i18n.ts._role.policies }}</template>
							<div class="_gaps">
								<div v-for="policy in Object.keys(info.policies)" :key="policy">
									{{ policy }} ... {{ info.policies[policy] }}
								</div>
							</div>
						</MkFolder>

						<MkFolder>
							<template #icon><i class="ph-password ph-bold ph-lg"></i></template>
							<template #label>IP</template>
							<MkInfo v-if="!iAmAdmin" warn>{{ i18n.ts.requireAdminForView }}</MkInfo>
							<MkInfo v-else>The date is the IP address was first acknowledged.</MkInfo>
							<template v-if="iAmAdmin && ips">
								<div v-for="record in ips" :key="record.ip" class="_monospace" :class="$style.ip" style="margin: 1em 0;">
									<span class="date">{{ record.createdAt }}</span>
									<span class="ip">{{ record.ip }}</span>
								</div>
							</template>
						</MkFolder>

						<div>
							<MkButton v-if="iAmModerator" inline danger style="margin-right: 8px;" @click="unsetUserAvatar"><i class="ti ti-user-circle"></i> {{ i18n.ts.unsetUserAvatar }}</MkButton>
							<MkButton v-if="iAmModerator" inline danger @click="unsetUserBanner"><i class="ti ti-photo"></i> {{ i18n.ts.unsetUserBanner }}</MkButton>
						</div>
						<MkButton v-if="$i.isAdmin" inline danger @click="deleteAccount">{{ i18n.ts.deleteAccount }}</MkButton>
					</div>
				</FormSection>
			</div>

			<div v-else-if="tab === 'roles'" class="_gaps">
				<MkButton v-if="user.host == null" primary rounded @click="assignRole"><i class="ph-plus ph-bold ph-lg"></i> {{ i18n.ts.assign }}</MkButton>

				<div v-for="role in info.roles" :key="role.id">
					<div :class="$style.roleItemMain">
						<MkRolePreview :class="$style.role" :role="role" :forModeration="true"/>
<<<<<<< HEAD
						<button class="_button" :class="$style.roleToggle" @click="toggleRoleItem(role)"><i class="ph-caret-down ph-bold ph-lg"></i></button>
						<button v-if="role.target === 'manual'" class="_button" :class="$style.roleUnassign" @click="unassignRole(role, $event)"><i class="ph-x ph-bold ph-lg"></i></button>
						<button v-else class="_button" :class="$style.roleUnassign" disabled><i class="ph-prohibit ph-bold ph-lg"></i></button>
=======
						<button class="_button" @click="toggleRoleItem(role)"><i class="ti ti-chevron-down"></i></button>
						<button v-if="role.target === 'manual'" class="_button" :class="$style.roleUnassign" @click="unassignRole(role, $event)"><i class="ti ti-x"></i></button>
						<button v-else class="_button" :class="$style.roleUnassign" disabled><i class="ti ti-ban"></i></button>
>>>>>>> 62549549
					</div>
					<div v-if="expandedRoles.includes(role.id)" :class="$style.roleItemSub">
						<div>Assigned: <MkTime :time="info.roleAssigns.find(a => a.roleId === role.id).createdAt" mode="detail"/></div>
						<div v-if="info.roleAssigns.find(a => a.roleId === role.id).expiresAt">Period: {{ new Date(info.roleAssigns.find(a => a.roleId === role.id).expiresAt).toLocaleString() }}</div>
						<div v-else>Period: {{ i18n.ts.indefinitely }}</div>
					</div>
				</div>
			</div>

			<div v-else-if="tab === 'announcements'" class="_gaps">
				<MkButton primary rounded @click="createAnnouncement"><i class="ph-plus ph-bold ph-lg"></i> {{ i18n.ts.new }}</MkButton>

				<MkPagination :pagination="announcementsPagination">
					<template #default="{ items }">
						<div class="_gaps_s">
							<div v-for="announcement in items" :key="announcement.id" v-panel :class="$style.announcementItem" @click="editAnnouncement(announcement)">
								<span style="margin-right: 0.5em;">
									<i v-if="announcement.icon === 'info'" class="ph-info ph-bold ph-lg"></i>
									<i v-else-if="announcement.icon === 'warning'" class="ph-warning ph-bold ph-lg" style="color: var(--warn);"></i>
									<i v-else-if="announcement.icon === 'error'" class="ph-x-circle ph-bold ph-lg" style="color: var(--error);"></i>
									<i v-else-if="announcement.icon === 'success'" class="ph-check ph-bold ph-lg" style="color: var(--success);"></i>
								</span>
								<span>{{ announcement.title }}</span>
								<span v-if="announcement.reads > 0" style="margin-left: auto; opacity: 0.7;">{{ i18n.ts.messageRead }}</span>
							</div>
						</div>
					</template>
				</MkPagination>
			</div>

			<div v-else-if="tab === 'drive'" class="_gaps">
				<MkFileListForAdmin :pagination="filesPagination" viewMode="grid"/>
			</div>

			<div v-else-if="tab === 'chart'" class="_gaps_m">
				<div class="cmhjzshm">
					<div class="selects">
						<MkSelect v-model="chartSrc" style="margin: 0 10px 0 0; flex: 1;">
							<option value="per-user-notes">{{ i18n.ts.notes }}</option>
						</MkSelect>
					</div>
					<div class="charts">
						<div class="label">{{ i18n.t('recentNHours', { n: 90 }) }}</div>
						<MkChart class="chart" :src="chartSrc" span="hour" :limit="90" :args="{ user, withoutAll: true }" :detailed="true"></MkChart>
						<div class="label">{{ i18n.t('recentNDays', { n: 90 }) }}</div>
						<MkChart class="chart" :src="chartSrc" span="day" :limit="90" :args="{ user, withoutAll: true }" :detailed="true"></MkChart>
					</div>
				</div>
			</div>

			<div v-else-if="tab === 'raw'" class="_gaps_m">
				<MkObjectView v-if="info && $i.isAdmin" tall :value="info">
				</MkObjectView>

				<MkObjectView tall :value="user">
				</MkObjectView>
			</div>
		</FormSuspense>
	</MkSpacer>
</MkStickyContainer>
</template>

<script lang="ts" setup>
import { computed, defineAsyncComponent, watch, ref } from 'vue';
import * as Misskey from 'misskey-js';
import MkChart from '@/components/MkChart.vue';
import MkObjectView from '@/components/MkObjectView.vue';
import MkTextarea from '@/components/MkTextarea.vue';
import MkSwitch from '@/components/MkSwitch.vue';
import FormLink from '@/components/form/link.vue';
import FormSection from '@/components/form/section.vue';
import MkButton from '@/components/MkButton.vue';
import MkFolder from '@/components/MkFolder.vue';
import MkKeyValue from '@/components/MkKeyValue.vue';
import MkSelect from '@/components/MkSelect.vue';
import FormSuspense from '@/components/form/suspense.vue';
import MkFileListForAdmin from '@/components/MkFileListForAdmin.vue';
import MkInfo from '@/components/MkInfo.vue';
import * as os from '@/os.js';
import { url } from '@/config.js';
import { acct } from '@/filters/user.js';
import { definePageMetadata } from '@/scripts/page-metadata.js';
import { i18n } from '@/i18n.js';
import { iAmAdmin, $i } from '@/account.js';
import MkRolePreview from '@/components/MkRolePreview.vue';
import MkPagination from '@/components/MkPagination.vue';

const props = withDefaults(defineProps<{
	userId: string;
	initialTab?: string;
}>(), {
	initialTab: 'overview',
});

<<<<<<< HEAD
let tab = $ref(props.initialTab);
let chartSrc = $ref('per-user-notes');
let user = $ref<null | Misskey.entities.UserDetailed>();
let init = $ref<ReturnType<typeof createFetcher>>();
let info = $ref();
let ips = $ref(null);
let ap = $ref(null);
let moderator = $ref(false);
let silenced = $ref(false);
let approved = $ref(false);
let suspended = $ref(false);
let markedAsNSFW = $ref(false);
let moderationNote = $ref('');

=======
const tab = ref(props.initialTab);
const chartSrc = ref('per-user-notes');
const user = ref<null | Misskey.entities.UserDetailed>();
const init = ref<ReturnType<typeof createFetcher>>();
const info = ref();
const ips = ref(null);
const ap = ref(null);
const moderator = ref(false);
const silenced = ref(false);
const suspended = ref(false);
const moderationNote = ref('');
>>>>>>> 62549549
const filesPagination = {
	endpoint: 'admin/drive/files' as const,
	limit: 10,
	params: computed(() => ({
		userId: props.userId,
	})),
};
const announcementsPagination = {
	endpoint: 'admin/announcements/list' as const,
	limit: 10,
	params: computed(() => ({
		userId: props.userId,
	})),
};
const expandedRoles = ref([]);

function createFetcher() {
	return () => Promise.all([os.api('users/show', {
		userId: props.userId,
	}), os.api('admin/show-user', {
		userId: props.userId,
	}), iAmAdmin ? os.api('admin/get-user-ips', {
		userId: props.userId,
	}) : Promise.resolve(null)]).then(([_user, _info, _ips]) => {
<<<<<<< HEAD
		user = _user;
		info = _info;
		ips = _ips;
		moderator = info.isModerator;
		silenced = info.isSilenced;
		approved = info.approved;
		suspended = info.isSuspended;
		moderationNote = info.moderationNote;
		markedAsNSFW = info.alwaysMarkNsfw;

		watch($$(moderationNote), async () => {
			await os.api('admin/update-user-note', { userId: user.id, text: moderationNote });
=======
		user.value = _user;
		info.value = _info;
		ips.value = _ips;
		moderator.value = info.value.isModerator;
		silenced.value = info.value.isSilenced;
		suspended.value = info.value.isSuspended;
		moderationNote.value = info.value.moderationNote;

		watch(moderationNote, async () => {
			await os.api('admin/update-user-note', { userId: user.value.id, text: moderationNote.value });
>>>>>>> 62549549
			await refreshUser();
		});
	});
}

function refreshUser() {
	init.value = createFetcher();
}

async function updateRemoteUser() {
	await os.apiWithDialog('federation/update-remote-user', { userId: user.value.id });
	refreshUser();
}

async function resetPassword() {
	const confirm = await os.confirm({
		type: 'warning',
		text: i18n.ts.resetPasswordConfirm,
	});
	if (confirm.canceled) {
		return;
	} else {
		const { password } = await os.api('admin/reset-password', {
			userId: user.value.id,
		});
		os.alert({
			type: 'success',
			text: i18n.t('newPasswordIs', { password }),
		});
	}
}

async function toggleNSFW(v) {
	const confirm = await os.confirm({
		type: 'warning',
		text: v ? i18n.ts.nsfwConfirm : i18n.ts.unNsfwConfirm,
	});
	if (confirm.canceled) {
		markedAsNSFW = !v;
	} else {
		await os.api(v ? 'admin/nsfw-user' : 'admin/unnsfw-user', { userId: user.id });
		await refreshUser();
	}
}

async function toggleSilence(v) {
	const confirm = await os.confirm({
		type: 'warning',
		text: v ? i18n.ts.silenceConfirm : i18n.ts.unsilenceConfirm,
	});
	if (confirm.canceled) {
		silenced = !v;
	} else {
		await os.api(v ? 'admin/silence-user' : 'admin/unsilence-user', { userId: user.id });
		await refreshUser();
	}
}

async function toggleSuspend(v) {
	const confirm = await os.confirm({
		type: 'warning',
		text: v ? i18n.ts.suspendConfirm : i18n.ts.unsuspendConfirm,
	});
	if (confirm.canceled) {
		suspended.value = !v;
	} else {
		await os.api(v ? 'admin/suspend-user' : 'admin/unsuspend-user', { userId: user.value.id });
		await refreshUser();
	}
}

async function unsetUserAvatar() {
	const confirm = await os.confirm({
		type: 'warning',
		text: i18n.ts.unsetUserAvatarConfirm,
	});
	if (confirm.canceled) return;
	const process = async () => {
		await os.api('admin/unset-user-avatar', { userId: user.value.id });
		os.success();
	};
	await process().catch(err => {
		os.alert({
			type: 'error',
			text: err.toString(),
		});
	});
	refreshUser();
}

async function unsetUserBanner() {
	const confirm = await os.confirm({
		type: 'warning',
		text: i18n.ts.unsetUserBannerConfirm,
	});
	if (confirm.canceled) return;
	const process = async () => {
		await os.api('admin/unset-user-banner', { userId: user.value.id });
		os.success();
	};
	await process().catch(err => {
		os.alert({
			type: 'error',
			text: err.toString(),
		});
	});
	refreshUser();
}

async function deleteAllFiles() {
	const confirm = await os.confirm({
		type: 'warning',
		text: i18n.ts.deleteAllFilesConfirm,
	});
	if (confirm.canceled) return;
	const process = async () => {
		await os.api('admin/delete-all-files-of-a-user', { userId: user.value.id });
		os.success();
	};
	await process().catch(err => {
		os.alert({
			type: 'error',
			text: err.toString(),
		});
	});
	await refreshUser();
}

async function deleteAccount() {
	const confirm = await os.confirm({
		type: 'warning',
		text: i18n.ts.deleteAccountConfirm,
	});
	if (confirm.canceled) return;

	const typed = await os.inputText({
		text: i18n.t('typeToConfirm', { x: user.value?.username }),
	});
	if (typed.canceled) return;

	if (typed.result === user.value?.username) {
		await os.apiWithDialog('admin/delete-account', {
			userId: user.value.id,
		});
	} else {
		os.alert({
			type: 'error',
			text: 'input not match',
		});
	}
}

async function assignRole() {
	const roles = await os.api('admin/roles/list');

	const { canceled, result: roleId } = await os.select({
		title: i18n.ts._role.chooseRoleToAssign,
		items: roles.map(r => ({ text: r.name, value: r.id })),
	});
	if (canceled) return;

	const { canceled: canceled2, result: period } = await os.select({
		title: i18n.ts.period,
		items: [{
			value: 'indefinitely', text: i18n.ts.indefinitely,
		}, {
			value: 'oneHour', text: i18n.ts.oneHour,
		}, {
			value: 'oneDay', text: i18n.ts.oneDay,
		}, {
			value: 'oneWeek', text: i18n.ts.oneWeek,
		}, {
			value: 'oneMonth', text: i18n.ts.oneMonth,
		}],
		default: 'indefinitely',
	});
	if (canceled2) return;

	const expiresAt = period === 'indefinitely' ? null
		: period === 'oneHour' ? Date.now() + (1000 * 60 * 60)
		: period === 'oneDay' ? Date.now() + (1000 * 60 * 60 * 24)
		: period === 'oneWeek' ? Date.now() + (1000 * 60 * 60 * 24 * 7)
		: period === 'oneMonth' ? Date.now() + (1000 * 60 * 60 * 24 * 30)
		: null;

	await os.apiWithDialog('admin/roles/assign', { roleId, userId: user.value.id, expiresAt });
	refreshUser();
}

async function unassignRole(role, ev) {
	os.popupMenu([{
		text: i18n.ts.unassign,
		icon: 'ph-x ph-bold ph-lg',
		danger: true,
		action: async () => {
			await os.apiWithDialog('admin/roles/unassign', { roleId: role.id, userId: user.value.id });
			refreshUser();
		},
	}], ev.currentTarget ?? ev.target);
}

function toggleRoleItem(role) {
	if (expandedRoles.value.includes(role.id)) {
		expandedRoles.value = expandedRoles.value.filter(x => x !== role.id);
	} else {
		expandedRoles.value.push(role.id);
	}
}

function createAnnouncement() {
	os.popup(defineAsyncComponent(() => import('@/components/MkUserAnnouncementEditDialog.vue')), {
		user: user.value,
	}, {}, 'closed');
}

function editAnnouncement(announcement) {
	os.popup(defineAsyncComponent(() => import('@/components/MkUserAnnouncementEditDialog.vue')), {
		user: user.value,
		announcement,
	}, {}, 'closed');
}

watch(() => props.userId, () => {
	init.value = createFetcher();
}, {
	immediate: true,
});

watch(user, () => {
	os.api('ap/get', {
		uri: user.value.uri ?? `${url}/users/${user.value.id}`,
	}).then(res => {
		ap.value = res;
	});
});

const headerActions = computed(() => []);

const headerTabs = computed(() => [{
	key: 'overview',
	title: i18n.ts.overview,
	icon: 'ph-info ph-bold ph-lg',
}, {
	key: 'roles',
	title: i18n.ts.roles,
	icon: 'ph-seal-check ph-bold ph-lg',
}, {
	key: 'announcements',
	title: i18n.ts.announcements,
	icon: 'ph-megaphone ph-bold ph-lg',
}, {
	key: 'drive',
	title: i18n.ts.drive,
	icon: 'ph-cloud ph-bold ph-lg',
}, {
	key: 'chart',
	title: i18n.ts.charts,
	icon: 'ph-chart-line ph-bold ph-lg',
}, {
	key: 'raw',
	title: 'Raw',
	icon: 'ph-code ph-bold ph-lg',
}]);

definePageMetadata(computed(() => ({
<<<<<<< HEAD
	title: user ? acct(user) : i18n.ts.userInfo,
	icon: 'ph-warning-circle ph-bold ph-lg',
=======
	title: user.value ? acct(user.value) : i18n.ts.userInfo,
	icon: 'ti ti-user-exclamation',
>>>>>>> 62549549
})));
</script>

<style lang="scss" scoped>
.aeakzknw {
	display: flex;
	align-items: center;

	> .avatar {
		display: block;
		width: 64px;
		height: 64px;
		margin-right: 16px;
	}

	> .body {
		flex: 1;
		overflow: hidden;

		> .name {
			display: block;
			width: 100%;
			white-space: nowrap;
			overflow: hidden;
			text-overflow: ellipsis;
		}

		> .sub {
			display: block;
			width: 100%;
			font-size: 85%;
			opacity: 0.7;
			white-space: nowrap;
			overflow: hidden;
			text-overflow: ellipsis;
		}

		> .state {
			display: flex;
			gap: 8px;
			flex-wrap: wrap;
			margin-top: 4px;

			&:empty {
				display: none;
			}

			> .suspended, > .silenced, > .moderator {
				display: inline-block;
				border: solid 1px;
				border-radius: var(--radius-sm);
				padding: 2px 6px;
				font-size: 85%;
			}

			> .suspended {
				color: var(--error);
				border-color: var(--error);
			}

			> .silenced {
				color: var(--warn);
				border-color: var(--warn);
			}

			> .moderator {
				color: var(--success);
				border-color: var(--success);
			}
		}
	}
}

.cmhjzshm {
	> .selects {
		display: flex;
		margin: 0 0 16px 0;
	}

	> .charts {
		> .label {
			margin-bottom: 12px;
			font-weight: bold;
		}
	}
}

.casdwq {
	.silenced {
		color: var(--warn);
		border-color: var(--warn);
	}

	.moderator {
		color: var(--success);
		border-color: var(--success);
	}
}
</style>

<style lang="scss" module>
.ip {
	display: flex;

	> :global(.date) {
		opacity: 0.7;
	}

	> :global(.ip) {
		margin-left: auto;
	}
}

.roleItemMain {
	display: flex;
}

.role {
	flex: 1;
	min-width: 0;
	margin-right: 8px;
}

.roleItemSub {
	padding: 6px 12px;
	font-size: 85%;
	color: var(--fgTransparentWeak);
}

.roleUnassign {
	width: 32px;
	height: 32px;
	margin-left: 8px;
	align-self: center;
}

.announcementItem {
	display: flex;
	padding: 8px 12px;
	border-radius: var(--radius-sm);
	cursor: pointer;
}
</style><|MERGE_RESOLUTION|>--- conflicted
+++ resolved
@@ -124,15 +124,9 @@
 				<div v-for="role in info.roles" :key="role.id">
 					<div :class="$style.roleItemMain">
 						<MkRolePreview :class="$style.role" :role="role" :forModeration="true"/>
-<<<<<<< HEAD
 						<button class="_button" :class="$style.roleToggle" @click="toggleRoleItem(role)"><i class="ph-caret-down ph-bold ph-lg"></i></button>
 						<button v-if="role.target === 'manual'" class="_button" :class="$style.roleUnassign" @click="unassignRole(role, $event)"><i class="ph-x ph-bold ph-lg"></i></button>
 						<button v-else class="_button" :class="$style.roleUnassign" disabled><i class="ph-prohibit ph-bold ph-lg"></i></button>
-=======
-						<button class="_button" @click="toggleRoleItem(role)"><i class="ti ti-chevron-down"></i></button>
-						<button v-if="role.target === 'manual'" class="_button" :class="$style.roleUnassign" @click="unassignRole(role, $event)"><i class="ti ti-x"></i></button>
-						<button v-else class="_button" :class="$style.roleUnassign" disabled><i class="ti ti-ban"></i></button>
->>>>>>> 62549549
 					</div>
 					<div v-if="expandedRoles.includes(role.id)" :class="$style.roleItemSub">
 						<div>Assigned: <MkTime :time="info.roleAssigns.find(a => a.roleId === role.id).createdAt" mode="detail"/></div>
@@ -227,22 +221,6 @@
 	initialTab: 'overview',
 });
 
-<<<<<<< HEAD
-let tab = $ref(props.initialTab);
-let chartSrc = $ref('per-user-notes');
-let user = $ref<null | Misskey.entities.UserDetailed>();
-let init = $ref<ReturnType<typeof createFetcher>>();
-let info = $ref();
-let ips = $ref(null);
-let ap = $ref(null);
-let moderator = $ref(false);
-let silenced = $ref(false);
-let approved = $ref(false);
-let suspended = $ref(false);
-let markedAsNSFW = $ref(false);
-let moderationNote = $ref('');
-
-=======
 const tab = ref(props.initialTab);
 const chartSrc = ref('per-user-notes');
 const user = ref<null | Misskey.entities.UserDetailed>();
@@ -252,9 +230,10 @@
 const ap = ref(null);
 const moderator = ref(false);
 const silenced = ref(false);
+const approved = ref(false);
 const suspended = ref(false);
+const markedAsNSFW = ref(false);
 const moderationNote = ref('');
->>>>>>> 62549549
 const filesPagination = {
 	endpoint: 'admin/drive/files' as const,
 	limit: 10,
@@ -279,31 +258,17 @@
 	}), iAmAdmin ? os.api('admin/get-user-ips', {
 		userId: props.userId,
 	}) : Promise.resolve(null)]).then(([_user, _info, _ips]) => {
-<<<<<<< HEAD
-		user = _user;
-		info = _info;
-		ips = _ips;
-		moderator = info.isModerator;
-		silenced = info.isSilenced;
-		approved = info.approved;
-		suspended = info.isSuspended;
-		moderationNote = info.moderationNote;
-		markedAsNSFW = info.alwaysMarkNsfw;
-
-		watch($$(moderationNote), async () => {
-			await os.api('admin/update-user-note', { userId: user.id, text: moderationNote });
-=======
 		user.value = _user;
 		info.value = _info;
 		ips.value = _ips;
 		moderator.value = info.value.isModerator;
 		silenced.value = info.value.isSilenced;
+		approved.value = info.value.approved;
 		suspended.value = info.value.isSuspended;
 		moderationNote.value = info.value.moderationNote;
 
 		watch(moderationNote, async () => {
 			await os.api('admin/update-user-note', { userId: user.value.id, text: moderationNote.value });
->>>>>>> 62549549
 			await refreshUser();
 		});
 	});
@@ -342,9 +307,9 @@
 		text: v ? i18n.ts.nsfwConfirm : i18n.ts.unNsfwConfirm,
 	});
 	if (confirm.canceled) {
-		markedAsNSFW = !v;
+		markedAsNSFW.value = !v;
 	} else {
-		await os.api(v ? 'admin/nsfw-user' : 'admin/unnsfw-user', { userId: user.id });
+		await os.api(v ? 'admin/nsfw-user' : 'admin/unnsfw-user', { userId: user.value.id });
 		await refreshUser();
 	}
 }
@@ -355,9 +320,9 @@
 		text: v ? i18n.ts.silenceConfirm : i18n.ts.unsilenceConfirm,
 	});
 	if (confirm.canceled) {
-		silenced = !v;
+		silenced.value = !v;
 	} else {
-		await os.api(v ? 'admin/silence-user' : 'admin/unsilence-user', { userId: user.id });
+		await os.api(v ? 'admin/silence-user' : 'admin/unsilence-user', { userId: user.value.id });
 		await refreshUser();
 	}
 }
@@ -569,13 +534,8 @@
 }]);
 
 definePageMetadata(computed(() => ({
-<<<<<<< HEAD
-	title: user ? acct(user) : i18n.ts.userInfo,
+	title: user.value ? acct(user.value) : i18n.ts.userInfo,
 	icon: 'ph-warning-circle ph-bold ph-lg',
-=======
-	title: user.value ? acct(user.value) : i18n.ts.userInfo,
-	icon: 'ti ti-user-exclamation',
->>>>>>> 62549549
 })));
 </script>
 
