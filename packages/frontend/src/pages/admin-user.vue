<!--
SPDX-FileCopyrightText: syuilo and misskey-project
SPDX-License-Identifier: AGPL-3.0-only
-->

<template>
<MkStickyContainer>
	<template #header><MkPageHeader v-model:tab="tab" :actions="headerActions" :tabs="headerTabs"/></template>
	<MkSpacer :contentMax="600" :marginMin="16" :marginMax="32">
		<FormSuspense :p="init">
			<div v-if="tab === 'overview'" class="_gaps_m">
				<div class="aeakzknw">
					<MkAvatar class="avatar" :user="user" indicator link preview/>
					<div class="body">
						<span class="name"><MkUserName class="name" :user="user"/></span>
						<span class="sub"><span class="acct _monospace">@{{ acct(user) }}</span></span>
						<span class="state">
							<span v-if="!approved" class="silenced">{{ i18n.ts.notApproved }}</span>
							<span v-if="approved && !user.host" class="moderator">{{ i18n.ts.approved }}</span>
							<span v-if="suspended" class="suspended">Suspended</span>
							<span v-if="silenced" class="silenced">Silenced</span>
							<span v-if="moderator" class="moderator">Moderator</span>
						</span>
					</div>
				</div>

				<MkInfo v-if="user.username.includes('.')">{{ i18n.ts.isSystemAccount }}</MkInfo>

				<FormLink v-if="user.host" :to="`/instance-info/${user.host}`">{{ i18n.ts.instanceInfo }}</FormLink>

				<div style="display: flex; flex-direction: column; gap: 1em;">
					<MkKeyValue :copy="user.id" oneline>
						<template #key>ID</template>
						<template #value><span class="_monospace">{{ user.id }}</span></template>
					</MkKeyValue>
					<!-- 要る？
					<MkKeyValue v-if="ips.length > 0" :copy="user.id" oneline>
						<template #key>IP (recent)</template>
						<template #value><span class="_monospace">{{ ips[0].ip }}</span></template>
					</MkKeyValue>
					-->
					<MkKeyValue oneline>
						<template #key>{{ i18n.ts.createdAt }}</template>
						<template #value><span class="_monospace"><MkTime :time="user.createdAt" :mode="'detail'"/></span></template>
					</MkKeyValue>
					<MkKeyValue v-if="info" oneline>
						<template #key>{{ i18n.ts.lastActiveDate }}</template>
						<template #value><span class="_monospace"><MkTime :time="info.lastActiveDate" :mode="'detail'"/></span></template>
					</MkKeyValue>
					<MkKeyValue v-if="info" oneline>
						<template #key>{{ i18n.ts.email }}</template>
						<template #value><span class="_monospace">{{ info.email }}</span></template>
					</MkKeyValue>
				</div>

				<MkTextarea v-model="moderationNote" manualSave>
					<template #label>{{ i18n.ts.moderationNote }}</template>
				</MkTextarea>

				<FormSection v-if="user.host">
					<template #label>ActivityPub</template>

					<div class="_gaps_m">
						<div style="display: flex; flex-direction: column; gap: 1em;">
							<MkKeyValue oneline>
								<template #key>{{ i18n.ts.instanceInfo }}</template>
								<template #value><MkA :to="`/instance-info/${user.host}`" class="_link">{{ user.host }} <i class="ph-caret-right ph-bold ph-lg"></i></MkA></template>
							</MkKeyValue>
							<MkKeyValue oneline>
								<template #key>{{ i18n.ts.updatedAt }}</template>
								<template #value><MkTime mode="detail" :time="user.lastFetchedAt"/></template>
							</MkKeyValue>
						</div>

						<MkButton @click="updateRemoteUser"><i class="ph-arrows-counter-clockwise ph-bold ph-lg"></i> {{ i18n.ts.updateRemoteUser }}</MkButton>
					</div>
				</FormSection>

				<FormSection>
					<div class="_gaps">
						<MkSwitch v-model="silenced" @update:modelValue="toggleSilence">{{ i18n.ts.silence }}</MkSwitch>
						<MkSwitch v-model="suspended" @update:modelValue="toggleSuspend">{{ i18n.ts.suspend }}</MkSwitch>
						<MkSwitch v-model="markedAsNSFW" @update:modelValue="toggleNSFW">{{ i18n.ts.markAsNSFW }}</MkSwitch>

						<div>
							<MkButton v-if="user.host == null" inline style="margin-right: 8px;" @click="resetPassword"><i class="ph-key ph-bold ph-lg"></i> {{ i18n.ts.resetPassword }}</MkButton>
						</div>

						<MkFolder>
							<template #icon><i class="ph-scroll ph-bold ph-lg"></i></template>
							<template #label>{{ i18n.ts._role.policies }}</template>
							<div class="_gaps">
								<div v-for="policy in Object.keys(info.policies)" :key="policy">
									{{ policy }} ... {{ info.policies[policy] }}
								</div>
							</div>
						</MkFolder>

						<MkFolder>
							<template #icon><i class="ph-password ph-bold ph-lg"></i></template>
							<template #label>IP</template>
							<MkInfo v-if="!iAmAdmin" warn>{{ i18n.ts.requireAdminForView }}</MkInfo>
							<MkInfo v-else>The date is the IP address was first acknowledged.</MkInfo>
							<template v-if="iAmAdmin && ips">
								<div v-for="record in ips" :key="record.ip" class="_monospace" :class="$style.ip" style="margin: 1em 0;">
									<span class="date">{{ record.createdAt }}</span>
									<span class="ip">{{ record.ip }}</span>
								</div>
							</template>
						</MkFolder>

						<div>
							<MkButton v-if="iAmModerator" inline danger style="margin-right: 8px;" @click="unsetUserAvatar"><i class="ph-user-circle ph-bold ph-lg"></i> {{ i18n.ts.unsetUserAvatar }}</MkButton>
							<MkButton v-if="iAmModerator" inline danger @click="unsetUserBanner"><i class="ph-photo ph-bold ph-lg"></i> {{ i18n.ts.unsetUserBanner }}</MkButton>
						</div>
						<MkButton v-if="$i.isAdmin" inline danger @click="deleteAccount">{{ i18n.ts.deleteAccount }}</MkButton>
					</div>
				</FormSection>
			</div>

			<div v-else-if="tab === 'roles'" class="_gaps">
				<MkButton v-if="user.host == null" primary rounded @click="assignRole"><i class="ph-plus ph-bold ph-lg"></i> {{ i18n.ts.assign }}</MkButton>

				<div v-for="role in info.roles" :key="role.id">
					<div :class="$style.roleItemMain">
						<MkRolePreview :class="$style.role" :role="role" :forModeration="true"/>
						<button class="_button" :class="$style.roleToggle" @click="toggleRoleItem(role)"><i class="ph-caret-down ph-bold ph-lg"></i></button>
						<button v-if="role.target === 'manual'" class="_button" :class="$style.roleUnassign" @click="unassignRole(role, $event)"><i class="ph-x ph-bold ph-lg"></i></button>
						<button v-else class="_button" :class="$style.roleUnassign" disabled><i class="ph-prohibit ph-bold ph-lg"></i></button>
					</div>
					<div v-if="expandedRoles.includes(role.id)" :class="$style.roleItemSub">
						<div>Assigned: <MkTime :time="info.roleAssigns.find(a => a.roleId === role.id).createdAt" mode="detail"/></div>
						<div v-if="info.roleAssigns.find(a => a.roleId === role.id).expiresAt">Period: {{ new Date(info.roleAssigns.find(a => a.roleId === role.id).expiresAt).toLocaleString() }}</div>
						<div v-else>Period: {{ i18n.ts.indefinitely }}</div>
					</div>
				</div>
			</div>

			<div v-else-if="tab === 'announcements'" class="_gaps">
				<MkButton primary rounded @click="createAnnouncement"><i class="ph-plus ph-bold ph-lg"></i> {{ i18n.ts.new }}</MkButton>

				<MkPagination :pagination="announcementsPagination">
					<template #default="{ items }">
						<div class="_gaps_s">
							<div v-for="announcement in items" :key="announcement.id" v-panel :class="$style.announcementItem" @click="editAnnouncement(announcement)">
								<span style="margin-right: 0.5em;">
									<i v-if="announcement.icon === 'info'" class="ph-info ph-bold ph-lg"></i>
									<i v-else-if="announcement.icon === 'warning'" class="ph-warning ph-bold ph-lg" style="color: var(--warn);"></i>
									<i v-else-if="announcement.icon === 'error'" class="ph-x-circle ph-bold ph-lg" style="color: var(--error);"></i>
									<i v-else-if="announcement.icon === 'success'" class="ph-check ph-bold ph-lg" style="color: var(--success);"></i>
								</span>
								<span>{{ announcement.title }}</span>
								<span v-if="announcement.reads > 0" style="margin-left: auto; opacity: 0.7;">{{ i18n.ts.messageRead }}</span>
							</div>
						</div>
					</template>
				</MkPagination>
			</div>

			<div v-else-if="tab === 'drive'" class="_gaps">
				<MkFileListForAdmin :pagination="filesPagination" viewMode="grid"/>
			</div>

			<div v-else-if="tab === 'chart'" class="_gaps_m">
				<div class="cmhjzshm">
					<div class="selects">
						<MkSelect v-model="chartSrc" style="margin: 0 10px 0 0; flex: 1;">
							<option value="per-user-notes">{{ i18n.ts.notes }}</option>
						</MkSelect>
					</div>
					<div class="charts">
						<div class="label">{{ i18n.tsx.recentNHours({ n: 90 }) }}</div>
						<MkChart class="chart" :src="chartSrc" span="hour" :limit="90" :args="{ user, withoutAll: true }" :detailed="true"></MkChart>
						<div class="label">{{ i18n.tsx.recentNDays({ n: 90 }) }}</div>
						<MkChart class="chart" :src="chartSrc" span="day" :limit="90" :args="{ user, withoutAll: true }" :detailed="true"></MkChart>
					</div>
				</div>
			</div>

			<div v-else-if="tab === 'raw'" class="_gaps_m">
				<MkObjectView v-if="info && $i.isAdmin" tall :value="info">
				</MkObjectView>

				<MkObjectView tall :value="user">
				</MkObjectView>
			</div>
		</FormSuspense>
	</MkSpacer>
</MkStickyContainer>
</template>

<script lang="ts" setup>
import { computed, defineAsyncComponent, watch, ref } from 'vue';
import * as Misskey from 'misskey-js';
import MkChart from '@/components/MkChart.vue';
import MkObjectView from '@/components/MkObjectView.vue';
import MkTextarea from '@/components/MkTextarea.vue';
import MkSwitch from '@/components/MkSwitch.vue';
import FormLink from '@/components/form/link.vue';
import FormSection from '@/components/form/section.vue';
import MkButton from '@/components/MkButton.vue';
import MkFolder from '@/components/MkFolder.vue';
import MkKeyValue from '@/components/MkKeyValue.vue';
import MkSelect from '@/components/MkSelect.vue';
import FormSuspense from '@/components/form/suspense.vue';
import MkFileListForAdmin from '@/components/MkFileListForAdmin.vue';
import MkInfo from '@/components/MkInfo.vue';
import * as os from '@/os.js';
import { misskeyApi } from '@/scripts/misskey-api.js';
import { url } from '@/config.js';
import { acct } from '@/filters/user.js';
import { definePageMetadata } from '@/scripts/page-metadata.js';
import { i18n } from '@/i18n.js';
import { iAmAdmin, $i, iAmModerator } from '@/account.js';
import MkRolePreview from '@/components/MkRolePreview.vue';
import MkPagination from '@/components/MkPagination.vue';

const props = withDefaults(defineProps<{
	userId: string;
	initialTab?: string;
}>(), {
	initialTab: 'overview',
});

const tab = ref(props.initialTab);
const chartSrc = ref('per-user-notes');
const user = ref<null | Misskey.entities.UserDetailed>();
const init = ref<ReturnType<typeof createFetcher>>();
const info = ref<any>();
const ips = ref<Misskey.entities.AdminGetUserIpsResponse | null>(null);
const ap = ref<any>(null);
const moderator = ref(false);
const silenced = ref(false);
const approved = ref(false);
const suspended = ref(false);
const markedAsNSFW = ref(false);
const moderationNote = ref('');
const filesPagination = {
	endpoint: 'admin/drive/files' as const,
	limit: 10,
	params: computed(() => ({
		userId: props.userId,
	})),
};
const announcementsPagination = {
	endpoint: 'admin/announcements/list' as const,
	limit: 10,
	params: computed(() => ({
		userId: props.userId,
	})),
};
const expandedRoles = ref([]);

function createFetcher() {
	return () => Promise.all([misskeyApi('users/show', {
		userId: props.userId,
	}), misskeyApi('admin/show-user', {
		userId: props.userId,
	}), iAmAdmin ? misskeyApi('admin/get-user-ips', {
		userId: props.userId,
	}) : Promise.resolve(null)]).then(([_user, _info, _ips]) => {
		user.value = _user;
		info.value = _info;
		ips.value = _ips;
		moderator.value = info.value.isModerator;
		silenced.value = info.value.isSilenced;
		approved.value = info.value.approved;
		suspended.value = info.value.isSuspended;
		moderationNote.value = info.value.moderationNote;

		watch(moderationNote, async () => {
			await misskeyApi('admin/update-user-note', { userId: user.value.id, text: moderationNote.value });
			await refreshUser();
		});
	});
}

function refreshUser() {
	init.value = createFetcher();
}

async function updateRemoteUser() {
	await os.apiWithDialog('federation/update-remote-user', { userId: user.value.id });
	refreshUser();
}

async function resetPassword() {
	const confirm = await os.confirm({
		type: 'warning',
		text: i18n.ts.resetPasswordConfirm,
	});
	if (confirm.canceled) {
		return;
	} else {
		const { password } = await misskeyApi('admin/reset-password', {
			userId: user.value.id,
		});
		os.alert({
			type: 'success',
			text: i18n.tsx.newPasswordIs({ password }),
		});
	}
}

async function toggleNSFW(v) {
	const confirm = await os.confirm({
		type: 'warning',
		text: v ? i18n.ts.nsfwConfirm : i18n.ts.unNsfwConfirm,
	});
	if (confirm.canceled) {
		markedAsNSFW.value = !v;
	} else {
		await misskeyApi(v ? 'admin/nsfw-user' : 'admin/unnsfw-user', { userId: user.value.id });
		await refreshUser();
	}
}

async function toggleSilence(v) {
	const confirm = await os.confirm({
		type: 'warning',
		text: v ? i18n.ts.silenceConfirm : i18n.ts.unsilenceConfirm,
	});
	if (confirm.canceled) {
		silenced.value = !v;
	} else {
		await misskeyApi(v ? 'admin/silence-user' : 'admin/unsilence-user', { userId: user.value.id });
		await refreshUser();
	}
}

async function toggleSuspend(v) {
	const confirm = await os.confirm({
		type: 'warning',
		text: v ? i18n.ts.suspendConfirm : i18n.ts.unsuspendConfirm,
	});
	if (confirm.canceled) {
		suspended.value = !v;
	} else {
		await misskeyApi(v ? 'admin/suspend-user' : 'admin/unsuspend-user', { userId: user.value.id });
		await refreshUser();
	}
}

async function unsetUserAvatar() {
	const confirm = await os.confirm({
		type: 'warning',
		text: i18n.ts.unsetUserAvatarConfirm,
	});
	if (confirm.canceled) return;
	const process = async () => {
		await misskeyApi('admin/unset-user-avatar', { userId: user.value.id });
		os.success();
	};
	await process().catch(err => {
		os.alert({
			type: 'error',
			text: err.toString(),
		});
	});
	refreshUser();
}

async function unsetUserBanner() {
	const confirm = await os.confirm({
		type: 'warning',
		text: i18n.ts.unsetUserBannerConfirm,
	});
	if (confirm.canceled) return;
	const process = async () => {
		await misskeyApi('admin/unset-user-banner', { userId: user.value.id });
		os.success();
	};
	await process().catch(err => {
		os.alert({
			type: 'error',
			text: err.toString(),
		});
	});
	refreshUser();
}

async function deleteAllFiles() {
	const confirm = await os.confirm({
		type: 'warning',
		text: i18n.ts.deleteAllFilesConfirm,
	});
	if (confirm.canceled) return;
	const process = async () => {
		await misskeyApi('admin/delete-all-files-of-a-user', { userId: user.value.id });
		os.success();
	};
	await process().catch(err => {
		os.alert({
			type: 'error',
			text: err.toString(),
		});
	});
	await refreshUser();
}

async function deleteAccount() {
	const confirm = await os.confirm({
		type: 'warning',
		text: i18n.ts.deleteAccountConfirm,
	});
	if (confirm.canceled) return;

	const typed = await os.inputText({
		text: i18n.tsx.typeToConfirm({ x: user.value?.username }),
	});
	if (typed.canceled) return;

	if (typed.result === user.value?.username) {
		await os.apiWithDialog('admin/delete-account', {
			userId: user.value.id,
		});
	} else {
		os.alert({
			type: 'error',
			text: 'input not match',
		});
	}
}

async function assignRole() {
	const roles = await misskeyApi('admin/roles/list');

	const { canceled, result: roleId } = await os.select({
		title: i18n.ts._role.chooseRoleToAssign,
		items: roles.map(r => ({ text: r.name, value: r.id })),
	});
	if (canceled) return;

	const { canceled: canceled2, result: period } = await os.select({
		title: i18n.ts.period,
		items: [{
			value: 'indefinitely', text: i18n.ts.indefinitely,
		}, {
			value: 'oneHour', text: i18n.ts.oneHour,
		}, {
			value: 'oneDay', text: i18n.ts.oneDay,
		}, {
			value: 'oneWeek', text: i18n.ts.oneWeek,
		}, {
			value: 'oneMonth', text: i18n.ts.oneMonth,
		}],
		default: 'indefinitely',
	});
	if (canceled2) return;

	const expiresAt = period === 'indefinitely' ? null
		: period === 'oneHour' ? Date.now() + (1000 * 60 * 60)
		: period === 'oneDay' ? Date.now() + (1000 * 60 * 60 * 24)
		: period === 'oneWeek' ? Date.now() + (1000 * 60 * 60 * 24 * 7)
		: period === 'oneMonth' ? Date.now() + (1000 * 60 * 60 * 24 * 30)
		: null;

	await os.apiWithDialog('admin/roles/assign', { roleId, userId: user.value.id, expiresAt });
	refreshUser();
}

async function unassignRole(role, ev) {
	os.popupMenu([{
		text: i18n.ts.unassign,
		icon: 'ph-x ph-bold ph-lg',
		danger: true,
		action: async () => {
			await os.apiWithDialog('admin/roles/unassign', { roleId: role.id, userId: user.value.id });
			refreshUser();
		},
	}], ev.currentTarget ?? ev.target);
}

function toggleRoleItem(role) {
	if (expandedRoles.value.includes(role.id)) {
		expandedRoles.value = expandedRoles.value.filter(x => x !== role.id);
	} else {
		expandedRoles.value.push(role.id);
	}
}

function createAnnouncement() {
	os.popup(defineAsyncComponent(() => import('@/components/MkUserAnnouncementEditDialog.vue')), {
		user: user.value,
	}, {}, 'closed');
}

function editAnnouncement(announcement) {
	os.popup(defineAsyncComponent(() => import('@/components/MkUserAnnouncementEditDialog.vue')), {
		user: user.value,
		announcement,
	}, {}, 'closed');
}

watch(() => props.userId, () => {
	init.value = createFetcher();
}, {
	immediate: true,
});

watch(user, () => {
	misskeyApi('ap/get', {
		uri: user.value.uri ?? `${url}/users/${user.value.id}`,
	}).then(res => {
		ap.value = res;
	});
});

const headerActions = computed(() => []);

const headerTabs = computed(() => [{
	key: 'overview',
	title: i18n.ts.overview,
	icon: 'ph-info ph-bold ph-lg',
}, {
	key: 'roles',
	title: i18n.ts.roles,
	icon: 'ph-seal-check ph-bold ph-lg',
}, {
	key: 'announcements',
	title: i18n.ts.announcements,
	icon: 'ph-megaphone ph-bold ph-lg',
}, {
	key: 'drive',
	title: i18n.ts.drive,
	icon: 'ph-cloud ph-bold ph-lg',
}, {
	key: 'chart',
	title: i18n.ts.charts,
	icon: 'ph-chart-line ph-bold ph-lg',
}, {
	key: 'raw',
	title: 'Raw',
	icon: 'ph-code ph-bold ph-lg',
}]);

definePageMetadata(() => ({
	title: user.value ? acct(user.value) : i18n.ts.userInfo,
<<<<<<< HEAD
	icon: 'ph-warning-circle ph-bold ph-lg',
})));
=======
	icon: 'ti ti-user-exclamation',
}));
>>>>>>> 034f4720
</script>

<style lang="scss" scoped>
.aeakzknw {
	display: flex;
	align-items: center;

	> .avatar {
		display: block;
		width: 64px;
		height: 64px;
		margin-right: 16px;
	}

	> .body {
		flex: 1;
		overflow: hidden;

		> .name {
			display: block;
			width: 100%;
			white-space: nowrap;
			overflow: hidden;
			text-overflow: ellipsis;
		}

		> .sub {
			display: block;
			width: 100%;
			font-size: 85%;
			opacity: 0.7;
			white-space: nowrap;
			overflow: hidden;
			text-overflow: ellipsis;
		}

		> .state {
			display: flex;
			gap: 8px;
			flex-wrap: wrap;
			margin-top: 4px;

			&:empty {
				display: none;
			}

			> .suspended, > .silenced, > .moderator {
				display: inline-block;
				border: solid 1px;
				border-radius: var(--radius-sm);
				padding: 2px 6px;
				font-size: 85%;
			}

			> .suspended {
				color: var(--error);
				border-color: var(--error);
			}

			> .silenced {
				color: var(--warn);
				border-color: var(--warn);
			}

			> .moderator {
				color: var(--success);
				border-color: var(--success);
			}
		}
	}
}

.cmhjzshm {
	> .selects {
		display: flex;
		margin: 0 0 16px 0;
	}

	> .charts {
		> .label {
			margin-bottom: 12px;
			font-weight: bold;
		}
	}
}

.casdwq {
	.silenced {
		color: var(--warn);
		border-color: var(--warn);
	}

	.moderator {
		color: var(--success);
		border-color: var(--success);
	}
}
</style>

<style lang="scss" module>
.ip {
	display: flex;

	> :global(.date) {
		opacity: 0.7;
	}

	> :global(.ip) {
		margin-left: auto;
	}
}

.roleItemMain {
	display: flex;
}

.role {
	flex: 1;
	min-width: 0;
	margin-right: 8px;
}

.roleItemSub {
	padding: 6px 12px;
	font-size: 85%;
	color: var(--fgTransparentWeak);
}

.roleUnassign {
	width: 32px;
	height: 32px;
	margin-left: 8px;
	align-self: center;
}

.announcementItem {
	display: flex;
	padding: 8px 12px;
	border-radius: var(--radius-sm);
	cursor: pointer;
}
</style><|MERGE_RESOLUTION|>--- conflicted
+++ resolved
@@ -536,13 +536,8 @@
 
 definePageMetadata(() => ({
 	title: user.value ? acct(user.value) : i18n.ts.userInfo,
-<<<<<<< HEAD
 	icon: 'ph-warning-circle ph-bold ph-lg',
-})));
-=======
-	icon: 'ti ti-user-exclamation',
 }));
->>>>>>> 034f4720
 </script>
 
 <style lang="scss" scoped>
