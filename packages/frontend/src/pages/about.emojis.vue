<!--
SPDX-FileCopyrightText: syuilo and other misskey contributors
SPDX-License-Identifier: AGPL-3.0-only
-->

<template>
<div class="_gaps">
	<MkButton v-if="$i && ($i.isModerator || $i.policies.canManageCustomEmojis)" primary link to="/custom-emojis-manager">{{ i18n.ts.manageCustomEmojis }}</MkButton>

	<div class="query">
<<<<<<< HEAD
		<MkInput v-model="q" class="" :placeholder="i18n.ts.search">
			<template #prefix><i class="ph-magnifying-glass ph-bold ph-lg"></i></template>
=======
		<MkInput v-model="q" class="" :placeholder="i18n.ts.search" autocapitalize="off">
			<template #prefix><i class="ti ti-search"></i></template>
>>>>>>> bf01c1ee
		</MkInput>

		<!-- たくさんあると邪魔
		<div class="tags">
			<span class="tag _button" v-for="tag in customEmojiTags" :class="{ active: selectedTags.has(tag) }" @click="toggleTag(tag)">{{ tag }}</span>
		</div>
		-->
	</div>

	<MkFoldableSection v-if="searchEmojis">
		<template #header>{{ i18n.ts.searchResult }}</template>
		<div :class="$style.emojis">
			<XEmoji v-for="emoji in searchEmojis" :key="emoji.name" :emoji="emoji"/>
		</div>
	</MkFoldableSection>

	<MkFoldableSection v-for="category in customEmojiCategories" v-once :key="category">
		<template #header>{{ category || i18n.ts.other }}</template>
		<div :class="$style.emojis">
			<XEmoji v-for="emoji in customEmojis.filter(e => e.category === category)" :key="emoji.name" :emoji="emoji"/>
		</div>
	</MkFoldableSection>
</div>
</template>

<script lang="ts" setup>
import { watch } from 'vue';
import * as Misskey from 'misskey-js';
import XEmoji from './emojis.emoji.vue';
import MkButton from '@/components/MkButton.vue';
import MkInput from '@/components/MkInput.vue';
import MkFoldableSection from '@/components/MkFoldableSection.vue';
import { customEmojis, customEmojiCategories, getCustomEmojiTags } from '@/custom-emojis.js';
import { i18n } from '@/i18n.js';
import { $i } from '@/account.js';

const customEmojiTags = getCustomEmojiTags();
let q = $ref('');
let searchEmojis = $ref<Misskey.entities.CustomEmoji[]>(null);
let selectedTags = $ref(new Set());

function search() {
	if ((q === '' || q == null) && selectedTags.size === 0) {
		searchEmojis = null;
		return;
	}

	if (selectedTags.size === 0) {
		const queryarry = q.match(/\:([a-z0-9_]*)\:/g);

		if (queryarry) {
			searchEmojis = customEmojis.value.filter(emoji =>
				queryarry.includes(`:${emoji.name}:`),
			);
		} else {
			searchEmojis = customEmojis.value.filter(emoji => emoji.name.includes(q) || emoji.aliases.includes(q));
		}
	} else {
		searchEmojis = customEmojis.value.filter(emoji => (emoji.name.includes(q) || emoji.aliases.includes(q)) && [...selectedTags].every(t => emoji.aliases.includes(t)));
	}
}

function toggleTag(tag) {
	if (selectedTags.has(tag)) {
		selectedTags.delete(tag);
	} else {
		selectedTags.add(tag);
	}
}

watch($$(q), () => {
	search();
});

watch($$(selectedTags), () => {
	search();
}, { deep: true });
</script>

<style lang="scss" module>
.emojis {
	display: grid;
	grid-template-columns: repeat(auto-fill, minmax(190px, 1fr));
	grid-gap: 12px;
}
</style><|MERGE_RESOLUTION|>--- conflicted
+++ resolved
@@ -8,13 +8,8 @@
 	<MkButton v-if="$i && ($i.isModerator || $i.policies.canManageCustomEmojis)" primary link to="/custom-emojis-manager">{{ i18n.ts.manageCustomEmojis }}</MkButton>
 
 	<div class="query">
-<<<<<<< HEAD
-		<MkInput v-model="q" class="" :placeholder="i18n.ts.search">
+		<MkInput v-model="q" class="" :placeholder="i18n.ts.search" autocapitalize="off">
 			<template #prefix><i class="ph-magnifying-glass ph-bold ph-lg"></i></template>
-=======
-		<MkInput v-model="q" class="" :placeholder="i18n.ts.search" autocapitalize="off">
-			<template #prefix><i class="ti ti-search"></i></template>
->>>>>>> bf01c1ee
 		</MkInput>
 
 		<!-- たくさんあると邪魔
