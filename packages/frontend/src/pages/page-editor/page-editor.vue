<!--
SPDX-FileCopyrightText: syuilo and misskey-project
SPDX-License-Identifier: AGPL-3.0-only
-->

<template>
<MkStickyContainer>
	<template #header><MkPageHeader v-model:tab="tab" :actions="headerActions" :tabs="headerTabs"/></template>
	<MkSpacer :contentMax="700">
		<div class="jqqmcavi">
			<MkButton v-if="pageId" class="button" inline link :to="`/@${ author.username }/pages/${ currentName }`"><i class="ph-arrow-square-out ph-bold ph-lg"></i> {{ i18n.ts._pages.viewPage }}</MkButton>
			<MkButton v-if="!readonly" inline primary class="button" @click="save"><i class="ph-floppy-disk ph-bold ph-lg"></i> {{ i18n.ts.save }}</MkButton>
			<MkButton v-if="pageId" inline class="button" @click="duplicate"><i class="ph-copy ph-bold ph-lg"></i> {{ i18n.ts.duplicate }}</MkButton>
			<MkButton v-if="pageId && !readonly" inline class="button" danger @click="del"><i class="ph-trash ph-bold ph-lg"></i> {{ i18n.ts.delete }}</MkButton>
		</div>

		<div v-if="tab === 'settings'">
			<div class="_gaps_m">
				<MkInput v-model="title">
					<template #label>{{ i18n.ts._pages.title }}</template>
				</MkInput>

				<MkInput v-model="summary">
					<template #label>{{ i18n.ts._pages.summary }}</template>
				</MkInput>

				<MkInput v-model="name">
					<template #prefix>@{{ author.username }}/pages/</template>
					<template #label>{{ i18n.ts._pages.url }}</template>
				</MkInput>

				<MkSwitch v-model="alignCenter">{{ i18n.ts._pages.alignCenter }}</MkSwitch>

				<MkSelect v-model="font">
					<template #label>{{ i18n.ts._pages.font }}</template>
					<option value="serif">{{ i18n.ts._pages.fontSerif }}</option>
					<option value="sans-serif">{{ i18n.ts._pages.fontSansSerif }}</option>
				</MkSelect>

				<MkSwitch v-model="hideTitleWhenPinned">{{ i18n.ts._pages.hideTitleWhenPinned }}</MkSwitch>

				<div class="eyeCatch">
					<MkButton v-if="eyeCatchingImageId == null && !readonly" @click="setEyeCatchingImage"><i class="ph-plus ph-bold ph-lg"></i> {{ i18n.ts._pages.eyeCatchingImageSet }}</MkButton>
					<div v-else-if="eyeCatchingImage">
						<img :src="eyeCatchingImage.url" :alt="eyeCatchingImage.name" style="max-width: 100%;"/>
						<MkButton v-if="!readonly" @click="removeEyeCatchingImage()"><i class="ph-trash ph-bold ph-lg"></i> {{ i18n.ts._pages.eyeCatchingImageRemove }}</MkButton>
					</div>
				</div>
			</div>
		</div>

		<div v-else-if="tab === 'contents'">
			<div :class="$style.contents">
				<XBlocks v-model="content" class="content"/>

				<MkButton v-if="!readonly" rounded class="add" @click="add()"><i class="ph-plus ph-bold ph-lg"></i></MkButton>
			</div>
		</div>
	</MkSpacer>
</MkStickyContainer>
</template>

<script lang="ts" setup>
import { computed, provide, watch, ref } from 'vue';
import * as Misskey from 'misskey-js';
import { v4 as uuid } from 'uuid';
import XBlocks from './page-editor.blocks.vue';
import MkButton from '@/components/MkButton.vue';
import MkSelect from '@/components/MkSelect.vue';
import MkSwitch from '@/components/MkSwitch.vue';
import MkInput from '@/components/MkInput.vue';
import * as os from '@/os.js';
import { misskeyApi } from '@/scripts/misskey-api.js';
import { selectFile } from '@/scripts/select-file.js';
import { i18n } from '@/i18n.js';
import { definePageMetadata } from '@/scripts/page-metadata.js';
import { $i } from '@/account.js';
import { mainRouter } from '@/router/main.js';

const props = defineProps<{
	initPageId?: string;
	initPageName?: string;
	initUser?: string;
}>();

const tab = ref('settings');
const author = ref($i);
const readonly = ref(false);
const page = ref<Misskey.entities.Page | null>(null);
const pageId = ref<string | null>(null);
const currentName = ref<string | null>(null);
const title = ref('');
const summary = ref<string | null>(null);
const name = ref(Date.now().toString());
const eyeCatchingImage = ref<Misskey.entities.DriveFile | null>(null);
const eyeCatchingImageId = ref<string | null>(null);
const font = ref('sans-serif');
const content = ref<Misskey.entities.Page['content']>([]);
const alignCenter = ref(false);
const hideTitleWhenPinned = ref(false);

provide('readonly', readonly.value);
provide('getPageBlockList', getPageBlockList);

watch(eyeCatchingImageId, async () => {
	if (eyeCatchingImageId.value == null) {
		eyeCatchingImage.value = null;
	} else {
		eyeCatchingImage.value = await misskeyApi('drive/files/show', {
			fileId: eyeCatchingImageId.value,
		});
	}
});

function getSaveOptions() {
	return {
		title: title.value.trim(),
		name: name.value.trim(),
		summary: summary.value,
		font: font.value,
		script: '',
		hideTitleWhenPinned: hideTitleWhenPinned.value,
		alignCenter: alignCenter.value,
		content: content.value,
		variables: [],
		eyeCatchingImageId: eyeCatchingImageId.value,
	};
}

function save() {
	const options = getSaveOptions();

	const onError = err => {
		if (err.id === '3d81ceae-475f-4600-b2a8-2bc116157532') {
			if (err.info.param === 'name') {
				os.alert({
					type: 'error',
					title: i18n.ts._pages.invalidNameTitle,
					text: i18n.ts._pages.invalidNameText,
				});
			}
		} else if (err.code === 'NAME_ALREADY_EXISTS') {
			os.alert({
				type: 'error',
				text: i18n.ts._pages.nameAlreadyExists,
			});
		}
	};

	if (pageId.value) {
		options.pageId = pageId.value;
		misskeyApi('pages/update', options)
			.then(page => {
				currentName.value = name.value.trim();
				os.alert({
					type: 'success',
					text: i18n.ts._pages.updated,
				});
			}).catch(onError);
	} else {
		misskeyApi('pages/create', options)
			.then(created => {
				pageId.value = created.id;
				currentName.value = name.value.trim();
				os.alert({
					type: 'success',
					text: i18n.ts._pages.created,
				});
				mainRouter.push(`/pages/edit/${pageId.value}`);
			}).catch(onError);
	}
}

function del() {
	os.confirm({
		type: 'warning',
		text: i18n.tsx.removeAreYouSure({ x: title.value.trim() }),
	}).then(({ canceled }) => {
		if (canceled) return;
		misskeyApi('pages/delete', {
			pageId: pageId.value,
		}).then(() => {
			os.alert({
				type: 'success',
				text: i18n.ts._pages.deleted,
			});
			mainRouter.push('/pages');
		});
	});
}

function duplicate() {
	title.value = title.value + ' - copy';
	name.value = name.value + '-copy';
	misskeyApi('pages/create', getSaveOptions()).then(created => {
		pageId.value = created.id;
		currentName.value = name.value.trim();
		os.alert({
			type: 'success',
			text: i18n.ts._pages.created,
		});
		mainRouter.push(`/pages/edit/${pageId.value}`);
	});
}

async function add() {
	const { canceled, result: type } = await os.select({
		type: null,
		title: i18n.ts._pages.chooseBlock,
		items: getPageBlockList(),
	});
	if (canceled) return;

	const id = uuid();
	content.value.push({ id, type });
}

function getPageBlockList() {
	return [
		{ value: 'section', text: i18n.ts._pages.blocks.section },
		{ value: 'text', text: i18n.ts._pages.blocks.text },
		{ value: 'image', text: i18n.ts._pages.blocks.image },
		{ value: 'note', text: i18n.ts._pages.blocks.note },
	];
}

function setEyeCatchingImage(img) {
	selectFile(img.currentTarget ?? img.target, null).then(file => {
		eyeCatchingImageId.value = file.id;
	});
}

function removeEyeCatchingImage() {
	eyeCatchingImageId.value = null;
}

async function init() {
	if (props.initPageId) {
		page.value = await misskeyApi('pages/show', {
			pageId: props.initPageId,
		});
	} else if (props.initPageName && props.initUser) {
		page.value = await misskeyApi('pages/show', {
			name: props.initPageName,
			username: props.initUser,
		});
		readonly.value = true;
	}

	if (page.value) {
		author.value = page.value.user;
		pageId.value = page.value.id;
		title.value = page.value.title;
		name.value = page.value.name;
		currentName.value = page.value.name;
		summary.value = page.value.summary;
		font.value = page.value.font;
		hideTitleWhenPinned.value = page.value.hideTitleWhenPinned;
		alignCenter.value = page.value.alignCenter;
		content.value = page.value.content;
		eyeCatchingImageId.value = page.value.eyeCatchingImageId;
	} else {
		const id = uuid();
		content.value = [{
			id,
			type: 'text',
			text: 'Hello World!',
		}];
	}
}

init();

const headerActions = computed(() => []);

const headerTabs = computed(() => [{
	key: 'settings',
	title: i18n.ts._pages.pageSetting,
	icon: 'ph-gear ph-bold ph-lg',
}, {
	key: 'contents',
	title: i18n.ts._pages.contents,
	icon: 'ph-note ph-bold ph-lg',
}]);

<<<<<<< HEAD
definePageMetadata(computed(() => {
	let title = i18n.ts._pages.newPage;
	if (props.initPageId) {
		title = i18n.ts._pages.editPage;
	} else if (props.initPageName && props.initUser) {
		title = i18n.ts._pages.readPage;
	}
	return {
		title: title,
		icon: 'ph-pencil-simple ph-bold ph-lg',
	};
=======
definePageMetadata(() => ({
	title: props.initPageId ? i18n.ts._pages.editPage
				: props.initPageName && props.initUser ? i18n.ts._pages.readPage
				: i18n.ts._pages.newPage,
	icon: 'ti ti-pencil',
>>>>>>> 034f4720
}));
</script>

<style lang="scss" module>
.contents {
	&:global {
		> .add {
			margin: 16px auto 0 auto;
		}
	}
}
</style>

<style lang="scss" scoped>
.jqqmcavi {
	margin-bottom: 16px;

	> .button {
		& + .button {
			margin-left: 8px;
		}
	}
}

.gwbmwxkm {
	position: relative;

	> header {
		> .title {
			z-index: 1;
			margin: 0;
			padding: 0 16px;
			line-height: 42px;
			font-size: 0.9em;
			font-weight: bold;
			box-shadow: 0 1px rgba(#000, 0.07);

			> i {
				margin-right: 6px;
			}

			&:empty {
				display: none;
			}
		}

		> .buttons {
			position: absolute;
			z-index: 2;
			top: 0;
			right: 0;

			> button {
				padding: 0;
				width: 42px;
				font-size: 0.9em;
				line-height: 42px;
			}
		}
	}

	> section {
		padding: 0 32px 32px 32px;

		@media (max-width: 500px) {
			padding: 0 16px 16px 16px;
		}

		> .view {
			display: inline-block;
			margin: 16px 0 0 0;
			font-size: 14px;
		}

		> .content {
			margin-bottom: 16px;
		}

		> .eyeCatch {
			margin-bottom: 16px;

			> div {
				> img {
					max-width: 100%;
				}
			}
		}
	}
}

.qmuvgica {
	padding: 16px;

	> .variables {
		margin-bottom: 16px;
	}

	> .add {
		margin-bottom: 16px;
	}
}
</style><|MERGE_RESOLUTION|>--- conflicted
+++ resolved
@@ -283,25 +283,11 @@
 	icon: 'ph-note ph-bold ph-lg',
 }]);
 
-<<<<<<< HEAD
-definePageMetadata(computed(() => {
-	let title = i18n.ts._pages.newPage;
-	if (props.initPageId) {
-		title = i18n.ts._pages.editPage;
-	} else if (props.initPageName && props.initUser) {
-		title = i18n.ts._pages.readPage;
-	}
-	return {
-		title: title,
-		icon: 'ph-pencil-simple ph-bold ph-lg',
-	};
-=======
 definePageMetadata(() => ({
 	title: props.initPageId ? i18n.ts._pages.editPage
 				: props.initPageName && props.initUser ? i18n.ts._pages.readPage
 				: i18n.ts._pages.newPage,
-	icon: 'ti ti-pencil',
->>>>>>> 034f4720
+	icon: 'ph-pencil-simple ph-bold ph-lg',
 }));
 </script>
 
