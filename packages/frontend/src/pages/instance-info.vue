<!--
SPDX-FileCopyrightText: syuilo and other misskey contributors
SPDX-License-Identifier: AGPL-3.0-only
-->

<template>
<MkStickyContainer>
	<template #header><MkPageHeader v-model:tab="tab" :actions="headerActions" :tabs="headerTabs"/></template>
	<MkSpacer v-if="instance" :contentMax="600" :marginMin="16" :marginMax="32">
		<MkHorizontalSwipe v-model:tab="tab" :tabs="headerTabs">
			<div v-if="tab === 'overview'" key="overview" class="_gaps_m">
				<div class="fnfelxur">
					<img :src="faviconUrl" alt="" class="icon"/>
					<span class="name">{{ instance.name || `(${i18n.ts.unknown})` }}</span>
				</div>
				<div style="display: flex; flex-direction: column; gap: 1em;">
					<MkKeyValue :copy="host" oneline>
						<template #key>Host</template>
						<template #value><span class="_monospace"><MkLink :url="`https://${host}`">{{ host }}</MkLink></span></template>
					</MkKeyValue>
					<MkKeyValue oneline>
						<template #key>{{ i18n.ts.software }}</template>
						<template #value><span class="_monospace">{{ instance.softwareName || `(${i18n.ts.unknown})` }} / {{ instance.softwareVersion || `(${i18n.ts.unknown})` }}</span></template>
					</MkKeyValue>
					<MkKeyValue oneline>
						<template #key>{{ i18n.ts.administrator }}</template>
						<template #value>{{ instance.maintainerName || `(${i18n.ts.unknown})` }} ({{ instance.maintainerEmail || `(${i18n.ts.unknown})` }})</template>
					</MkKeyValue>
				</div>
				<MkKeyValue>
					<template #key>{{ i18n.ts.description }}</template>
					<template #value>{{ instance.description }}</template>
				</MkKeyValue>

<<<<<<< HEAD
			<FormSection v-if="iAmModerator">
				<template #label>Moderation</template>
				<div class="_gaps_s">
					<MkSwitch v-model="suspended" :disabled="!instance" @update:modelValue="toggleSuspend">{{ i18n.ts.stopActivityDelivery }}</MkSwitch>
					<MkSwitch v-model="isBlocked" :disabled="!meta || !instance" @update:modelValue="toggleBlock">{{ i18n.ts.blockThisInstance }}</MkSwitch>
					<MkSwitch v-model="isSilenced" :disabled="!meta || !instance" @update:modelValue="toggleSilenced">{{ i18n.ts.silenceThisInstance }}</MkSwitch>
					<MkSwitch v-model="isNSFW" :disabled="!instance" @update:modelValue="toggleNSFW">Mark as NSFW</MkSwitch>
					<MkButton @click="refreshMetadata"><i class="ph-arrows-counter-clockwise ph-bold ph-lg"></i> Refresh metadata</MkButton>
				</div>
			</FormSection>

			<FormSection>
				<MkKeyValue oneline style="margin: 1em 0;">
					<template #key>{{ i18n.ts.registeredAt }}</template>
					<template #value><MkTime mode="detail" :time="instance.firstRetrievedAt"/></template>
				</MkKeyValue>
				<MkKeyValue oneline style="margin: 1em 0;">
					<template #key>{{ i18n.ts.updatedAt }}</template>
					<template #value><MkTime mode="detail" :time="instance.infoUpdatedAt"/></template>
				</MkKeyValue>
				<MkKeyValue oneline style="margin: 1em 0;">
					<template #key>{{ i18n.ts.latestRequestReceivedAt }}</template>
					<template #value><MkTime v-if="instance.latestRequestReceivedAt" mode="detail" :time="instance.latestRequestReceivedAt"/><span v-else>N/A</span></template>
				</MkKeyValue>
			</FormSection>
=======
				<FormSection v-if="iAmModerator">
					<template #label>Moderation</template>
					<div class="_gaps_s">
						<MkSwitch v-model="suspended" :disabled="!instance" @update:modelValue="toggleSuspend">{{ i18n.ts.stopActivityDelivery }}</MkSwitch>
						<MkSwitch v-model="isBlocked" :disabled="!meta || !instance" @update:modelValue="toggleBlock">{{ i18n.ts.blockThisInstance }}</MkSwitch>
						<MkSwitch v-model="isSilenced" :disabled="!meta || !instance" @update:modelValue="toggleSilenced">{{ i18n.ts.silenceThisInstance }}</MkSwitch>
						<MkButton @click="refreshMetadata"><i class="ti ti-refresh"></i> Refresh metadata</MkButton>
					</div>
				</FormSection>

				<FormSection>
					<MkKeyValue oneline style="margin: 1em 0;">
						<template #key>{{ i18n.ts.registeredAt }}</template>
						<template #value><MkTime mode="detail" :time="instance.firstRetrievedAt"/></template>
					</MkKeyValue>
					<MkKeyValue oneline style="margin: 1em 0;">
						<template #key>{{ i18n.ts.updatedAt }}</template>
						<template #value><MkTime mode="detail" :time="instance.infoUpdatedAt"/></template>
					</MkKeyValue>
					<MkKeyValue oneline style="margin: 1em 0;">
						<template #key>{{ i18n.ts.latestRequestReceivedAt }}</template>
						<template #value><MkTime v-if="instance.latestRequestReceivedAt" :time="instance.latestRequestReceivedAt"/><span v-else>N/A</span></template>
					</MkKeyValue>
				</FormSection>
>>>>>>> 3784b39a

				<FormSection>
					<MkKeyValue oneline style="margin: 1em 0;">
						<template #key>Following (Pub)</template>
						<template #value>{{ number(instance.followingCount) }}</template>
					</MkKeyValue>
					<MkKeyValue oneline style="margin: 1em 0;">
						<template #key>Followers (Sub)</template>
						<template #value>{{ number(instance.followersCount) }}</template>
					</MkKeyValue>
				</FormSection>

				<FormSection>
					<template #label>Well-known resources</template>
					<FormLink :to="`https://${host}/.well-known/host-meta`" external style="margin-bottom: 8px;">host-meta</FormLink>
					<FormLink :to="`https://${host}/.well-known/host-meta.json`" external style="margin-bottom: 8px;">host-meta.json</FormLink>
					<FormLink :to="`https://${host}/.well-known/nodeinfo`" external style="margin-bottom: 8px;">nodeinfo</FormLink>
					<FormLink :to="`https://${host}/robots.txt`" external style="margin-bottom: 8px;">robots.txt</FormLink>
					<FormLink :to="`https://${host}/manifest.json`" external style="margin-bottom: 8px;">manifest.json</FormLink>
				</FormSection>
			</div>
			<div v-else-if="tab === 'chart'" key="chart" class="_gaps_m">
				<div class="cmhjzshl">
					<div class="selects">
						<MkSelect v-model="chartSrc" style="margin: 0 10px 0 0; flex: 1;">
							<option value="instance-requests">{{ i18n.ts._instanceCharts.requests }}</option>
							<option value="instance-users">{{ i18n.ts._instanceCharts.users }}</option>
							<option value="instance-users-total">{{ i18n.ts._instanceCharts.usersTotal }}</option>
							<option value="instance-notes">{{ i18n.ts._instanceCharts.notes }}</option>
							<option value="instance-notes-total">{{ i18n.ts._instanceCharts.notesTotal }}</option>
							<option value="instance-ff">{{ i18n.ts._instanceCharts.ff }}</option>
							<option value="instance-ff-total">{{ i18n.ts._instanceCharts.ffTotal }}</option>
							<option value="instance-drive-usage">{{ i18n.ts._instanceCharts.cacheSize }}</option>
							<option value="instance-drive-usage-total">{{ i18n.ts._instanceCharts.cacheSizeTotal }}</option>
							<option value="instance-drive-files">{{ i18n.ts._instanceCharts.files }}</option>
							<option value="instance-drive-files-total">{{ i18n.ts._instanceCharts.filesTotal }}</option>
						</MkSelect>
					</div>
					<div class="charts">
						<div class="label">{{ i18n.tsx.recentNHours({ n: 90 }) }}</div>
						<MkChart class="chart" :src="chartSrc" span="hour" :limit="90" :args="{ host: host }" :detailed="true"></MkChart>
						<div class="label">{{ i18n.tsx.recentNDays({ n: 90 }) }}</div>
						<MkChart class="chart" :src="chartSrc" span="day" :limit="90" :args="{ host: host }" :detailed="true"></MkChart>
					</div>
				</div>
			</div>
			<div v-else-if="tab === 'users'" key="users" class="_gaps_m">
				<MkPagination v-slot="{items}" :pagination="usersPagination" style="display: grid; grid-template-columns: repeat(auto-fill,minmax(270px,1fr)); grid-gap: 12px;">
					<MkA v-for="user in items" :key="user.id" v-tooltip.mfm="`Last posted: ${dateString(user.updatedAt)}`" class="user" :to="`/admin/user/${user.id}`">
						<MkUserCardMini :user="user"/>
					</MkA>
				</MkPagination>
			</div>
			<div v-else-if="tab === 'raw'" key="raw" class="_gaps_m">
				<MkObjectView tall :value="instance">
				</MkObjectView>
			</div>
		</MkHorizontalSwipe>
	</MkSpacer>
</MkStickyContainer>
</template>

<script lang="ts" setup>
import { ref, computed } from 'vue';
import * as Misskey from 'misskey-js';
import MkChart from '@/components/MkChart.vue';
import MkObjectView from '@/components/MkObjectView.vue';
import FormLink from '@/components/form/link.vue';
import MkLink from '@/components/MkLink.vue';
import MkButton from '@/components/MkButton.vue';
import FormSection from '@/components/form/section.vue';
import MkKeyValue from '@/components/MkKeyValue.vue';
import MkSelect from '@/components/MkSelect.vue';
import MkSwitch from '@/components/MkSwitch.vue';
import * as os from '@/os.js';
import { misskeyApi } from '@/scripts/misskey-api.js';
import number from '@/filters/number.js';
import { iAmModerator, iAmAdmin } from '@/account.js';
import { definePageMetadata } from '@/scripts/page-metadata.js';
import { i18n } from '@/i18n.js';
import MkUserCardMini from '@/components/MkUserCardMini.vue';
import MkPagination from '@/components/MkPagination.vue';
import MkHorizontalSwipe from '@/components/MkHorizontalSwipe.vue';
import { getProxiedImageUrlNullable } from '@/scripts/media-proxy.js';
import { dateString } from '@/filters/date.js';

const props = defineProps<{
	host: string;
}>();

const tab = ref('overview');

const chartSrc = ref('instance-requests');
const meta = ref<Misskey.entities.AdminMetaResponse | null>(null);
const instance = ref<Misskey.entities.FederationInstance | null>(null);
const suspended = ref(false);
const isBlocked = ref(false);
const isSilenced = ref(false);
const isNSFW = ref(false);
const faviconUrl = ref<string | null>(null);

const usersPagination = {
	endpoint: iAmModerator ? 'admin/show-users' : 'users' as const,
	limit: 10,
	params: {
		sort: '+updatedAt',
		state: 'all',
		hostname: props.host,
	},
	offsetMode: true,
};

async function fetch(): Promise<void> {
	if (iAmAdmin) {
		meta.value = await misskeyApi('admin/meta');
	}
	instance.value = await misskeyApi('federation/show-instance', {
		host: props.host,
	});
	suspended.value = instance.value?.isSuspended ?? false;
	isBlocked.value = instance.value?.isBlocked ?? false;
	isSilenced.value = instance.value?.isSilenced ?? false;
	isNSFW.value = instance.value?.isNSFW ?? false;
	faviconUrl.value = getProxiedImageUrlNullable(instance.value?.faviconUrl, 'preview') ?? getProxiedImageUrlNullable(instance.value?.iconUrl, 'preview');
}

async function toggleBlock(): Promise<void> {
	if (!meta.value) throw new Error('No meta?');
	if (!instance.value) throw new Error('No instance?');
	const { host } = instance.value;
	await misskeyApi('admin/update-meta', {
		blockedHosts: isBlocked.value ? meta.value.blockedHosts.concat([host]) : meta.value.blockedHosts.filter(x => x !== host),
	});
}

async function toggleSilenced(): Promise<void> {
	if (!meta.value) throw new Error('No meta?');
	if (!instance.value) throw new Error('No instance?');
	const { host } = instance.value;
	const silencedHosts = meta.value.silencedHosts ?? [];
	await misskeyApi('admin/update-meta', {
		silencedHosts: isSilenced.value ? silencedHosts.concat([host]) : silencedHosts.filter(x => x !== host),
	});
}

async function toggleSuspend(): Promise<void> {
	if (!instance.value) throw new Error('No instance?');
	await misskeyApi('admin/federation/update-instance', {
		host: instance.value.host,
		isSuspended: suspended.value,
	});
}

async function toggleNSFW(): Promise<void> {
	if (!instance.value) throw new Error('No instance?');
	await misskeyApi('admin/federation/update-instance', {
		host: instance.value.host,
		isNSFW: isNSFW.value,
	});
}

function refreshMetadata(): void {
	if (!instance.value) throw new Error('No instance?');
	misskeyApi('admin/federation/refresh-remote-instance-metadata', {
		host: instance.value.host,
	});
	os.alert({
		text: 'Refresh requested',
	});
}

fetch();

const headerActions = computed(() => [{
	text: `https://${props.host}`,
	icon: 'ph-arrow-square-out ph-bold ph-lg',
	handler: () => {
		window.open(`https://${props.host}`, '_blank', 'noopener');
	},
}]);

const headerTabs = computed(() => [{
	key: 'overview',
	title: i18n.ts.overview,
	icon: 'ph-info ph-bold ph-lg',
}, {
	key: 'chart',
	title: i18n.ts.charts,
	icon: 'ph-chart-line ph-bold ph-lg',
}, {
	key: 'users',
	title: i18n.ts.users,
	icon: 'ph-users ph-bold ph-lg',
}, {
	key: 'raw',
	title: 'Raw',
	icon: 'ph-code ph-bold ph-lg',
}]);

definePageMetadata({
	title: props.host,
	icon: 'ph-hard-drives ph-bold ph-lg',
});
</script>

<style lang="scss" scoped>
.fnfelxur {
	display: flex;
	align-items: center;

	> .icon {
		display: block;
		margin: 0 16px 0 0;
		height: 64px;
		border-radius: var(--radius-sm);
	}

	> .name {
		word-break: break-all;
	}
}

.cmhjzshl {
	> .selects {
		display: flex;
		margin: 0 0 16px 0;
	}

	> .charts {
		> .label {
			margin-bottom: 12px;
			font-weight: bold;
		}
	}
}
</style><|MERGE_RESOLUTION|>--- conflicted
+++ resolved
@@ -32,39 +32,13 @@
 					<template #value>{{ instance.description }}</template>
 				</MkKeyValue>
 
-<<<<<<< HEAD
-			<FormSection v-if="iAmModerator">
-				<template #label>Moderation</template>
-				<div class="_gaps_s">
-					<MkSwitch v-model="suspended" :disabled="!instance" @update:modelValue="toggleSuspend">{{ i18n.ts.stopActivityDelivery }}</MkSwitch>
-					<MkSwitch v-model="isBlocked" :disabled="!meta || !instance" @update:modelValue="toggleBlock">{{ i18n.ts.blockThisInstance }}</MkSwitch>
-					<MkSwitch v-model="isSilenced" :disabled="!meta || !instance" @update:modelValue="toggleSilenced">{{ i18n.ts.silenceThisInstance }}</MkSwitch>
-					<MkSwitch v-model="isNSFW" :disabled="!instance" @update:modelValue="toggleNSFW">Mark as NSFW</MkSwitch>
-					<MkButton @click="refreshMetadata"><i class="ph-arrows-counter-clockwise ph-bold ph-lg"></i> Refresh metadata</MkButton>
-				</div>
-			</FormSection>
-
-			<FormSection>
-				<MkKeyValue oneline style="margin: 1em 0;">
-					<template #key>{{ i18n.ts.registeredAt }}</template>
-					<template #value><MkTime mode="detail" :time="instance.firstRetrievedAt"/></template>
-				</MkKeyValue>
-				<MkKeyValue oneline style="margin: 1em 0;">
-					<template #key>{{ i18n.ts.updatedAt }}</template>
-					<template #value><MkTime mode="detail" :time="instance.infoUpdatedAt"/></template>
-				</MkKeyValue>
-				<MkKeyValue oneline style="margin: 1em 0;">
-					<template #key>{{ i18n.ts.latestRequestReceivedAt }}</template>
-					<template #value><MkTime v-if="instance.latestRequestReceivedAt" mode="detail" :time="instance.latestRequestReceivedAt"/><span v-else>N/A</span></template>
-				</MkKeyValue>
-			</FormSection>
-=======
 				<FormSection v-if="iAmModerator">
 					<template #label>Moderation</template>
 					<div class="_gaps_s">
 						<MkSwitch v-model="suspended" :disabled="!instance" @update:modelValue="toggleSuspend">{{ i18n.ts.stopActivityDelivery }}</MkSwitch>
 						<MkSwitch v-model="isBlocked" :disabled="!meta || !instance" @update:modelValue="toggleBlock">{{ i18n.ts.blockThisInstance }}</MkSwitch>
 						<MkSwitch v-model="isSilenced" :disabled="!meta || !instance" @update:modelValue="toggleSilenced">{{ i18n.ts.silenceThisInstance }}</MkSwitch>
+						<MkSwitch v-model="isNSFW" :disabled="!instance" @update:modelValue="toggleNSFW">Mark as NSFW</MkSwitch>
 						<MkButton @click="refreshMetadata"><i class="ti ti-refresh"></i> Refresh metadata</MkButton>
 					</div>
 				</FormSection>
@@ -83,7 +57,6 @@
 						<template #value><MkTime v-if="instance.latestRequestReceivedAt" :time="instance.latestRequestReceivedAt"/><span v-else>N/A</span></template>
 					</MkKeyValue>
 				</FormSection>
->>>>>>> 3784b39a
 
 				<FormSection>
 					<MkKeyValue oneline style="margin: 1em 0;">
