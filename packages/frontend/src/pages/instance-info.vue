--- conflicted
+++ resolved
@@ -47,11 +47,8 @@
 						<MkButton v-if="suspensionState !== 'none'" :disabled="!instance" @click="resumeDelivery">{{ i18n.ts._delivery.resume }}</MkButton>
 						<MkSwitch v-model="isBlocked" :disabled="!meta || !instance" @update:modelValue="toggleBlock">{{ i18n.ts.blockThisInstance }}</MkSwitch>
 						<MkSwitch v-model="isSilenced" :disabled="!meta || !instance" @update:modelValue="toggleSilenced">{{ i18n.ts.silenceThisInstance }}</MkSwitch>
-<<<<<<< HEAD
 						<MkSwitch v-model="isNSFW" :disabled="!instance" @update:modelValue="toggleNSFW">Mark as NSFW</MkSwitch>
-=======
 						<MkSwitch v-model="isMediaSilenced" :disabled="!meta || !instance" @update:modelValue="toggleMediaSilenced">{{ i18n.ts.mediaSilenceThisInstance }}</MkSwitch>
->>>>>>> e98f66db
 						<MkButton @click="refreshMetadata"><i class="ti ti-refresh"></i> Refresh metadata</MkButton>
 						<MkTextarea v-model="moderationNote" manualSave>
 							<template #label>{{ i18n.ts.moderationNote }}</template>
@@ -172,11 +169,8 @@
 const suspensionState = ref<'none' | 'manuallySuspended' | 'goneSuspended' | 'autoSuspendedForNotResponding'>('none');
 const isBlocked = ref(false);
 const isSilenced = ref(false);
-<<<<<<< HEAD
 const isNSFW = ref(false);
-=======
 const isMediaSilenced = ref(false);
->>>>>>> e98f66db
 const faviconUrl = ref<string | null>(null);
 const moderationNote = ref('');
 
@@ -205,11 +199,8 @@
 	suspensionState.value = instance.value?.suspensionState ?? 'none';
 	isBlocked.value = instance.value?.isBlocked ?? false;
 	isSilenced.value = instance.value?.isSilenced ?? false;
-<<<<<<< HEAD
 	isNSFW.value = instance.value?.isNSFW ?? false;
-=======
 	isMediaSilenced.value = instance.value?.isMediaSilenced ?? false;
->>>>>>> e98f66db
 	faviconUrl.value = getProxiedImageUrlNullable(instance.value?.faviconUrl, 'preview') ?? getProxiedImageUrlNullable(instance.value?.iconUrl, 'preview');
 	moderationNote.value = instance.value?.moderationNote ?? '';
 }
