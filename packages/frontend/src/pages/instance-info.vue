--- conflicted
+++ resolved
@@ -317,31 +317,13 @@
 	});
 }
 
-<<<<<<< HEAD
-async function stopDelivery(): Promise<void> {
+async function toggleSuspended(): Promise<void> {
 	if (!iAmModerator) return;
-=======
-async function toggleSuspended(): Promise<void> {
->>>>>>> f3e6b43e
 	if (!instance.value) throw new Error('No instance?');
 	suspensionState.value = isSuspended.value ? 'manuallySuspended' : 'none';
 	await misskeyApi('admin/federation/update-instance', {
 		host: instance.value.host,
-<<<<<<< HEAD
-		isSuspended: true,
-	});
-}
-
-async function resumeDelivery(): Promise<void> {
-	if (!iAmModerator) return;
-	if (!instance.value) throw new Error('No instance?');
-	suspensionState.value = 'none';
-	await misskeyApi('admin/federation/update-instance', {
-		host: instance.value.host,
-		isSuspended: false,
-=======
 		isSuspended: isSuspended.value,
->>>>>>> f3e6b43e
 	});
 }
 
