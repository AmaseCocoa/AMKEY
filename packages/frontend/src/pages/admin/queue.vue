--- conflicted
+++ resolved
@@ -70,11 +70,6 @@
 
 definePageMetadata(() => ({
 	title: i18n.ts.jobQueue,
-<<<<<<< HEAD
 	icon: 'ph-clock ph-bold ph-lg-play',
-});
-=======
-	icon: 'ti ti-clock-play',
 }));
->>>>>>> 034f4720
 </script>