--- conflicted
+++ resolved
@@ -86,13 +86,8 @@
 
 definePageMetadata(() => ({
 	title: i18n.ts.relays,
-<<<<<<< HEAD
 	icon: 'ph-planet ph-bold ph-lg',
-});
-=======
-	icon: 'ti ti-planet',
 }));
->>>>>>> 034f4720
 </script>
 
 <style lang="scss" module>
