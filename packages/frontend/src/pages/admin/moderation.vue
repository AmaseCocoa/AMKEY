<!--
SPDX-FileCopyrightText: syuilo and misskey-project
SPDX-License-Identifier: AGPL-3.0-only
-->

<template>
<div>
	<MkStickyContainer>
		<template #header><XHeader :tabs="headerTabs"/></template>
		<MkSpacer :contentMax="700" :marginMin="16" :marginMax="32">
			<FormSuspense :p="init">
				<div class="_gaps_m">
					<MkSwitch v-model="enableRegistration">
						<template #label>{{ i18n.ts.enableRegistration }}</template>
					</MkSwitch>

					<MkSwitch v-model="emailRequiredForSignup">
						<template #label>{{ i18n.ts.emailRequiredForSignup }}</template>
					</MkSwitch>

					<MkSwitch v-model="approvalRequiredForSignup">
						<template #label>{{ i18n.ts.approvalRequiredForSignup }}</template>
					</MkSwitch>

					<FormLink to="/admin/server-rules">{{ i18n.ts.serverRules }}</FormLink>

					<MkInput v-model="tosUrl" type="url">
						<template #prefix><i class="ph-link ph-bold ph-lg"></i></template>
						<template #label>{{ i18n.ts.tosUrl }}</template>
					</MkInput>

					<MkInput v-model="privacyPolicyUrl" type="url">
						<template #prefix><i class="ph-link ph-bold ph-lg"></i></template>
						<template #label>{{ i18n.ts.privacyPolicyUrl }}</template>
					</MkInput>

					<MkTextarea v-if="bubbleTimelineEnabled" v-model="bubbleTimeline">
						<template #label>Bubble timeline</template>
						<template #caption>Choose which instances should be displayed in the bubble.</template>
					</MkTextarea>

					<MkTextarea v-model="preservedUsernames">
						<template #label>{{ i18n.ts.preservedUsernames }}</template>
						<template #caption>{{ i18n.ts.preservedUsernamesDescription }}</template>
					</MkTextarea>

					<MkTextarea v-model="sensitiveWords">
						<template #label>{{ i18n.ts.sensitiveWords }}</template>
						<template #caption>{{ i18n.ts.sensitiveWordsDescription }}<br>{{ i18n.ts.sensitiveWordsDescription2 }}</template>
					</MkTextarea>

					<MkTextarea v-model="prohibitedWords">
						<template #label>{{ i18n.ts.prohibitedWords }}</template>
						<template #caption>{{ i18n.ts.prohibitedWordsDescription }}<br>{{ i18n.ts.prohibitedWordsDescription2 }}</template>
					</MkTextarea>

					<MkTextarea v-model="hiddenTags">
						<template #label>{{ i18n.ts.hiddenTags }}</template>
						<template #caption>{{ i18n.ts.hiddenTagsDescription }}</template>
					</MkTextarea>
				</div>
			</FormSuspense>
		</MkSpacer>
		<template #footer>
			<div :class="$style.footer">
				<MkSpacer :contentMax="700" :marginMin="16" :marginMax="16">
					<MkButton primary rounded @click="save"><i class="ph-check ph-bold ph-lg"></i> {{ i18n.ts.save }}</MkButton>
				</MkSpacer>
			</div>
		</template>
	</MkStickyContainer>
</div>
</template>

<script lang="ts" setup>
import { ref, computed } from 'vue';
import XHeader from './_header_.vue';
import MkSwitch from '@/components/MkSwitch.vue';
import MkInput from '@/components/MkInput.vue';
import MkTextarea from '@/components/MkTextarea.vue';
import FormSuspense from '@/components/form/suspense.vue';
import * as os from '@/os.js';
import { misskeyApi } from '@/scripts/misskey-api.js';
import { fetchInstance } from '@/instance.js';
import { i18n } from '@/i18n.js';
import { definePageMetadata } from '@/scripts/page-metadata.js';
import MkButton from '@/components/MkButton.vue';
import FormLink from '@/components/form/link.vue';

const enableRegistration = ref<boolean>(false);
const emailRequiredForSignup = ref<boolean>(false);
const approvalRequiredForSignup = ref<boolean>(false);
const bubbleTimelineEnabled = ref<boolean>(false);
const sensitiveWords = ref<string>('');
const prohibitedWords = ref<string>('');
const hiddenTags = ref<string>('');
const preservedUsernames = ref<string>('');
const bubbleTimeline = ref<string>('');
const tosUrl = ref<string | null>(null);
const privacyPolicyUrl = ref<string | null>(null);

async function init() {
	const meta = await misskeyApi('admin/meta');
	enableRegistration.value = !meta.disableRegistration;
	emailRequiredForSignup.value = meta.emailRequiredForSignup;
	approvalRequiredForSignup.value = meta.approvalRequiredForSignup;
	sensitiveWords.value = meta.sensitiveWords.join('\n');
	prohibitedWords.value = meta.prohibitedWords.join('\n');
	hiddenTags.value = meta.hiddenTags.join('\n');
	preservedUsernames.value = meta.preservedUsernames.join('\n');
	tosUrl.value = meta.tosUrl;
	privacyPolicyUrl.value = meta.privacyPolicyUrl;
	bubbleTimeline.value = meta.bubbleInstances.join('\n');
	bubbleTimelineEnabled.value = meta.policies.btlAvailable;
}

function save() {
	os.apiWithDialog('admin/update-meta', {
		disableRegistration: !enableRegistration.value,
		emailRequiredForSignup: emailRequiredForSignup.value,
		approvalRequiredForSignup: approvalRequiredForSignup.value,
		tosUrl: tosUrl.value,
		privacyPolicyUrl: privacyPolicyUrl.value,
		sensitiveWords: sensitiveWords.value.split('\n'),
		prohibitedWords: prohibitedWords.value.split('\n'),
		hiddenTags: hiddenTags.value.split('\n'),
		preservedUsernames: preservedUsernames.value.split('\n'),
		bubbleInstances: bubbleTimeline.value.split('\n'),
	}).then(() => {
		fetchInstance();
	});
}

const headerTabs = computed(() => []);

definePageMetadata(() => ({
	title: i18n.ts.moderation,
<<<<<<< HEAD
	icon: 'ph-shield ph-bold ph-lg',
});
=======
	icon: 'ti ti-shield',
}));
>>>>>>> 034f4720
</script>

<style lang="scss" module>
.footer {
	-webkit-backdrop-filter: var(--blur, blur(15px));
	backdrop-filter: var(--blur, blur(15px));
}
</style><|MERGE_RESOLUTION|>--- conflicted
+++ resolved
@@ -135,13 +135,8 @@
 
 definePageMetadata(() => ({
 	title: i18n.ts.moderation,
-<<<<<<< HEAD
 	icon: 'ph-shield ph-bold ph-lg',
-});
-=======
-	icon: 'ti ti-shield',
 }));
->>>>>>> 034f4720
 </script>
 
 <style lang="scss" module>
