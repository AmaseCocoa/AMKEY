<!--
SPDX-FileCopyrightText: syuilo and other misskey contributors
SPDX-License-Identifier: AGPL-3.0-only
-->

<template>
<div ref="el" class="hiyeyicy" :class="{ wide: !narrow }">
	<div v-if="!narrow || currentPage?.route.name == null" class="nav">
		<MkSpacer :contentMax="700" :marginMin="16">
			<div class="lxpfedzu">
				<div class="banner">
					<img :src="instance.iconUrl || '/favicon.ico'" alt="" class="icon"/>
				</div>

				<MkInfo v-if="thereIsUnresolvedAbuseReport" warn class="info">{{ i18n.ts.thereIsUnresolvedAbuseReportWarning }} <MkA to="/admin/abuses" class="_link">{{ i18n.ts.check }}</MkA></MkInfo>
				<MkInfo v-if="noMaintainerInformation" warn class="info">{{ i18n.ts.noMaintainerInformationWarning }} <MkA to="/admin/settings" class="_link">{{ i18n.ts.configure }}</MkA></MkInfo>
				<MkInfo v-if="noBotProtection" warn class="info">{{ i18n.ts.noBotProtectionWarning }} <MkA to="/admin/security" class="_link">{{ i18n.ts.configure }}</MkA></MkInfo>
				<MkInfo v-if="noEmailServer" warn class="info">{{ i18n.ts.noEmailServerWarning }} <MkA to="/admin/email-settings" class="_link">{{ i18n.ts.configure }}</MkA></MkInfo>
				<MkInfo v-if="pendingUserApprovals" warn class="info">{{ i18n.ts.pendingUserApprovals }} <MkA to="/admin/approvals" class="_link">{{ i18n.ts.check }}</MkA></MkInfo>

				<MkSuperMenu :def="menuDef" :grid="narrow"></MkSuperMenu>
			</div>
		</MkSpacer>
	</div>
	<div v-if="!(narrow && currentPage?.route.name == null)" class="main">
		<RouterView/>
	</div>
</div>
</template>

<script lang="ts" setup>
import { onActivated, onMounted, onUnmounted, provide, watch } from 'vue';
import { i18n } from '@/i18n.js';
import MkSuperMenu from '@/components/MkSuperMenu.vue';
import MkInfo from '@/components/MkInfo.vue';
import { instance } from '@/instance.js';
import * as os from '@/os.js';
import { lookupUser } from '@/scripts/lookup-user.js';
import { useRouter } from '@/router.js';
import { definePageMetadata, provideMetadataReceiver } from '@/scripts/page-metadata.js';

const isEmpty = (x: string | null) => x == null || x === '';

const router = useRouter();

const indexInfo = {
	title: i18n.ts.controlPanel,
	icon: 'ph-gear ph-bold pg-lg',
	hideHeader: true,
};

provide('shouldOmitHeaderTitle', false);

let INFO = $ref(indexInfo);
let childInfo = $ref(null);
let narrow = $ref(false);
let view = $ref(null);
let el = $ref(null);
let pageProps = $ref({});
let noMaintainerInformation = isEmpty(instance.maintainerName) || isEmpty(instance.maintainerEmail);
let noBotProtection = !instance.disableRegistration && !instance.enableHcaptcha && !instance.enableRecaptcha && !instance.enableTurnstile;
let noEmailServer = !instance.enableEmail;
let thereIsUnresolvedAbuseReport = $ref(false);
let pendingUserApprovals = $ref(false);
let currentPage = $computed(() => router.currentRef.value.child);

os.api('admin/abuse-user-reports', {
	state: 'unresolved',
	limit: 1,
}).then(reports => {
	if (reports.length > 0) thereIsUnresolvedAbuseReport = true;
});

os.api('admin/show-users', {
	state: 'approved',
	limit: 1,
}).then(approvals => {
	if (approvals.length > 0) pendingUserApprovals = true;
});

const NARROW_THRESHOLD = 600;
const ro = new ResizeObserver((entries, observer) => {
	if (entries.length === 0) return;
	narrow = entries[0].borderBoxSize[0].inlineSize < NARROW_THRESHOLD;
});

const menuDef = $computed(() => [{
	title: i18n.ts.quickAction,
	items: [{
		type: 'button',
		icon: 'ph-magnifying-glass ph-bold ph-lg',
		text: i18n.ts.lookup,
		action: lookup,
	}, ...(instance.disableRegistration ? [{
		type: 'button',
		icon: 'ph-user-plus ph-bold ph-lg',
		text: i18n.ts.createInviteCode,
		action: invite,
	}] : [])],
}, {
	title: i18n.ts.administration,
	items: [{
		icon: 'ph-gauge ph-bold pg-lg',
		text: i18n.ts.dashboard,
		to: '/admin/overview',
		active: currentPage?.route.name === 'overview',
	}, {
		icon: 'ph-users ph-bold pg-lg',
		text: i18n.ts.users,
		to: '/admin/users',
		active: currentPage?.route.name === 'users',
	}, {
		icon: 'ph-user-plus ph-bold ph-lg',
		text: i18n.ts.invite,
		to: '/admin/invites',
		active: currentPage?.route.name === 'invites',
	}, {
		icon: 'ph-chalkboard-teacher ph-bold ph-lg',
		text: i18n.ts.approvals,
		to: '/admin/approvals',
		active: currentPage?.route.name === 'approvals',
	}, {
		icon: 'ph-seal-check ph-bold pg-lg',
		text: i18n.ts.roles,
		to: '/admin/roles',
		active: currentPage?.route.name === 'roles',
	}, {
		icon: 'ph-smiley ph-bold pg-lg',
		text: i18n.ts.customEmojis,
		to: '/admin/emojis',
		active: currentPage?.route.name === 'emojis',
	}, {
<<<<<<< HEAD
		icon: 'ph-globe-hemisphere-west ph-bold ph-lg',
=======
		icon: 'ti ti-sparkles',
		text: i18n.ts.avatarDecorations,
		to: '/avatar-decorations',
		active: currentPage?.route.name === 'avatarDecorations',
	}, {
		icon: 'ti ti-whirl',
>>>>>>> bf01c1ee
		text: i18n.ts.federation,
		to: '/admin/federation',
		active: currentPage?.route.name === 'federation',
	}, {
		icon: 'ph-clock ph-bold ph-lg-play',
		text: i18n.ts.jobQueue,
		to: '/admin/queue',
		active: currentPage?.route.name === 'queue',
	}, {
		icon: 'ph-cloud ph-bold ph-lg',
		text: i18n.ts.files,
		to: '/admin/files',
		active: currentPage?.route.name === 'files',
	}, {
		icon: 'ph-megaphone ph-bold ph-lg',
		text: i18n.ts.announcements,
		to: '/admin/announcements',
		active: currentPage?.route.name === 'announcements',
	}, {
		icon: 'ph-flag ph-bold ph-lg',
		text: i18n.ts.ads,
		to: '/admin/ads',
		active: currentPage?.route.name === 'ads',
	}, {
		icon: 'ph-warning-circle ph-bold ph-lg',
		text: i18n.ts.abuseReports,
		to: '/admin/abuses',
		active: currentPage?.route.name === 'abuses',
	}, {
		icon: 'ph-list ph-bold pg-lg-search',
		text: i18n.ts.moderationLogs,
		to: '/admin/modlog',
		active: currentPage?.route.name === 'modlog',
	}],
}, {
	title: i18n.ts.settings,
	items: [{
		icon: 'ph-gear ph-bold pg-lg',
		text: i18n.ts.general,
		to: '/admin/settings',
		active: currentPage?.route.name === 'settings',
	}, {
		icon: 'ph-paint-roller ph-bold ph-lg',
		text: i18n.ts.branding,
		to: '/admin/branding',
		active: currentPage?.route.name === 'branding',
	}, {
		icon: 'ph-shield ph-bold ph-lg',
		text: i18n.ts.moderation,
		to: '/admin/moderation',
		active: currentPage?.route.name === 'moderation',
	}, {
		icon: 'ph-envelope ph-bold ph-lg',
		text: i18n.ts.emailServer,
		to: '/admin/email-settings',
		active: currentPage?.route.name === 'email-settings',
	}, {
		icon: 'ph-cloud ph-bold ph-lg',
		text: i18n.ts.objectStorage,
		to: '/admin/object-storage',
		active: currentPage?.route.name === 'object-storage',
	}, {
		icon: 'ph-lock ph-bold ph-lg',
		text: i18n.ts.security,
		to: '/admin/security',
		active: currentPage?.route.name === 'security',
	}, {
		icon: 'ph-planet ph-bold pg-lg',
		text: i18n.ts.relays,
		to: '/admin/relays',
		active: currentPage?.route.name === 'relays',
	}, {
		icon: 'ph-prohibit ph-bold ph-lg',
		text: i18n.ts.instanceBlocking,
		to: '/admin/instance-block',
		active: currentPage?.route.name === 'instance-block',
	}, {
		icon: 'ph-ghost ph-bold ph-lg',
		text: i18n.ts.proxyAccount,
		to: '/admin/proxy-account',
		active: currentPage?.route.name === 'proxy-account',
	}, {
		icon: 'ph-arrow-square-out ph-bold pg-lg',
		text: i18n.ts.externalServices,
		to: '/admin/external-services',
		active: currentPage?.route.name === 'external-services',
	}, {
		icon: 'ph-faders ph-bold ph-lg',
		text: i18n.ts.other,
		to: '/admin/other-settings',
		active: currentPage?.route.name === 'other-settings',
	}],
}, {
	title: i18n.ts.info,
	items: [{
		icon: 'ph-database ph-bold pg-lg',
		text: i18n.ts.database,
		to: '/admin/database',
		active: currentPage?.route.name === 'database',
	}],
}]);

watch(narrow, () => {
	if (currentPage?.route.name == null && !narrow) {
		router.push('/admin/overview');
	}
});

onMounted(() => {
	ro.observe(el);

	narrow = el.offsetWidth < NARROW_THRESHOLD;
	if (currentPage?.route.name == null && !narrow) {
		router.push('/admin/overview');
	}
});

onActivated(() => {
	narrow = el.offsetWidth < NARROW_THRESHOLD;
	if (currentPage?.route.name == null && !narrow) {
		router.push('/admin/overview');
	}
});

onUnmounted(() => {
	ro.disconnect();
});

watch(router.currentRef, (to) => {
	if (to.route.path === '/admin' && to.child?.route.name == null && !narrow) {
		router.replace('/admin/overview');
	}
});

provideMetadataReceiver((info) => {
	if (info == null) {
		childInfo = null;
	} else {
		childInfo = info;
	}
});

const invite = () => {
	os.api('admin/invite/create').then(x => {
		os.alert({
			type: 'info',
			text: x?.[0].code,
		});
	}).catch(err => {
		os.alert({
			type: 'error',
			text: err,
		});
	});
};

const lookup = (ev) => {
	os.popupMenu([{
		text: i18n.ts.user,
		icon: 'ph-user ph-bold ph-lg',
		action: () => {
			lookupUser();
		},
	}, {
		text: i18n.ts.note,
		icon: 'ph-pencil ph-bold ph-lg',
		action: () => {
			alert('TODO');
		},
	}, {
		text: i18n.ts.file,
		icon: 'ph-cloud ph-bold ph-lg',
		action: () => {
			alert('TODO');
		},
	}, {
		text: i18n.ts.instance,
		icon: 'ph-planet ph-bold pg-lg',
		action: () => {
			alert('TODO');
		},
	}], ev.currentTarget ?? ev.target);
};

const headerActions = $computed(() => []);

const headerTabs = $computed(() => []);

definePageMetadata(INFO);

defineExpose({
	header: {
		title: i18n.ts.controlPanel,
	},
});
</script>

<style lang="scss" scoped>
.hiyeyicy {
	&.wide {
		display: flex;
		margin: 0 auto;
		height: 100%;

		> .nav {
			width: 32%;
			max-width: 280px;
			box-sizing: border-box;
			border-right: solid 0.5px var(--divider);
			overflow: auto;
			height: 100%;
		}

		> .main {
			flex: 1;
			min-width: 0;
		}
	}

	> .nav {
		.lxpfedzu {
			> .info {
				margin: 16px 0;
			}

			> .banner {
				margin: 16px;

				> .icon {
					display: block;
					margin: auto;
					height: 42px;
					border-radius: 5px;
				}
			}
		}
	}
}
</style><|MERGE_RESOLUTION|>--- conflicted
+++ resolved
@@ -130,16 +130,12 @@
 		to: '/admin/emojis',
 		active: currentPage?.route.name === 'emojis',
 	}, {
-<<<<<<< HEAD
-		icon: 'ph-globe-hemisphere-west ph-bold ph-lg',
-=======
-		icon: 'ti ti-sparkles',
+		icon: 'ph-sparkle ph-bold ph-lg',
 		text: i18n.ts.avatarDecorations,
 		to: '/avatar-decorations',
 		active: currentPage?.route.name === 'avatarDecorations',
 	}, {
-		icon: 'ti ti-whirl',
->>>>>>> bf01c1ee
+		icon: 'ph-globe-hemisphere-west ph-bold ph-lg',
 		text: i18n.ts.federation,
 		to: '/admin/federation',
 		active: currentPage?.route.name === 'federation',
