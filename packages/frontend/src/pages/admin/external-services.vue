--- conflicted
+++ resolved
@@ -19,7 +19,7 @@
 					<MkSwitch v-model="deeplIsPro">
 						<template #label>Pro account</template>
 					</MkSwitch>
-<<<<<<< HEAD
+
 					<MkSwitch v-model="deeplFreeMode">
 						<template #label>{{ i18n.ts.deeplFreeMode }}</template>
 					</MkSwitch>
@@ -28,9 +28,8 @@
 						<template #label>DeepLX-JS URL</template>
 						<template #caption>{{ i18n.ts.deeplFreeModeDescription }}</template>
 					</MkInput>
-=======
+
 					<MkButton primary @click="save_deepl">Save</MkButton>
->>>>>>> 5fc8b3bc
 				</div>
 			</MkFolder>
 		</FormSuspense>
