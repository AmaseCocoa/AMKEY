--- conflicted
+++ resolved
@@ -125,11 +125,7 @@
 		federationSubActiveDiff.value = chart.subActive[0] - chart.subActive[1];
 	});
 
-<<<<<<< HEAD
-	os.apiGet('federation/stats', { limit: 10 }).then(res => {
-=======
 	misskeyApiGet('federation/stats', { limit: 10 }).then(res => {
->>>>>>> 34088ecd
 		topSubInstancesForPie.value = [
 			...res.topSubInstances.map(x => ({
 				name: x.host,
