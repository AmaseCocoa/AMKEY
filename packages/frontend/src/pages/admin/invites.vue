--- conflicted
+++ resolved
@@ -115,13 +115,8 @@
 
 definePageMetadata(() => ({
 	title: i18n.ts.invite,
-<<<<<<< HEAD
 	icon: 'ph-user-plus ph-bold ph-lg',
-});
-=======
-	icon: 'ti ti-user-plus',
 }));
->>>>>>> 034f4720
 </script>
 
 <style lang="scss" module>
