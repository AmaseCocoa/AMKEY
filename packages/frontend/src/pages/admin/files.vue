<!--
SPDX-FileCopyrightText: syuilo and misskey-project
SPDX-License-Identifier: AGPL-3.0-only
-->

<template>
<div>
	<MkStickyContainer>
		<template #header><XHeader :actions="headerActions"/></template>
		<MkSpacer :contentMax="900">
			<div class="_gaps">
				<div class="inputs" style="display: flex; gap: var(--margin); flex-wrap: wrap;">
					<MkSelect v-model="origin" style="margin: 0; flex: 1;">
						<template #label>{{ i18n.ts.instance }}</template>
						<option value="combined">{{ i18n.ts.all }}</option>
						<option value="local">{{ i18n.ts.local }}</option>
						<option value="remote">{{ i18n.ts.remote }}</option>
					</MkSelect>
					<MkInput v-model="searchHost" :debounce="true" type="search" style="margin: 0; flex: 1;" :disabled="pagination.params.origin === 'local'">
						<template #label>{{ i18n.ts.host }}</template>
					</MkInput>
				</div>
				<div class="inputs" style="display: flex; gap: var(--margin); flex-wrap: wrap;">
					<MkInput v-model="userId" :debounce="true" type="search" style="margin: 0; flex: 1;">
						<template #label>User ID</template>
					</MkInput>
					<MkInput v-model="type" :debounce="true" type="search" style="margin: 0; flex: 1;">
						<template #label>MIME type</template>
					</MkInput>
				</div>
				<MkFileListForAdmin :pagination="pagination" :viewMode="viewMode"/>
			</div>
		</MkSpacer>
	</MkStickyContainer>
</div>
</template>

<script lang="ts" setup>
import { computed, ref } from 'vue';
import XHeader from './_header_.vue';
import MkInput from '@/components/MkInput.vue';
import MkSelect from '@/components/MkSelect.vue';
import MkFileListForAdmin from '@/components/MkFileListForAdmin.vue';
import * as os from '@/os.js';
import { lookupFile } from '@/scripts/admin-lookup.js';
import { i18n } from '@/i18n.js';
import { definePageMetadata } from '@/scripts/page-metadata.js';

const origin = ref('local');
const type = ref<string | null>(null);
const searchHost = ref('');
const userId = ref('');
const viewMode = ref('grid');
const pagination = {
	endpoint: 'admin/drive/files' as const,
	limit: 10,
	params: computed(() => ({
		type: (type.value && type.value !== '') ? type.value : null,
		userId: (userId.value && userId.value !== '') ? userId.value : null,
		origin: origin.value,
		hostname: (searchHost.value && searchHost.value !== '') ? searchHost.value : null,
	})),
};

function clear() {
	os.confirm({
		type: 'warning',
		text: i18n.ts.clearCachedFilesConfirm,
	}).then(({ canceled }) => {
		if (canceled) return;

		os.apiWithDialog('admin/drive/clean-remote-files', {});
	});
}

const headerActions = computed(() => [{
	text: i18n.ts.lookup,
<<<<<<< HEAD
	icon: 'ph-magnifying-glass ph-bold ph-lg',
	handler: find,
=======
	icon: 'ti ti-search',
	handler: lookupFile,
>>>>>>> dc55adba
}, {
	text: i18n.ts.clearCachedFiles,
	icon: 'ph-trash ph-bold ph-lg',
	handler: clear,
}]);

const headerTabs = computed(() => []);

definePageMetadata(() => ({
	title: i18n.ts.files,
	icon: 'ph-cloud ph-bold ph-lg',
}));
</script><|MERGE_RESOLUTION|>--- conflicted
+++ resolved
@@ -75,13 +75,8 @@
 
 const headerActions = computed(() => [{
 	text: i18n.ts.lookup,
-<<<<<<< HEAD
 	icon: 'ph-magnifying-glass ph-bold ph-lg',
-	handler: find,
-=======
-	icon: 'ti ti-search',
 	handler: lookupFile,
->>>>>>> dc55adba
 }, {
 	text: i18n.ts.clearCachedFiles,
 	icon: 'ph-trash ph-bold ph-lg',
