--- conflicted
+++ resolved
@@ -259,10 +259,7 @@
 import { instance } from '@/instance.js';
 import MkFoldableSection from '@/components/MkFoldableSection.vue';
 import { ROLE_POLICIES } from '@/const.js';
-<<<<<<< HEAD
-=======
 import { useRouter } from '@/global/router/supplier.js';
->>>>>>> 34088ecd
 
 const router = useRouter();
 const baseRoleQ = ref('');
