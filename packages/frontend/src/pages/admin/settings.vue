--- conflicted
+++ resolved
@@ -90,11 +90,6 @@
 						<template #label>Timeline caching</template>
 
 						<div class="_gaps_m">
-<<<<<<< HEAD
-							<MkInput v-model="deeplAuthKey">
-								<template #prefix><i class="ph-key ph-bold ph-lg"></i></template>
-								<template #label>DeepL Auth Key</template>
-=======
 							<MkInput v-model="perLocalUserUserTimelineCacheMax" type="number">
 								<template #label>perLocalUserUserTimelineCacheMax</template>
 							</MkInput>
@@ -109,7 +104,6 @@
 
 							<MkInput v-model="perUserListTimelineCacheMax" type="number">
 								<template #label>perUserListTimelineCacheMax</template>
->>>>>>> 096fa16c
 							</MkInput>
 						</div>
 					</FormSection>
