--- conflicted
+++ resolved
@@ -7,124 +7,8 @@
 <MkStickyContainer>
 	<template #header><XHeader :actions="headerActions" :tabs="headerTabs"/></template>
 	<MkSpacer :contentMax="700" :marginMin="16" :marginMax="32">
-<<<<<<< HEAD
-		<FormSuspense :p="init">
-			<div class="_gaps_m">
-				<MkFolder>
-					<template #icon><i class="ti ti-shield"></i></template>
-					<template #label>{{ i18n.ts.botProtection }}</template>
-					<template v-if="enableHcaptcha" #suffix>hCaptcha</template>
-					<template v-else-if="enableMcaptcha" #suffix>mCaptcha</template>
-					<template v-else-if="enableRecaptcha" #suffix>reCAPTCHA</template>
-					<template v-else-if="enableTurnstile" #suffix>Turnstile</template>
-					<template v-else #suffix>{{ i18n.ts.none }} ({{ i18n.ts.notRecommended }})</template>
-
-					<XBotProtection/>
-				</MkFolder>
-
-				<MkFolder>
-					<template #label>Active Email Validation</template>
-					<template v-if="enableActiveEmailValidation" #suffix>Enabled</template>
-					<template v-else #suffix>Disabled</template>
-
-					<div class="_gaps_m">
-						<span>{{ i18n.ts.activeEmailValidationDescription }}</span>
-						<MkSwitch v-model="enableActiveEmailValidation">
-							<template #label>Enable</template>
-						</MkSwitch>
-						<MkSwitch v-model="enableVerifymailApi">
-							<template #label>Use Verifymail.io API</template>
-						</MkSwitch>
-						<MkInput v-model="verifymailAuthKey">
-							<template #prefix><i class="ti ti-key"></i></template>
-							<template #label>Verifymail.io API Auth Key</template>
-						</MkInput>
-						<MkSwitch v-model="enableTruemailApi">
-							<template #label>Use TrueMail API</template>
-						</MkSwitch>
-						<MkInput v-model="truemailInstance">
-							<template #prefix><i class="ti ti-key"></i></template>
-							<template #label>TrueMail API Instance</template>
-						</MkInput>
-						<MkInput v-model="truemailAuthKey">
-							<template #prefix><i class="ti ti-key"></i></template>
-							<template #label>TrueMail API Auth Key</template>
-						</MkInput>
-						<MkButton primary @click="save"><i class="ti ti-device-floppy"></i> {{ i18n.ts.save }}</MkButton>
-					</div>
-				</MkFolder>
-
-				<MkFolder>
-					<template #label>Banned Email Domains</template>
-
-					<div class="_gaps_m">
-						<MkTextarea v-model="bannedEmailDomains">
-							<template #label>Banned Email Domains List</template>
-						</MkTextarea>
-						<MkButton primary @click="save"><i class="ti ti-device-floppy"></i> {{ i18n.ts.save }}</MkButton>
-					</div>
-				</MkFolder>
-
-				<MkFolder>
-					<template #label>Log IP address</template>
-					<template v-if="enableIpLogging" #suffix>Enabled</template>
-					<template v-else #suffix>Disabled</template>
-
-					<div class="_gaps_m">
-						<MkSwitch v-model="enableIpLogging" @update:modelValue="save">
-							<template #label>Enable</template>
-						</MkSwitch>
-					</div>
-				</MkFolder>
-			</div>
-		</FormSuspense>
-=======
 		<div class="_gaps_m">
 			<XBotProtection/>
-
-			<MkFolder>
-				<template #icon><i class="ti ti-eye-off"></i></template>
-				<template #label>{{ i18n.ts.sensitiveMediaDetection }}</template>
-				<template v-if="sensitiveMediaDetectionForm.savedState.sensitiveMediaDetection === 'all'" #suffix>{{ i18n.ts.all }}</template>
-				<template v-else-if="sensitiveMediaDetectionForm.savedState.sensitiveMediaDetection === 'local'" #suffix>{{ i18n.ts.localOnly }}</template>
-				<template v-else-if="sensitiveMediaDetectionForm.savedState.sensitiveMediaDetection === 'remote'" #suffix>{{ i18n.ts.remoteOnly }}</template>
-				<template v-else #suffix>{{ i18n.ts.none }}</template>
-				<template v-if="sensitiveMediaDetectionForm.modified.value" #footer>
-					<MkFormFooter :form="sensitiveMediaDetectionForm"/>
-				</template>
-
-				<div class="_gaps_m">
-					<span>{{ i18n.ts._sensitiveMediaDetection.description }}</span>
-
-					<MkRadios v-model="sensitiveMediaDetectionForm.state.sensitiveMediaDetection">
-						<option value="none">{{ i18n.ts.none }}</option>
-						<option value="all">{{ i18n.ts.all }}</option>
-						<option value="local">{{ i18n.ts.localOnly }}</option>
-						<option value="remote">{{ i18n.ts.remoteOnly }}</option>
-					</MkRadios>
-
-					<MkRange v-model="sensitiveMediaDetectionForm.state.sensitiveMediaDetectionSensitivity" :min="0" :max="4" :step="1" :textConverter="(v) => `${v + 1}`">
-						<template #label>{{ i18n.ts._sensitiveMediaDetection.sensitivity }}</template>
-						<template #caption>{{ i18n.ts._sensitiveMediaDetection.sensitivityDescription }}</template>
-					</MkRange>
-
-					<MkSwitch v-model="sensitiveMediaDetectionForm.state.enableSensitiveMediaDetectionForVideos">
-						<template #label>{{ i18n.ts._sensitiveMediaDetection.analyzeVideos }}<span class="_beta">{{ i18n.ts.beta }}</span></template>
-						<template #caption>{{ i18n.ts._sensitiveMediaDetection.analyzeVideosDescription }}</template>
-					</MkSwitch>
-
-					<MkSwitch v-model="sensitiveMediaDetectionForm.state.setSensitiveFlagAutomatically">
-						<template #label>{{ i18n.ts._sensitiveMediaDetection.setSensitiveFlagAutomatically }} ({{ i18n.ts.notRecommended }})</template>
-						<template #caption>{{ i18n.ts._sensitiveMediaDetection.setSensitiveFlagAutomaticallyDescription }}</template>
-					</MkSwitch>
-
-					<!-- 現状 false positive が多すぎて実用に耐えない
-					<MkSwitch v-model="disallowUploadWhenPredictedAsPorn">
-						<template #label>{{ i18n.ts._sensitiveMediaDetection.disallowUploadWhenPredictedAsPorn }}</template>
-					</MkSwitch>
-					-->
-				</div>
-			</MkFolder>
 
 			<MkFolder>
 				<template #label>Active Email Validation</template>
@@ -188,7 +72,6 @@
 				</div>
 			</MkFolder>
 		</div>
->>>>>>> 5fc8b3bc
 	</MkSpacer>
 </MkStickyContainer>
 </template>
@@ -208,79 +91,10 @@
 import { fetchInstance } from '@/instance.js';
 import { i18n } from '@/i18n.js';
 import { definePageMetadata } from '@/scripts/page-metadata.js';
-<<<<<<< HEAD
-
-const enableHcaptcha = ref<boolean>(false);
-const enableMcaptcha = ref<boolean>(false);
-const enableRecaptcha = ref<boolean>(false);
-const enableTurnstile = ref<boolean>(false);
-const enableIpLogging = ref<boolean>(false);
-const enableActiveEmailValidation = ref<boolean>(false);
-const enableVerifymailApi = ref<boolean>(false);
-const verifymailAuthKey = ref<string | null>(null);
-const enableTruemailApi = ref<boolean>(false);
-const truemailInstance = ref<string | null>(null);
-const truemailAuthKey = ref<string | null>(null);
-const bannedEmailDomains = ref<string>('');
-
-async function init() {
-	const meta = await misskeyApi('admin/meta');
-	enableHcaptcha.value = meta.enableHcaptcha;
-	enableMcaptcha.value = meta.enableMcaptcha;
-	enableRecaptcha.value = meta.enableRecaptcha;
-	enableTurnstile.value = meta.enableTurnstile;
-	enableIpLogging.value = meta.enableIpLogging;
-	enableActiveEmailValidation.value = meta.enableActiveEmailValidation;
-	enableVerifymailApi.value = meta.enableVerifymailApi;
-	verifymailAuthKey.value = meta.verifymailAuthKey;
-	enableTruemailApi.value = meta.enableTruemailApi;
-	truemailInstance.value = meta.truemailInstance;
-	truemailAuthKey.value = meta.truemailAuthKey;
-	bannedEmailDomains.value = meta.bannedEmailDomains?.join('\n') || '';
-}
-
-function save() {
-	os.apiWithDialog('admin/update-meta', {
-		enableIpLogging: enableIpLogging.value,
-		enableActiveEmailValidation: enableActiveEmailValidation.value,
-		enableVerifymailApi: enableVerifymailApi.value,
-		verifymailAuthKey: verifymailAuthKey.value,
-		enableTruemailApi: enableTruemailApi.value,
-		truemailInstance: truemailInstance.value,
-		truemailAuthKey: truemailAuthKey.value,
-		bannedEmailDomains: bannedEmailDomains.value.split('\n'),
-	}).then(() => {
-		fetchInstance(true);
-=======
 import { useForm } from '@/scripts/use-form.js';
 import MkFormFooter from '@/components/MkFormFooter.vue';
 
 const meta = await misskeyApi('admin/meta');
-
-const sensitiveMediaDetectionForm = useForm({
-	sensitiveMediaDetection: meta.sensitiveMediaDetection,
-	sensitiveMediaDetectionSensitivity: meta.sensitiveMediaDetectionSensitivity === 'veryLow' ? 0 :
-	meta.sensitiveMediaDetectionSensitivity === 'low' ? 1 :
-	meta.sensitiveMediaDetectionSensitivity === 'medium' ? 2 :
-	meta.sensitiveMediaDetectionSensitivity === 'high' ? 3 :
-	meta.sensitiveMediaDetectionSensitivity === 'veryHigh' ? 4 : 0,
-	setSensitiveFlagAutomatically: meta.setSensitiveFlagAutomatically,
-	enableSensitiveMediaDetectionForVideos: meta.enableSensitiveMediaDetectionForVideos,
-}, async (state) => {
-	await os.apiWithDialog('admin/update-meta', {
-		sensitiveMediaDetection: state.sensitiveMediaDetection,
-		sensitiveMediaDetectionSensitivity:
-			state.sensitiveMediaDetectionSensitivity === 0 ? 'veryLow' :
-			state.sensitiveMediaDetectionSensitivity === 1 ? 'low' :
-			state.sensitiveMediaDetectionSensitivity === 2 ? 'medium' :
-			state.sensitiveMediaDetectionSensitivity === 3 ? 'high' :
-			state.sensitiveMediaDetectionSensitivity === 4 ? 'veryHigh' :
-			0,
-		setSensitiveFlagAutomatically: state.setSensitiveFlagAutomatically,
-		enableSensitiveMediaDetectionForVideos: state.enableSensitiveMediaDetectionForVideos,
-	});
-	fetchInstance(true);
-});
 
 const ipLoggingForm = useForm({
 	enableIpLogging: meta.enableIpLogging,
@@ -315,7 +129,6 @@
 }, async (state) => {
 	await os.apiWithDialog('admin/update-meta', {
 		bannedEmailDomains: state.bannedEmailDomains.split('\n'),
->>>>>>> 5fc8b3bc
 	});
 	fetchInstance(true);
 });
