--- conflicted
+++ resolved
@@ -54,19 +54,12 @@
 	})),
 };
 
-console.log(Misskey);
-
 const headerActions = computed(() => []);
 
 const headerTabs = computed(() => []);
 
 definePageMetadata(() => ({
 	title: i18n.ts.moderationLogs,
-<<<<<<< HEAD
 	icon: 'ph-list ph-bold ph-lg-search',
-});
-=======
-	icon: 'ti ti-list-search',
 }));
->>>>>>> 034f4720
 </script>