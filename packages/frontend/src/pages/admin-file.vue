<!--
SPDX-FileCopyrightText: syuilo and misskey-project
SPDX-License-Identifier: AGPL-3.0-only
-->

<template>
<MkStickyContainer>
	<template #header><MkPageHeader v-model:tab="tab" :actions="headerActions" :tabs="headerTabs"/></template>
	<MkSpacer v-if="file" :contentMax="600" :marginMin="16" :marginMax="32">
		<div v-if="tab === 'overview'" class="cxqhhsmd _gaps_m">
			<a class="thumbnail" :href="file.url" target="_blank">
				<MkDriveFileThumbnail class="thumbnail" :file="file" fit="contain"/>
			</a>
			<div>
				<MkKeyValue :copy="file.type" oneline style="margin: 1em 0;">
					<template #key>MIME Type</template>
					<template #value><span class="_monospace">{{ file.type }}</span></template>
				</MkKeyValue>
				<MkKeyValue oneline style="margin: 1em 0;">
					<template #key>Size</template>
					<template #value><span class="_monospace">{{ bytes(file.size) }}</span></template>
				</MkKeyValue>
				<MkKeyValue :copy="file.id" oneline style="margin: 1em 0;">
					<template #key>ID</template>
					<template #value><span class="_monospace">{{ file.id }}</span></template>
				</MkKeyValue>
				<MkKeyValue :copy="file.md5" oneline style="margin: 1em 0;">
					<template #key>MD5</template>
					<template #value><span class="_monospace">{{ file.md5 }}</span></template>
				</MkKeyValue>
				<MkKeyValue oneline style="margin: 1em 0;">
					<template #key>{{ i18n.ts.createdAt }}</template>
					<template #value><span class="_monospace"><MkTime :time="file.createdAt" mode="detail" style="display: block;"/></span></template>
				</MkKeyValue>
			</div>
			<MkA v-if="file.user" class="user" :to="`/admin/user/${file.user.id}`">
				<MkUserCardMini :user="file.user"/>
			</MkA>
			<div>
				<MkSwitch v-model="isSensitive" @update:modelValue="toggleIsSensitive">{{ i18n.ts.sensitive }}</MkSwitch>
			</div>

			<div>
				<MkButton danger @click="del"><i class="ph-trash ph-bold ph-lg"></i> {{ i18n.ts.delete }}</MkButton>
			</div>
		</div>
		<div v-else-if="tab === 'ip' && info" class="_gaps_m">
			<MkInfo v-if="!iAmAdmin" warn>{{ i18n.ts.requireAdminForView }}</MkInfo>
			<MkKeyValue v-if="info.requestIp" class="_monospace" :copy="info.requestIp" oneline>
				<template #key>IP</template>
				<template #value>{{ info.requestIp }}</template>
			</MkKeyValue>
			<FormSection v-if="info.requestHeaders">
				<template #label>Headers</template>
				<MkKeyValue v-for="(v, k) in info.requestHeaders" :key="k" class="_monospace">
					<template #key>{{ k }}</template>
					<template #value>{{ v }}</template>
				</MkKeyValue>
			</FormSection>
		</div>
		<div v-else-if="tab === 'raw'" class="_gaps_m">
			<MkObjectView v-if="info" tall :value="info">
			</MkObjectView>
		</div>
	</MkSpacer>
</MkStickyContainer>
</template>

<script lang="ts" setup>
import { computed, ref } from 'vue';
import * as Misskey from 'misskey-js';
import MkButton from '@/components/MkButton.vue';
import MkSwitch from '@/components/MkSwitch.vue';
import MkObjectView from '@/components/MkObjectView.vue';
import MkDriveFileThumbnail from '@/components/MkDriveFileThumbnail.vue';
import MkKeyValue from '@/components/MkKeyValue.vue';
import FormSection from '@/components/form/section.vue';
import MkUserCardMini from '@/components/MkUserCardMini.vue';
import MkInfo from '@/components/MkInfo.vue';
import bytes from '@/filters/bytes.js';
import * as os from '@/os.js';
import { misskeyApi } from '@/scripts/misskey-api.js';
import { i18n } from '@/i18n.js';
import { definePageMetadata } from '@/scripts/page-metadata.js';
import { iAmAdmin, iAmModerator } from '@/account.js';

const tab = ref('overview');
const file = ref<Misskey.entities.DriveFile | null>(null);
const info = ref<Misskey.entities.AdminDriveShowFileResponse | null>(null);
const isSensitive = ref<boolean>(false);

const props = defineProps<{
	fileId: string,
}>();

async function fetch() {
	file.value = await misskeyApi('drive/files/show', { fileId: props.fileId });
	info.value = await misskeyApi('admin/drive/show-file', { fileId: props.fileId });
	isSensitive.value = file.value.isSensitive;
}

fetch();

async function del() {
	const { canceled } = await os.confirm({
		type: 'warning',
		text: i18n.tsx.removeAreYouSure({ x: file.value.name }),
	});
	if (canceled) return;

	os.apiWithDialog('drive/files/delete', {
		fileId: file.value.id,
	});
}

async function toggleIsSensitive(v) {
	await misskeyApi('drive/files/update', { fileId: props.fileId, isSensitive: v });
	isSensitive.value = v;
}

const headerActions = computed(() => [{
	text: i18n.ts.openInNewTab,
	icon: 'ph-arrow-square-out ph-bold ph-lg',
	handler: () => {
		window.open(file.value.url, '_blank', 'noopener');
	},
}]);

const headerTabs = computed(() => [{
	key: 'overview',
	title: i18n.ts.overview,
	icon: 'ph-info ph-bold ph-lg',
}, iAmModerator ? {
	key: 'ip',
	title: 'IP',
	icon: 'ph-password ph-bold ph-lg',
} : null, {
	key: 'raw',
	title: 'Raw data',
	icon: 'ph-code ph-bold ph-lg',
}]);

<<<<<<< HEAD
definePageMetadata(computed(() => ({
	title: file.value ? i18n.ts.file + ': ' + file.value.name : i18n.ts.file,
	icon: 'ph-file ph-bold ph-lg',
})));
=======
definePageMetadata(() => ({
	title: file.value ? `${i18n.ts.file}: ${file.value.name}` : i18n.ts.file,
	icon: 'ti ti-file',
}));
>>>>>>> 034f4720
</script>

<style lang="scss" scoped>
.cxqhhsmd {
	> .thumbnail {
		display: block;

		> .thumbnail {
			height: 300px;
			max-width: 100%;
		}
	}

	> .user {
		&:hover {
			text-decoration: none;
		}
	}
}
</style><|MERGE_RESOLUTION|>--- conflicted
+++ resolved
@@ -140,17 +140,10 @@
 	icon: 'ph-code ph-bold ph-lg',
 }]);
 
-<<<<<<< HEAD
-definePageMetadata(computed(() => ({
-	title: file.value ? i18n.ts.file + ': ' + file.value.name : i18n.ts.file,
-	icon: 'ph-file ph-bold ph-lg',
-})));
-=======
 definePageMetadata(() => ({
 	title: file.value ? `${i18n.ts.file}: ${file.value.name}` : i18n.ts.file,
-	icon: 'ti ti-file',
+	icon: 'ph-file ph-bold ph-lg',
 }));
->>>>>>> 034f4720
 </script>
 
 <style lang="scss" scoped>
