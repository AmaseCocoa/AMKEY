--- conflicted
+++ resolved
@@ -7,51 +7,11 @@
 <MkStickyContainer>
 	<template #header><MkPageHeader v-model:tab="tab" :actions="headerActions" :tabs="headerTabs"/></template>
 	<MkSpacer :contentMax="700">
-<<<<<<< HEAD
-		<div v-if="tab === 'search'">
-			<div class="_gaps">
-				<MkInput v-model="searchQuery" :large="true" :autofocus="true" type="search" @enter="search">
-					<template #prefix><i class="ph-magnifying-glass ph-bold ph-lg"></i></template>
-				</MkInput>
-				<MkRadios v-model="searchType" @update:modelValue="search()">
-					<option value="nameAndDescription">{{ i18n.ts._channel.nameAndDescription }}</option>
-					<option value="nameOnly">{{ i18n.ts._channel.nameOnly }}</option>
-				</MkRadios>
-				<MkButton large primary gradate rounded @click="search">{{ i18n.ts.search }}</MkButton>
-			</div>
-
-			<MkFoldableSection v-if="channelPagination">
-				<template #header>{{ i18n.ts.searchResult }}</template>
-				<MkChannelList :key="key" :pagination="channelPagination"/>
-			</MkFoldableSection>
-		</div>
-		<div v-if="tab === 'featured'">
-			<MkPagination v-slot="{items}" :pagination="featuredPagination">
-				<MkChannelPreview v-for="channel in items" :key="channel.id" class="_margin" :channel="channel"/>
-			</MkPagination>
-		</div>
-		<div v-else-if="tab === 'favorites'">
-			<MkPagination v-slot="{items}" :pagination="favoritesPagination">
-				<MkChannelPreview v-for="channel in items" :key="channel.id" class="_margin" :channel="channel"/>
-			</MkPagination>
-		</div>
-		<div v-else-if="tab === 'following'">
-			<MkPagination v-slot="{items}" :pagination="followingPagination">
-				<MkChannelPreview v-for="channel in items" :key="channel.id" class="_margin" :channel="channel"/>
-			</MkPagination>
-		</div>
-		<div v-else-if="tab === 'owned'">
-			<MkButton class="new" @click="create()"><i class="ph-plus ph-bold ph-lg"></i></MkButton>
-			<MkPagination v-slot="{items}" :pagination="ownedPagination">
-				<MkChannelPreview v-for="channel in items" :key="channel.id" class="_margin" :channel="channel"/>
-			</MkPagination>
-		</div>
-=======
 		<MkHorizontalSwipe v-model:tab="tab" :tabs="headerTabs">
 			<div v-if="tab === 'search'" key="search">
 				<div class="_gaps">
 					<MkInput v-model="searchQuery" :large="true" :autofocus="true" type="search" @enter="search">
-						<template #prefix><i class="ti ti-search"></i></template>
+						<template #prefix><i class="ph-magnifying-glass ph-bold ph-lg"></i></template>
 					</MkInput>
 					<MkRadios v-model="searchType" @update:modelValue="search()">
 						<option value="nameAndDescription">{{ i18n.ts._channel.nameAndDescription }}</option>
@@ -81,13 +41,12 @@
 				</MkPagination>
 			</div>
 			<div v-else-if="tab === 'owned'" key="owned">
-				<MkButton class="new" @click="create()"><i class="ti ti-plus"></i></MkButton>
+				<MkButton class="new" @click="create()"><i class="ph-plus ph-bold ph-lg"></i></MkButton>
 				<MkPagination v-slot="{items}" :pagination="ownedPagination">
 					<MkChannelPreview v-for="channel in items" :key="channel.id" class="_margin" :channel="channel"/>
 				</MkPagination>
 			</div>
 		</MkHorizontalSwipe>
->>>>>>> 3784b39a
 	</MkSpacer>
 </MkStickyContainer>
 </template>
