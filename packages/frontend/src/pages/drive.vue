<!--
SPDX-FileCopyrightText: syuilo and other misskey contributors
SPDX-License-Identifier: AGPL-3.0-only
-->

<template>
<div>
	<XDrive ref="drive" @cd="x => folder = x"/>
</div>
</template>

<script lang="ts" setup>
import { computed, ref } from 'vue';
import XDrive from '@/components/MkDrive.vue';
import { i18n } from '@/i18n.js';
import { definePageMetadata } from '@/scripts/page-metadata.js';

const folder = ref(null);

const headerActions = computed(() => []);

const headerTabs = computed(() => []);

definePageMetadata(computed(() => ({
<<<<<<< HEAD
	title: folder ? folder.name : i18n.ts.drive,
	icon: 'ph-cloud ph-bold ph-lg',
=======
	title: folder.value ? folder.value.name : i18n.ts.drive,
	icon: 'ti ti-cloud',
>>>>>>> 62549549
	hideHeader: true,
})));
</script><|MERGE_RESOLUTION|>--- conflicted
+++ resolved
@@ -22,13 +22,8 @@
 const headerTabs = computed(() => []);
 
 definePageMetadata(computed(() => ({
-<<<<<<< HEAD
-	title: folder ? folder.name : i18n.ts.drive,
+	title: folder.value ? folder.value.name : i18n.ts.drive,
 	icon: 'ph-cloud ph-bold ph-lg',
-=======
-	title: folder.value ? folder.value.name : i18n.ts.drive,
-	icon: 'ti ti-cloud',
->>>>>>> 62549549
 	hideHeader: true,
 })));
 </script>