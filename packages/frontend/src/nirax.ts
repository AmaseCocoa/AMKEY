/*
 * SPDX-FileCopyrightText: syuilo and other misskey contributors
 * SPDX-License-Identifier: AGPL-3.0-only
 */

// NIRAX --- A lightweight router

import { Component, onMounted, shallowRef, ShallowRef } from 'vue';
import { EventEmitter } from 'eventemitter3';
import { safeURIDecode } from '@/scripts/safe-uri-decode.js';

interface RouteDefBase {
	path: string;
	query?: Record<string, string>;
	loginRequired?: boolean;
	name?: string;
	hash?: string;
	globalCacheKey?: string;
	children?: RouteDef[];
}

interface RouteDefWithComponent extends RouteDefBase {
	component: Component,
}

interface RouteDefWithRedirect extends RouteDefBase {
	redirect: string | ((props: Map<string, string | boolean>) => string);
}

export type RouteDef = RouteDefWithComponent | RouteDefWithRedirect;

type ParsedPath = (string | {
	name: string;
	startsWith?: string;
	wildcard?: boolean;
	optional?: boolean;
})[];

export type RouterEvent = {
	change: (ctx: {
		beforePath: string;
		path: string;
		resolved: Resolved;
		key: string;
	}) => void;
	replace: (ctx: {
		path: string;
		key: string;
	}) => void;
	push: (ctx: {
		beforePath: string;
		path: string;
		route: RouteDef | null;
		props: Map<string, string> | null;
		key: string;
	}) => void;
	same: () => void;
}

export type Resolved = {
	route: RouteDef;
	props: Map<string, string | boolean>;
	child?: Resolved;
	redirected?: boolean;

	/** @internal */
	_parsedRoute: {
		fullPath: string;
		queryString: string | null;
		hash: string | null;
	};
};

function parsePath(path: string): ParsedPath {
	const res = [] as ParsedPath;

	path = path.substring(1);

	for (const part of path.split('/')) {
		if (part.includes(':')) {
			const prefix = part.substring(0, part.indexOf(':'));
			const placeholder = part.substring(part.indexOf(':') + 1);
			const wildcard = placeholder.includes('(*)');
			const optional = placeholder.endsWith('?');
			res.push({
				name: placeholder.replace('(*)', '').replace('?', ''),
				startsWith: prefix !== '' ? prefix : undefined,
				wildcard,
				optional,
			});
		} else if (part.length !== 0) {
			res.push(part);
		}
	}

	return res;
}

export interface IRouter extends EventEmitter<RouterEvent> {
	current: Resolved;
	currentRef: ShallowRef<Resolved>;
	currentRoute: ShallowRef<RouteDef>;
	navHook: ((path: string, flag?: any) => boolean) | null;

	/**
	 * ルートの初期化（eventListenerの定義後に必ず呼び出すこと）
	 */
	init(): void;

	resolve(path: string): Resolved | null;

	getCurrentPath(): any;

	getCurrentKey(): string;

	push(path: string, flag?: any): void;

	replace(path: string, key?: string | null): void;

	/** @see EventEmitter */
	eventNames(): Array<EventEmitter.EventNames<RouterEvent>>;

	/** @see EventEmitter */
	listeners<T extends EventEmitter.EventNames<RouterEvent>>(
		event: T
	): Array<EventEmitter.EventListener<RouterEvent, T>>;

	/** @see EventEmitter */
	listenerCount(
		event: EventEmitter.EventNames<RouterEvent>
	): number;

	/** @see EventEmitter */
	emit<T extends EventEmitter.EventNames<RouterEvent>>(
		event: T,
		...args: EventEmitter.EventArgs<RouterEvent, T>
	): boolean;

	/** @see EventEmitter */
	on<T extends EventEmitter.EventNames<RouterEvent>>(
		event: T,
		fn: EventEmitter.EventListener<RouterEvent, T>,
		context?: any
	): this;

	/** @see EventEmitter */
	addListener<T extends EventEmitter.EventNames<RouterEvent>>(
		event: T,
		fn: EventEmitter.EventListener<RouterEvent, T>,
		context?: any
	): this;

	/** @see EventEmitter */
	once<T extends EventEmitter.EventNames<RouterEvent>>(
		event: T,
		fn: EventEmitter.EventListener<RouterEvent, T>,
		context?: any
	): this;

	/** @see EventEmitter */
	removeListener<T extends EventEmitter.EventNames<RouterEvent>>(
		event: T,
		fn?: EventEmitter.EventListener<RouterEvent, T>,
		context?: any,
		once?: boolean | undefined
	): this;

	/** @see EventEmitter */
	off<T extends EventEmitter.EventNames<RouterEvent>>(
		event: T,
		fn?: EventEmitter.EventListener<RouterEvent, T>,
		context?: any,
		once?: boolean | undefined
	): this;

	/** @see EventEmitter */
	removeAllListeners(
		event?: EventEmitter.EventNames<RouterEvent>
	): this;
}

export class Router extends EventEmitter<RouterEvent> implements IRouter {
	private routes: RouteDef[];
	public current: Resolved;
<<<<<<< HEAD
	public currentRef: ShallowRef<Resolved> = shallowRef();
	public currentRoute: ShallowRef<RouteDef> = shallowRef();
	private currentPath = '';
=======
	public currentRef: ShallowRef<Resolved>;
	public currentRoute: ShallowRef<RouteDef>;
	private currentPath: string;
>>>>>>> 66714d94
	private isLoggedIn: boolean;
	private notFoundPageComponent: Component;
	private currentKey = Date.now().toString();
	private redirectCount = 0;

	public navHook: ((path: string, flag?: any) => boolean) | null = null;

	constructor(routes: Router['routes'], currentPath: Router['currentPath'], isLoggedIn: boolean, notFoundPageComponent: Component) {
		super();

		this.routes = routes;
<<<<<<< HEAD
		//this.currentPath = currentPath;
=======
		this.current = this.resolve(currentPath)!;
		this.currentRef = shallowRef(this.current);
		this.currentRoute = shallowRef(this.current.route);
		this.currentPath = currentPath;
>>>>>>> 66714d94
		this.isLoggedIn = isLoggedIn;
		this.notFoundPageComponent = notFoundPageComponent;
	}

	public init() {
		const res = this.navigate(this.currentPath, null, false);
		this.emit('replace', {
			path: res._parsedRoute.fullPath,
			key: this.currentKey,
		});
	}

	public resolve(path: string): Resolved | null {
		const fullPath = path;
		let queryString: string | null = null;
		let hash: string | null = null;
		if (path[0] === '/') path = path.substring(1);
		if (path.includes('#')) {
			hash = path.substring(path.indexOf('#') + 1);
			path = path.substring(0, path.indexOf('#'));
		}
		if (path.includes('?')) {
			queryString = path.substring(path.indexOf('?') + 1);
			path = path.substring(0, path.indexOf('?'));
		}

		const _parsedRoute = {
			fullPath,
			queryString,
			hash,
		};

		if (_DEV_) console.log('Routing: ', path, queryString);

		function check(routes: RouteDef[], _parts: string[]): Resolved | null {
			forEachRouteLoop:
			for (const route of routes) {
				let parts = [..._parts];
				const props = new Map<string, string>();

				pathMatchLoop:
				for (const p of parsePath(route.path)) {
					if (typeof p === 'string') {
						if (p === parts[0]) {
							parts.shift();
						} else {
							continue forEachRouteLoop;
						}
					} else {
						if (parts[0] == null && !p.optional) {
							continue forEachRouteLoop;
						}
						if (p.wildcard) {
							if (parts.length !== 0) {
								props.set(p.name, safeURIDecode(parts.join('/')));
								parts = [];
							}
							break pathMatchLoop;
						} else {
							if (p.startsWith) {
								if (parts[0] == null || !parts[0].startsWith(p.startsWith)) continue forEachRouteLoop;

								props.set(p.name, safeURIDecode(parts[0].substring(p.startsWith.length)));
								parts.shift();
							} else {
								if (parts[0]) {
									props.set(p.name, safeURIDecode(parts[0]));
								}
								parts.shift();
							}
						}
					}
				}

				if (parts.length === 0) {
					if (route.children) {
						const child = check(route.children, []);
						if (child) {
							return {
								route,
								props,
								child,
								_parsedRoute,
							};
						} else {
							continue forEachRouteLoop;
						}
					}

					if (route.hash != null && hash != null) {
						props.set(route.hash, safeURIDecode(hash));
					}

					if (route.query != null && queryString != null) {
						const queryObject = [...new URLSearchParams(queryString).entries()]
							.reduce((obj, entry) => ({ ...obj, [entry[0]]: entry[1] }), {});

						for (const q in route.query) {
							const as = route.query[q];
							if (queryObject[q]) {
								props.set(as, safeURIDecode(queryObject[q]));
							}
						}
					}

					return {
						route,
						props,
						_parsedRoute,
					};
				} else {
					if (route.children) {
						const child = check(route.children, parts);
						if (child) {
							return {
								route,
								props,
								child,
								_parsedRoute,
							};
						} else {
							continue forEachRouteLoop;
						}
					} else {
						continue forEachRouteLoop;
					}
				}
			}

			return null;
		}

		const _parts = path.split('/').filter(part => part.length !== 0);

		return check(this.routes, _parts);
	}

	private navigate(path: string, key: string | null | undefined, emitChange = true, _redirected = false): Resolved {
		const beforePath = this.currentPath;
		this.currentPath = path;

		const res = this.resolve(this.currentPath);

		if (res == null) {
			throw new Error('no route found for: ' + path);
		}

		if ('redirect' in res.route) {
			let redirectPath: string;
			if (typeof res.route.redirect === 'function') {
				redirectPath = res.route.redirect(res.props);
			} else {
				redirectPath = res.route.redirect + (res._parsedRoute.queryString ? '?' + res._parsedRoute.queryString : '') + (res._parsedRoute.hash ? '#' + res._parsedRoute.hash : '');
			}
			if (_DEV_) console.log('Redirecting to: ', redirectPath);
			if (_redirected && this.redirectCount++ > 10) {
				throw new Error('redirect loop detected');
			}
			return this.navigate(redirectPath, null, emitChange, true);
		}

		if (res.route.loginRequired && !this.isLoggedIn) {
			res.route.component = this.notFoundPageComponent;
			res.props.set('showLoginPopup', true);
		}

		const isSamePath = beforePath === path;
		if (isSamePath && key == null) key = this.currentKey;
		this.current = res;
		this.currentRef.value = res;
		this.currentRoute.value = res.route;
		this.currentKey = res.route.globalCacheKey ?? key ?? path;

		if (emitChange) {
			this.emit('change', {
				beforePath,
				path,
				resolved: res,
				key: this.currentKey,
			});
		}

		this.redirectCount = 0;
		return {
			...res,
			redirected: _redirected,
		};
	}

	public getCurrentPath() {
		return this.currentPath;
	}

	public getCurrentKey() {
		return this.currentKey;
	}

	public push(path: string, flag?: any) {
		const beforePath = this.currentPath;
		if (path === beforePath) {
			this.emit('same');
			return;
		}
		if (this.navHook) {
			const cancel = this.navHook(path, flag);
			if (cancel) return;
		}
		const res = this.navigate(path, null);
		this.emit('push', {
			beforePath,
			path: res._parsedRoute.fullPath,
			route: res.route,
			props: res.props,
			key: this.currentKey,
		});
	}

	public replace(path: string, key?: string | null) {
		const res = this.navigate(path, key);
		this.emit('replace', {
			path: res._parsedRoute.fullPath,
			key: this.currentKey,
		});
	}
}

export function useScrollPositionManager(getScrollContainer: () => HTMLElement | null, router: IRouter) {
	const scrollPosStore = new Map<string, number>();

	onMounted(() => {
		const scrollContainer = getScrollContainer();
		if (scrollContainer == null) return;

		scrollContainer.addEventListener('scroll', () => {
			scrollPosStore.set(router.getCurrentKey(), scrollContainer.scrollTop);
		}, { passive: true });

		router.addListener('change', ctx => {
			const scrollPos = scrollPosStore.get(ctx.key) ?? 0;
			scrollContainer.scroll({ top: scrollPos, behavior: 'instant' });
			if (scrollPos !== 0) {
				window.setTimeout(() => { // 遷移直後はタイミングによってはコンポーネントが復元し切ってない可能性も考えられるため少し時間を空けて再度スクロール
					scrollContainer.scroll({ top: scrollPos, behavior: 'instant' });
				}, 100);
			}
		});

		router.addListener('same', () => {
			scrollContainer.scroll({ top: 0, behavior: 'smooth' });
		});
	});
}<|MERGE_RESOLUTION|>--- conflicted
+++ resolved
@@ -182,15 +182,9 @@
 export class Router extends EventEmitter<RouterEvent> implements IRouter {
 	private routes: RouteDef[];
 	public current: Resolved;
-<<<<<<< HEAD
-	public currentRef: ShallowRef<Resolved> = shallowRef();
-	public currentRoute: ShallowRef<RouteDef> = shallowRef();
-	private currentPath = '';
-=======
 	public currentRef: ShallowRef<Resolved>;
 	public currentRoute: ShallowRef<RouteDef>;
 	private currentPath: string;
->>>>>>> 66714d94
 	private isLoggedIn: boolean;
 	private notFoundPageComponent: Component;
 	private currentKey = Date.now().toString();
@@ -202,14 +196,10 @@
 		super();
 
 		this.routes = routes;
-<<<<<<< HEAD
-		//this.currentPath = currentPath;
-=======
 		this.current = this.resolve(currentPath)!;
 		this.currentRef = shallowRef(this.current);
 		this.currentRoute = shallowRef(this.current.route);
 		this.currentPath = currentPath;
->>>>>>> 66714d94
 		this.isLoggedIn = isLoggedIn;
 		this.notFoundPageComponent = notFoundPageComponent;
 	}
