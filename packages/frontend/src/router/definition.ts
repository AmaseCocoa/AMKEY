/*
 * SPDX-FileCopyrightText: syuilo and misskey-project
 * SPDX-License-Identifier: AGPL-3.0-only
 */

import { App, AsyncComponentLoader, defineAsyncComponent, provide } from 'vue';
import type { RouteDef } from '@/nirax.js';
import { IRouter, Router } from '@/nirax.js';
import { $i, iAmModerator } from '@/account.js';
import MkLoading from '@/pages/_loading_.vue';
import MkError from '@/pages/_error_.vue';
import { setMainRouter } from '@/router/main.js';

const page = (loader: AsyncComponentLoader<any>) => defineAsyncComponent({
	loader: loader,
	loadingComponent: MkLoading,
	errorComponent: MkError,
});

const routes: RouteDef[] = [{
	path: '/@:initUser/pages/:initPageName/view-source',
	component: page(() => import('@/pages/page-editor/page-editor.vue')),
}, {
	path: '/@:username/pages/:pageName',
	component: page(() => import('@/pages/page.vue')),
}, {
	path: '/@:acct/following',
	component: page(() => import('@/pages/user/following.vue')),
}, {
	path: '/@:acct/followers',
	component: page(() => import('@/pages/user/followers.vue')),
}, {
	name: 'user',
	path: '/@:acct/:page?',
	component: page(() => import('@/pages/user/index.vue')),
}, {
	name: 'note',
	path: '/notes/:noteId/:initialTab?',
	component: page(() => import('@/pages/note.vue')),
}, {
	name: 'list',
	path: '/list/:listId',
	component: page(() => import('@/pages/list.vue')),
}, {
	path: '/clips/:clipId',
	component: page(() => import('@/pages/clip.vue')),
}, {
	path: '/instance-info/:host',
	component: page(() => import('@/pages/instance-info.vue')),
}, {
	name: 'settings',
	path: '/settings',
	component: page(() => import('@/pages/settings/index.vue')),
	loginRequired: true,
	children: [{
		path: '/profile',
		name: 'profile',
		component: page(() => import('@/pages/settings/profile.vue')),
	}, {
		path: '/avatar-decoration',
		name: 'avatarDecoration',
		component: page(() => import('@/pages/settings/avatar-decoration.vue')),
	}, {
		path: '/roles',
		name: 'roles',
		component: page(() => import('@/pages/settings/roles.vue')),
	}, {
		path: '/privacy',
		name: 'privacy',
		component: page(() => import('@/pages/settings/privacy.vue')),
	}, {
		path: '/emoji-picker',
		name: 'emojiPicker',
		component: page(() => import('@/pages/settings/emoji-picker.vue')),
	}, {
		path: '/drive',
		name: 'drive',
		component: page(() => import('@/pages/settings/drive.vue')),
	}, {
		path: '/drive/cleaner',
		name: 'drive',
		component: page(() => import('@/pages/settings/drive-cleaner.vue')),
	}, {
		path: '/notifications',
		name: 'notifications',
		component: page(() => import('@/pages/settings/notifications.vue')),
	}, {
		path: '/email',
		name: 'email',
		component: page(() => import('@/pages/settings/email.vue')),
	}, {
		path: '/security',
		name: 'security',
		component: page(() => import('@/pages/settings/security.vue')),
	}, {
		path: '/general',
		name: 'general',
		component: page(() => import('@/pages/settings/general.vue')),
	}, {
		path: '/theme/install',
		name: 'theme',
		component: page(() => import('@/pages/settings/theme.install.vue')),
	}, {
		path: '/theme/manage',
		name: 'theme',
		component: page(() => import('@/pages/settings/theme.manage.vue')),
	}, {
		path: '/theme',
		name: 'theme',
		component: page(() => import('@/pages/settings/theme.vue')),
	}, {
		path: '/navbar',
		name: 'navbar',
		component: page(() => import('@/pages/settings/navbar.vue')),
	}, {
		path: '/statusbar',
		name: 'statusbar',
		component: page(() => import('@/pages/settings/statusbar.vue')),
	}, {
		path: '/sounds',
		name: 'sounds',
		component: page(() => import('@/pages/settings/sounds.vue')),
	}, {
		path: '/plugin/install',
		name: 'plugin',
		component: page(() => import('@/pages/settings/plugin.install.vue')),
	}, {
		path: '/plugin',
		name: 'plugin',
		component: page(() => import('@/pages/settings/plugin.vue')),
	}, {
		path: '/import-export',
		name: 'import-export',
		component: page(() => import('@/pages/settings/import-export.vue')),
	}, {
		path: '/mute-block',
		name: 'mute-block',
		component: page(() => import('@/pages/settings/mute-block.vue')),
	}, {
		path: '/api',
		name: 'api',
		component: page(() => import('@/pages/settings/api.vue')),
	}, {
		path: '/apps',
		name: 'api',
		component: page(() => import('@/pages/settings/apps.vue')),
	}, {
		path: '/webhook/edit/:webhookId',
		name: 'webhook',
		component: page(() => import('@/pages/settings/webhook.edit.vue')),
	}, {
		path: '/webhook/new',
		name: 'webhook',
		component: page(() => import('@/pages/settings/webhook.new.vue')),
	}, {
		path: '/webhook',
		name: 'webhook',
		component: page(() => import('@/pages/settings/webhook.vue')),
	}, {
		path: '/deck',
		name: 'deck',
		component: page(() => import('@/pages/settings/deck.vue')),
	}, {
		path: '/preferences-backups',
		name: 'preferences-backups',
		component: page(() => import('@/pages/settings/preferences-backups.vue')),
	}, {
		path: '/migration',
		name: 'migration',
		component: page(() => import('@/pages/settings/migration.vue')),
	}, {
		path: '/custom-css',
		name: 'general',
		component: page(() => import('@/pages/settings/custom-css.vue')),
	}, {
		path: '/accounts',
		name: 'profile',
		component: page(() => import('@/pages/settings/accounts.vue')),
	}, {
		path: '/other',
		name: 'other',
		component: page(() => import('@/pages/settings/other.vue')),
	}, {
		path: '/',
		component: page(() => import('@/pages/_empty_.vue')),
	}],
}, {
	path: '/reset-password/:token?',
	component: page(() => import('@/pages/reset-password.vue')),
}, {
	path: '/signup-complete/:code',
	component: page(() => import('@/pages/signup-complete.vue')),
}, {
	path: '/announcements',
	component: page(() => import('@/pages/announcements.vue')),
}, {
	path: '/announcements/:announcementId',
	component: page(() => import('@/pages/announcement.vue')),
}, {
	path: '/about',
	component: page(() => import('@/pages/about.vue')),
	hash: 'initialTab',
}, {
	path: '/contact',
	component: page(() => import('@/pages/contact.vue')),
}, {
	path: '/about-sharkey',
	component: page(() => import('@/pages/about-sharkey.vue')),
}, {
	path: '/invite',
	name: 'invite',
	component: page(() => import('@/pages/invite.vue')),
}, {
	path: '/ads',
	component: page(() => import('@/pages/ads.vue')),
}, {
	path: '/theme-editor',
	component: page(() => import('@/pages/theme-editor.vue')),
	loginRequired: true,
}, {
	path: '/roles/:role',
	component: page(() => import('@/pages/role.vue')),
}, {
	path: '/user-tags/:tag',
	component: page(() => import('@/pages/user-tag.vue')),
}, {
	path: '/explore',
	component: page(() => import('@/pages/explore.vue')),
	hash: 'initialTab',
}, {
	path: '/search',
	component: page(() => import('@/pages/search.vue')),
	query: {
		q: 'query',
		userId: 'userId',
		username: 'username',
		host: 'host',
		channel: 'channel',
		type: 'type',
		origin: 'origin',
	},
}, {
	// Legacy Compatibility	
	path: '/authorize-follow',
	redirect: '/lookup',
	loginRequired: true,
}, {
	// Mastodon Compatibility
	path: '/authorize_interaction',
	redirect: '/lookup',
	loginRequired: true,
}, {
	path: '/lookup',
	component: page(() => import('@/pages/lookup.vue')),
	loginRequired: true,
}, {
	path: '/share',
	component: page(() => import('@/pages/share.vue')),
	loginRequired: true,
}, {
	path: '/api-console',
	component: page(() => import('@/pages/api-console.vue')),
	loginRequired: true,
}, {
	path: '/scratchpad',
	component: page(() => import('@/pages/scratchpad.vue')),
}, {
	path: '/preview',
	component: page(() => import('@/pages/preview.vue')),
}, {
	path: '/auth/:token',
	component: page(() => import('@/pages/auth.vue')),
}, {
	path: '/miauth/:session',
	component: page(() => import('@/pages/miauth.vue')),
	query: {
		callback: 'callback',
		name: 'name',
		icon: 'icon',
		permission: 'permission',
	},
}, {
	path: '/oauth/authorize',
	component: page(() => import('@/pages/oauth.vue')),
}, {
	path: '/tags/:tag',
	component: page(() => import('@/pages/tag.vue')),
}, {
	path: '/pages/new',
	component: page(() => import('@/pages/page-editor/page-editor.vue')),
	loginRequired: true,
}, {
	path: '/pages/edit/:initPageId',
	component: page(() => import('@/pages/page-editor/page-editor.vue')),
	loginRequired: true,
}, {
	path: '/pages',
	component: page(() => import('@/pages/pages.vue')),
}, {
	path: '/play/:id/edit',
	component: page(() => import('@/pages/flash/flash-edit.vue')),
	loginRequired: true,
}, {
	path: '/play/new',
	component: page(() => import('@/pages/flash/flash-edit.vue')),
	loginRequired: true,
}, {
	path: '/play/:id',
	component: page(() => import('@/pages/flash/flash.vue')),
}, {
	path: '/play',
	component: page(() => import('@/pages/flash/flash-index.vue')),
}, {
	path: '/gallery/:postId/edit',
	component: page(() => import('@/pages/gallery/edit.vue')),
	loginRequired: true,
}, {
	path: '/gallery/new',
	component: page(() => import('@/pages/gallery/edit.vue')),
	loginRequired: true,
}, {
	path: '/gallery/:postId',
	component: page(() => import('@/pages/gallery/post.vue')),
}, {
	path: '/gallery',
	component: page(() => import('@/pages/gallery/index.vue')),
}, {
	path: '/channels/:channelId/edit',
	component: page(() => import('@/pages/channel-editor.vue')),
	loginRequired: true,
}, {
	path: '/channels/new',
	component: page(() => import('@/pages/channel-editor.vue')),
	loginRequired: true,
}, {
	path: '/channels/:channelId',
	component: page(() => import('@/pages/channel.vue')),
}, {
	path: '/channels',
	component: page(() => import('@/pages/channels.vue')),
}, {
	path: '/custom-emojis-manager',
	component: page(() => import('@/pages/custom-emojis-manager.vue')),
}, {
	path: '/avatar-decorations',
	name: 'avatarDecorations',
	component: page(() => import('@/pages/avatar-decorations.vue')),
}, {
	path: '/registry/keys/:domain/:path(*)?',
	component: page(() => import('@/pages/registry.keys.vue')),
}, {
	path: '/registry/value/:domain/:path(*)?',
	component: page(() => import('@/pages/registry.value.vue')),
}, {
	path: '/registry',
	component: page(() => import('@/pages/registry.vue')),
}, {
	path: '/install-extentions',
	redirect: '/install-extensions',
	loginRequired: true,
}, {
	path: '/install-extensions',
	component: page(() => import('@/pages/install-extensions.vue')),
	loginRequired: true,
}, {
	path: '/admin/user/:userId',
	component: iAmModerator ? page(() => import('@/pages/admin-user.vue')) : page(() => import('@/pages/not-found.vue')),
}, {
	path: '/admin/file/:fileId',
	component: iAmModerator ? page(() => import('@/pages/admin-file.vue')) : page(() => import('@/pages/not-found.vue')),
}, {
	path: '/admin',
	component: iAmModerator ? page(() => import('@/pages/admin/index.vue')) : page(() => import('@/pages/not-found.vue')),
	children: [{
		path: '/overview',
		name: 'overview',
		component: page(() => import('@/pages/admin/overview.vue')),
	}, {
		path: '/users',
		name: 'users',
		component: page(() => import('@/pages/admin/users.vue')),
	}, {
		path: '/emojis',
		name: 'emojis',
		component: page(() => import('@/pages/custom-emojis-manager.vue')),
	}, {
		path: '/avatar-decorations',
		name: 'avatarDecorations',
		component: page(() => import('@/pages/avatar-decorations.vue')),
	}, {
		path: '/queue',
		name: 'queue',
		component: page(() => import('@/pages/admin/queue.vue')),
	}, {
		path: '/files',
		name: 'files',
		component: page(() => import('@/pages/admin/files.vue')),
	}, {
		path: '/federation',
		name: 'federation',
		component: page(() => import('@/pages/admin/federation.vue')),
	}, {
		path: '/announcements',
		name: 'announcements',
		component: page(() => import('@/pages/admin/announcements.vue')),
	}, {
		path: '/ads',
		name: 'ads',
		component: page(() => import('@/pages/admin/ads.vue')),
	}, {
		path: '/roles/:id/edit',
		name: 'roles',
		component: page(() => import('@/pages/admin/roles.edit.vue')),
	}, {
		path: '/roles/new',
		name: 'roles',
		component: page(() => import('@/pages/admin/roles.edit.vue')),
	}, {
		path: '/roles/:id',
		name: 'roles',
		component: page(() => import('@/pages/admin/roles.role.vue')),
	}, {
		path: '/roles',
		name: 'roles',
		component: page(() => import('@/pages/admin/roles.vue')),
	}, {
		path: '/database',
		name: 'database',
		component: page(() => import('@/pages/admin/database.vue')),
	}, {
		path: '/abuses',
		name: 'abuses',
		component: page(() => import('@/pages/admin/abuses.vue')),
	}, {
		path: '/modlog',
		name: 'modlog',
		component: page(() => import('@/pages/admin/modlog.vue')),
	}, {
		path: '/settings',
		name: 'settings',
		component: page(() => import('@/pages/admin/settings.vue')),
	}, {
		path: '/branding',
		name: 'branding',
		component: page(() => import('@/pages/admin/branding.vue')),
	}, {
		path: '/moderation',
		name: 'moderation',
		component: page(() => import('@/pages/admin/moderation.vue')),
	}, {
		path: '/email-settings',
		name: 'email-settings',
		component: page(() => import('@/pages/admin/email-settings.vue')),
	}, {
		path: '/object-storage',
		name: 'object-storage',
		component: page(() => import('@/pages/admin/object-storage.vue')),
	}, {
		path: '/security',
		name: 'security',
		component: page(() => import('@/pages/admin/security.vue')),
	}, {
		path: '/relays',
		name: 'relays',
		component: page(() => import('@/pages/admin/relays.vue')),
	}, {
		path: '/instance-block',
		name: 'instance-block',
		component: page(() => import('@/pages/admin/instance-block.vue')),
	}, {
		path: '/proxy-account',
		name: 'proxy-account',
		component: page(() => import('@/pages/admin/proxy-account.vue')),
	}, {
		path: '/external-services',
		name: 'external-services',
		component: page(() => import('@/pages/admin/external-services.vue')),
	}, {
		path: '/other-settings',
		name: 'other-settings',
		component: page(() => import('@/pages/admin/other-settings.vue')),
	}, {
		path: '/server-rules',
		name: 'server-rules',
		component: page(() => import('@/pages/admin/server-rules.vue')),
	}, {
		path: '/invites',
		name: 'invites',
		component: page(() => import('@/pages/admin/invites.vue')),
	}, {
<<<<<<< HEAD
		path: '/approvals',
		name: 'approvals',
		component: page(() => import('@/pages/admin/approvals.vue')),
=======
		path: '/abuse-report-notification-recipient',
		name: 'abuse-report-notification-recipient',
		component: page(() => import('@/pages/admin/abuse-report/notification-recipient.vue')),
	}, {
		path: '/system-webhook',
		name: 'system-webhook',
		component: page(() => import('@/pages/admin/system-webhook.vue')),
>>>>>>> e98f66db
	}, {
		path: '/',
		component: page(() => import('@/pages/_empty_.vue')),
	}],
}, {
	path: '/my/notifications',
	component: page(() => import('@/pages/notifications.vue')),
	loginRequired: true,
}, {
	path: '/my/favorites',
	component: page(() => import('@/pages/favorites.vue')),
	loginRequired: true,
}, {
	path: '/my/achievements',
	component: page(() => import('@/pages/achievements.vue')),
	loginRequired: true,
}, {
	path: '/my/drive/folder/:folder',
	component: page(() => import('@/pages/drive.vue')),
	loginRequired: true,
}, {
	path: '/my/drive',
	component: page(() => import('@/pages/drive.vue')),
	loginRequired: true,
}, {
	path: '/my/drive/file/:fileId',
	component: page(() => import('@/pages/drive.file.vue')),
	loginRequired: true,
}, {
	path: '/my/follow-requests',
	component: page(() => import('@/pages/follow-requests.vue')),
	loginRequired: true,
}, {
	path: '/my/lists/:listId',
	component: page(() => import('@/pages/my-lists/list.vue')),
	loginRequired: true,
}, {
	path: '/my/lists',
	component: page(() => import('@/pages/my-lists/index.vue')),
	loginRequired: true,
}, {
	path: '/my/clips',
	component: page(() => import('@/pages/my-clips/index.vue')),
	loginRequired: true,
}, {
	path: '/my/antennas/create',
	component: page(() => import('@/pages/my-antennas/create.vue')),
	loginRequired: true,
}, {
	path: '/my/antennas/:antennaId',
	component: page(() => import('@/pages/my-antennas/edit.vue')),
	loginRequired: true,
}, {
	path: '/my/antennas',
	component: page(() => import('@/pages/my-antennas/index.vue')),
	loginRequired: true,
}, {
	path: '/timeline/list/:listId',
	component: page(() => import('@/pages/user-list-timeline.vue')),
	loginRequired: true,
}, {
	path: '/timeline/antenna/:antennaId',
	component: page(() => import('@/pages/antenna-timeline.vue')),
	loginRequired: true,
}, {
	path: '/clicker',
	component: page(() => import('@/pages/clicker.vue')),
	loginRequired: true,
}, {
	path: '/games',
	component: page(() => import('@/pages/games.vue')),
	loginRequired: false,
}, {
	path: '/bubble-game',
	component: page(() => import('@/pages/drop-and-fusion.vue')),
	loginRequired: true,
}, {
	path: '/reversi',
	component: page(() => import('@/pages/reversi/index.vue')),
	loginRequired: false,
}, {
	path: '/reversi/g/:gameId',
	component: page(() => import('@/pages/reversi/game.vue')),
	loginRequired: false,
}, {
	path: '/timeline',
	component: page(() => import('@/pages/timeline.vue')),
}, {
	name: 'index',
	path: '/',
	component: $i ? page(() => import('@/pages/timeline.vue')) : page(() => import('@/pages/welcome.vue')),
	globalCacheKey: 'index',
}, {
	// テスト用リダイレクト設定。ログイン中ユーザのプロフィールにリダイレクトする
	path: '/redirect-test',
	redirect: $i ? `@${$i.username}` : '/',
	loginRequired: true,
}, {
	path: '/:(*)',
	component: page(() => import('@/pages/not-found.vue')),
}];

function createRouterImpl(path: string): IRouter {
	return new Router(routes, path, !!$i, page(() => import('@/pages/not-found.vue')));
}

/**
 * {@link Router}による画面遷移を可能とするために{@link mainRouter}をセットアップする。
 * また、{@link Router}のインスタンスを作成するためのファクトリも{@link provide}経由で公開する（`routerFactory`というキーで取得可能）
 */
export function setupRouter(app: App) {
	app.provide('routerFactory', createRouterImpl);

	const mainRouter = createRouterImpl(location.pathname + location.search + location.hash);

	window.addEventListener('popstate', (event) => {
		mainRouter.replace(location.pathname + location.search + location.hash, event.state?.key);
	});

	mainRouter.addListener('push', ctx => {
		window.history.pushState({ key: ctx.key }, '', ctx.path);
	});

	mainRouter.addListener('same', () => {
		window.scroll({ top: 0, behavior: 'smooth' });
	});

	mainRouter.addListener('replace', ctx => {
		window.history.replaceState({ key: ctx.key }, '', ctx.path);
	});

	mainRouter.init();

	setMainRouter(mainRouter);
}<|MERGE_RESOLUTION|>--- conflicted
+++ resolved
@@ -240,7 +240,7 @@
 		origin: 'origin',
 	},
 }, {
-	// Legacy Compatibility	
+	// Legacy Compatibility
 	path: '/authorize-follow',
 	redirect: '/lookup',
 	loginRequired: true,
@@ -488,11 +488,10 @@
 		name: 'invites',
 		component: page(() => import('@/pages/admin/invites.vue')),
 	}, {
-<<<<<<< HEAD
 		path: '/approvals',
 		name: 'approvals',
 		component: page(() => import('@/pages/admin/approvals.vue')),
-=======
+	}, {
 		path: '/abuse-report-notification-recipient',
 		name: 'abuse-report-notification-recipient',
 		component: page(() => import('@/pages/admin/abuse-report/notification-recipient.vue')),
@@ -500,7 +499,6 @@
 		path: '/system-webhook',
 		name: 'system-webhook',
 		component: page(() => import('@/pages/admin/system-webhook.vue')),
->>>>>>> e98f66db
 	}, {
 		path: '/',
 		component: page(() => import('@/pages/_empty_.vue')),
