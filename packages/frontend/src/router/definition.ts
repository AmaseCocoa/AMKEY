/*
 * SPDX-FileCopyrightText: syuilo and misskey-project
 * SPDX-License-Identifier: AGPL-3.0-only
 */

import { AsyncComponentLoader, defineAsyncComponent } from 'vue';
import type { IRouter, RouteDef } from '@/nirax.js';
import { Router } from '@/nirax.js';
import { $i, iAmModerator } from '@/account.js';
import MkLoading from '@/pages/_loading_.vue';
import MkError from '@/pages/_error_.vue';

export const page = (loader: AsyncComponentLoader<any>) => defineAsyncComponent({
	loader: loader,
	loadingComponent: MkLoading,
	errorComponent: MkError,
});

const routes: RouteDef[] = [{
	path: '/@:initUser/pages/:initPageName/view-source',
	component: page(() => import('@/pages/page-editor/page-editor.vue')),
}, {
	path: '/@:username/pages/:pageName',
	component: page(() => import('@/pages/page.vue')),
}, {
	path: '/@:acct/following',
	component: page(() => import('@/pages/user/following.vue')),
}, {
	path: '/@:acct/followers',
	component: page(() => import('@/pages/user/followers.vue')),
}, {
	name: 'user',
	path: '/@:acct/:page?',
	component: page(() => import('@/pages/user/index.vue')),
}, {
	name: 'note',
	path: '/notes/:noteId/:initialTab?',
	component: page(() => import('@/pages/note.vue')),
}, {
	name: 'list',
	path: '/list/:listId',
	component: page(() => import('@/pages/list.vue')),
}, {
	path: '/clips/:clipId',
	component: page(() => import('@/pages/clip.vue')),
}, {
	path: '/instance-info/:host',
	component: page(() => import('@/pages/instance-info.vue')),
}, {
	name: 'settings',
	path: '/settings',
	component: page(() => import('@/pages/settings/index.vue')),
	loginRequired: true,
	children: [{
		path: '/profile',
		name: 'profile',
		component: page(() => import('@/pages/settings/profile.vue')),
	}, {
		path: '/avatar-decoration',
		name: 'avatarDecoration',
		component: page(() => import('@/pages/settings/avatar-decoration.vue')),
	}, {
		path: '/roles',
		name: 'roles',
		component: page(() => import('@/pages/settings/roles.vue')),
	}, {
		path: '/privacy',
		name: 'privacy',
		component: page(() => import('@/pages/settings/privacy.vue')),
	}, {
		path: '/emoji-picker',
		name: 'emojiPicker',
		component: page(() => import('@/pages/settings/emoji-picker.vue')),
	}, {
		path: '/drive',
		name: 'drive',
		component: page(() => import('@/pages/settings/drive.vue')),
	}, {
		path: '/drive/cleaner',
		name: 'drive',
		component: page(() => import('@/pages/settings/drive-cleaner.vue')),
	}, {
		path: '/notifications',
		name: 'notifications',
		component: page(() => import('@/pages/settings/notifications.vue')),
	}, {
		path: '/email',
		name: 'email',
		component: page(() => import('@/pages/settings/email.vue')),
	}, {
		path: '/security',
		name: 'security',
		component: page(() => import('@/pages/settings/security.vue')),
	}, {
		path: '/general',
		name: 'general',
		component: page(() => import('@/pages/settings/general.vue')),
	}, {
		path: '/theme/install',
		name: 'theme',
		component: page(() => import('@/pages/settings/theme.install.vue')),
	}, {
		path: '/theme/manage',
		name: 'theme',
		component: page(() => import('@/pages/settings/theme.manage.vue')),
	}, {
		path: '/theme',
		name: 'theme',
		component: page(() => import('@/pages/settings/theme.vue')),
	}, {
		path: '/navbar',
		name: 'navbar',
		component: page(() => import('@/pages/settings/navbar.vue')),
	}, {
		path: '/statusbar',
		name: 'statusbar',
		component: page(() => import('@/pages/settings/statusbar.vue')),
	}, {
		path: '/sounds',
		name: 'sounds',
		component: page(() => import('@/pages/settings/sounds.vue')),
	}, {
		path: '/plugin/install',
		name: 'plugin',
		component: page(() => import('@/pages/settings/plugin.install.vue')),
	}, {
		path: '/plugin',
		name: 'plugin',
		component: page(() => import('@/pages/settings/plugin.vue')),
	}, {
		path: '/import-export',
		name: 'import-export',
		component: page(() => import('@/pages/settings/import-export.vue')),
	}, {
		path: '/mute-block',
		name: 'mute-block',
		component: page(() => import('@/pages/settings/mute-block.vue')),
	}, {
		path: '/api',
		name: 'api',
		component: page(() => import('@/pages/settings/api.vue')),
	}, {
		path: '/apps',
		name: 'api',
		component: page(() => import('@/pages/settings/apps.vue')),
	}, {
		path: '/webhook/edit/:webhookId',
		name: 'webhook',
		component: page(() => import('@/pages/settings/webhook.edit.vue')),
	}, {
		path: '/webhook/new',
		name: 'webhook',
		component: page(() => import('@/pages/settings/webhook.new.vue')),
	}, {
		path: '/webhook',
		name: 'webhook',
		component: page(() => import('@/pages/settings/webhook.vue')),
	}, {
		path: '/deck',
		name: 'deck',
		component: page(() => import('@/pages/settings/deck.vue')),
	}, {
		path: '/preferences-backups',
		name: 'preferences-backups',
		component: page(() => import('@/pages/settings/preferences-backups.vue')),
	}, {
		path: '/migration',
		name: 'migration',
		component: page(() => import('@/pages/settings/migration.vue')),
	}, {
		path: '/custom-css',
		name: 'general',
		component: page(() => import('@/pages/settings/custom-css.vue')),
	}, {
		path: '/accounts',
		name: 'profile',
		component: page(() => import('@/pages/settings/accounts.vue')),
	}, {
		path: '/other',
		name: 'other',
		component: page(() => import('@/pages/settings/other.vue')),
	}, {
		path: '/',
		component: page(() => import('@/pages/_empty_.vue')),
	}],
}, {
	path: '/reset-password/:token?',
	component: page(() => import('@/pages/reset-password.vue')),
}, {
	path: '/signup-complete/:code',
	component: page(() => import('@/pages/signup-complete.vue')),
}, {
	path: '/announcements',
	component: page(() => import('@/pages/announcements.vue')),
}, {
	path: '/announcements/:announcementId',
	component: page(() => import('@/pages/announcement.vue')),
}, {
	path: '/about',
	component: page(() => import('@/pages/about.vue')),
	hash: 'initialTab',
}, {
	path: '/contact',
	component: page(() => import('@/pages/contact.vue')),
}, {
	path: '/about-sharkey',
	component: page(() => import('@/pages/about-sharkey.vue')),
}, {
	path: '/invite',
	name: 'invite',
	component: page(() => import('@/pages/invite.vue')),
}, {
	path: '/ads',
	component: page(() => import('@/pages/ads.vue')),
}, {
	path: '/theme-editor',
	component: page(() => import('@/pages/theme-editor.vue')),
	loginRequired: true,
}, {
	path: '/roles/:role',
	component: page(() => import('@/pages/role.vue')),
}, {
	path: '/user-tags/:tag',
	component: page(() => import('@/pages/user-tag.vue')),
}, {
	path: '/explore',
	component: page(() => import('@/pages/explore.vue')),
	hash: 'initialTab',
}, {
	path: '/following-feed',
	component: page(() => import('@/pages/following-feed.vue')),
	hash: 'initialTab',
}, {
	path: '/following-feed/:userId',
	component: page(() => import('@/pages/user/recent-notes.vue')),
}, {
	path: '/search',
	component: page(() => import('@/pages/search.vue')),
	query: {
		q: 'query',
		userId: 'userId',
		username: 'username',
		host: 'host',
		channel: 'channel',
		type: 'type',
		origin: 'origin',
	},
}, {
	// Legacy Compatibility
	path: '/authorize-follow',
	redirect: '/lookup',
	loginRequired: true,
}, {
	// Mastodon Compatibility
	path: '/authorize_interaction',
	redirect: '/lookup',
	loginRequired: true,
}, {
	path: '/lookup',
	component: page(() => import('@/pages/lookup.vue')),
	loginRequired: true,
}, {
	path: '/share',
	component: page(() => import('@/pages/share.vue')),
	loginRequired: true,
}, {
	path: '/api-console',
	component: page(() => import('@/pages/api-console.vue')),
	loginRequired: true,
}, {
	path: '/scratchpad',
	component: page(() => import('@/pages/scratchpad.vue')),
}, {
	path: '/preview',
	component: page(() => import('@/pages/preview.vue')),
}, {
	path: '/auth/:token',
	component: page(() => import('@/pages/auth.vue')),
}, {
	path: '/miauth/:session',
	component: page(() => import('@/pages/miauth.vue')),
	query: {
		callback: 'callback',
		name: 'name',
		icon: 'icon',
		permission: 'permission',
	},
}, {
	path: '/oauth/authorize',
	component: page(() => import('@/pages/oauth.vue')),
}, {
	path: '/tags/:tag',
	component: page(() => import('@/pages/tag.vue')),
}, {
	path: '/pages/new',
	component: page(() => import('@/pages/page-editor/page-editor.vue')),
	loginRequired: true,
}, {
	path: '/pages/edit/:initPageId',
	component: page(() => import('@/pages/page-editor/page-editor.vue')),
	loginRequired: true,
}, {
	path: '/pages',
	component: page(() => import('@/pages/pages.vue')),
}, {
	path: '/play/:id/edit',
	component: page(() => import('@/pages/flash/flash-edit.vue')),
	loginRequired: true,
}, {
	path: '/play/new',
	component: page(() => import('@/pages/flash/flash-edit.vue')),
	loginRequired: true,
}, {
	path: '/play/:id',
	component: page(() => import('@/pages/flash/flash.vue')),
}, {
	path: '/play',
	component: page(() => import('@/pages/flash/flash-index.vue')),
}, {
	path: '/gallery/:postId/edit',
	component: page(() => import('@/pages/gallery/edit.vue')),
	loginRequired: true,
}, {
	path: '/gallery/new',
	component: page(() => import('@/pages/gallery/edit.vue')),
	loginRequired: true,
}, {
	path: '/gallery/:postId',
	component: page(() => import('@/pages/gallery/post.vue')),
}, {
	path: '/gallery',
	component: page(() => import('@/pages/gallery/index.vue')),
}, {
	path: '/channels/:channelId/edit',
	component: page(() => import('@/pages/channel-editor.vue')),
	loginRequired: true,
}, {
	path: '/channels/new',
	component: page(() => import('@/pages/channel-editor.vue')),
	loginRequired: true,
}, {
	path: '/channels/:channelId',
	component: page(() => import('@/pages/channel.vue')),
}, {
	path: '/channels',
	component: page(() => import('@/pages/channels.vue')),
}, {
	path: '/custom-emojis-manager',
	component: page(() => import('@/pages/custom-emojis-manager.vue')),
}, {
	path: '/avatar-decorations',
	name: 'avatarDecorations',
	component: page(() => import('@/pages/avatar-decorations.vue')),
}, {
	path: '/registry/keys/:domain/:path(*)?',
	component: page(() => import('@/pages/registry.keys.vue')),
}, {
	path: '/registry/value/:domain/:path(*)?',
	component: page(() => import('@/pages/registry.value.vue')),
}, {
	path: '/registry',
	component: page(() => import('@/pages/registry.vue')),
}, {
	path: '/install-extentions',
	redirect: '/install-extensions',
	loginRequired: true,
}, {
	path: '/install-extensions',
	component: page(() => import('@/pages/install-extensions.vue')),
	loginRequired: true,
}, {
	path: '/admin/user/:userId',
	component: iAmModerator ? page(() => import('@/pages/admin-user.vue')) : page(() => import('@/pages/not-found.vue')),
}, {
	path: '/admin/file/:fileId',
	component: iAmModerator ? page(() => import('@/pages/admin-file.vue')) : page(() => import('@/pages/not-found.vue')),
}, {
	path: '/admin',
	component: iAmModerator ? page(() => import('@/pages/admin/index.vue')) : page(() => import('@/pages/not-found.vue')),
	children: [{
		path: '/overview',
		name: 'overview',
		component: page(() => import('@/pages/admin/overview.vue')),
	}, {
		path: '/users',
		name: 'users',
		component: page(() => import('@/pages/admin/users.vue')),
	}, {
		path: '/emojis',
		name: 'emojis',
		component: page(() => import('@/pages/custom-emojis-manager.vue')),
	}, {
		path: '/avatar-decorations',
		name: 'avatarDecorations',
		component: page(() => import('@/pages/avatar-decorations.vue')),
	}, {
		path: '/queue',
		name: 'queue',
		component: page(() => import('@/pages/admin/queue.vue')),
	}, {
		path: '/files',
		name: 'files',
		component: page(() => import('@/pages/admin/files.vue')),
	}, {
		path: '/federation',
		name: 'federation',
		component: page(() => import('@/pages/admin/federation.vue')),
	}, {
		path: '/announcements',
		name: 'announcements',
		component: page(() => import('@/pages/admin/announcements.vue')),
	}, {
		path: '/ads',
		name: 'ads',
		component: page(() => import('@/pages/admin/ads.vue')),
	}, {
		path: '/roles/:id/edit',
		name: 'roles',
		component: page(() => import('@/pages/admin/roles.edit.vue')),
	}, {
		path: '/roles/new',
		name: 'roles',
		component: page(() => import('@/pages/admin/roles.edit.vue')),
	}, {
		path: '/roles/:id',
		name: 'roles',
		component: page(() => import('@/pages/admin/roles.role.vue')),
	}, {
		path: '/roles',
		name: 'roles',
		component: page(() => import('@/pages/admin/roles.vue')),
	}, {
		path: '/database',
		name: 'database',
		component: page(() => import('@/pages/admin/database.vue')),
	}, {
		path: '/abuses',
		name: 'abuses',
		component: page(() => import('@/pages/admin/abuses.vue')),
	}, {
		path: '/modlog',
		name: 'modlog',
		component: page(() => import('@/pages/admin/modlog.vue')),
	}, {
		path: '/settings',
		name: 'settings',
		component: page(() => import('@/pages/admin/settings.vue')),
	}, {
		path: '/branding',
		name: 'branding',
		component: page(() => import('@/pages/admin/branding.vue')),
	}, {
		path: '/moderation',
		name: 'moderation',
		component: page(() => import('@/pages/admin/moderation.vue')),
	}, {
		path: '/email-settings',
		name: 'email-settings',
		component: page(() => import('@/pages/admin/email-settings.vue')),
	}, {
		path: '/object-storage',
		name: 'object-storage',
		component: page(() => import('@/pages/admin/object-storage.vue')),
	}, {
		path: '/security',
		name: 'security',
		component: page(() => import('@/pages/admin/security.vue')),
	}, {
		path: '/relays',
		name: 'relays',
		component: page(() => import('@/pages/admin/relays.vue')),
	}, {
		path: '/external-services',
		name: 'external-services',
		component: page(() => import('@/pages/admin/external-services.vue')),
	}, {
		path: '/performance',
		name: 'performance',
		component: page(() => import('@/pages/admin/performance.vue')),
	}, {
		path: '/server-rules',
		name: 'server-rules',
		component: page(() => import('@/pages/admin/server-rules.vue')),
	}, {
		path: '/invites',
		name: 'invites',
		component: page(() => import('@/pages/admin/invites.vue')),
	}, {
		path: '/approvals',
		name: 'approvals',
		component: page(() => import('@/pages/admin/approvals.vue')),
	}, {
		path: '/abuse-report-notification-recipient',
		name: 'abuse-report-notification-recipient',
		component: page(() => import('@/pages/admin/abuse-report/notification-recipient.vue')),
	}, {
		path: '/system-webhook',
		name: 'system-webhook',
		component: page(() => import('@/pages/admin/system-webhook.vue')),
	}, {
		path: '/',
		component: page(() => import('@/pages/_empty_.vue')),
	}],
}, {
	path: '/my/notifications',
	component: page(() => import('@/pages/notifications.vue')),
	loginRequired: true,
}, {
	path: '/my/favorites',
	component: page(() => import('@/pages/favorites.vue')),
	loginRequired: true,
}, {
	path: '/my/achievements',
	component: page(() => import('@/pages/achievements.vue')),
	loginRequired: true,
}, {
	path: '/my/drive/folder/:folder',
	component: page(() => import('@/pages/drive.vue')),
	loginRequired: true,
}, {
	path: '/my/drive',
	component: page(() => import('@/pages/drive.vue')),
	loginRequired: true,
}, {
	path: '/my/drive/file/:fileId',
	component: page(() => import('@/pages/drive.file.vue')),
	loginRequired: true,
}, {
	path: '/my/follow-requests',
	component: page(() => import('@/pages/follow-requests.vue')),
	loginRequired: true,
}, {
	path: '/my/lists/:listId',
	component: page(() => import('@/pages/my-lists/list.vue')),
	loginRequired: true,
}, {
	path: '/my/lists',
	component: page(() => import('@/pages/my-lists/index.vue')),
	loginRequired: true,
}, {
	path: '/my/clips',
	component: page(() => import('@/pages/my-clips/index.vue')),
	loginRequired: true,
}, {
	path: '/my/antennas/create',
	component: page(() => import('@/pages/my-antennas/create.vue')),
	loginRequired: true,
}, {
	path: '/my/antennas/:antennaId',
	component: page(() => import('@/pages/my-antennas/edit.vue')),
	loginRequired: true,
}, {
	path: '/my/antennas',
	component: page(() => import('@/pages/my-antennas/index.vue')),
	loginRequired: true,
}, {
	path: '/timeline/list/:listId',
	component: page(() => import('@/pages/user-list-timeline.vue')),
	loginRequired: true,
}, {
	path: '/timeline/antenna/:antennaId',
	component: page(() => import('@/pages/antenna-timeline.vue')),
	loginRequired: true,
}, {
	path: '/clicker',
	component: page(() => import('@/pages/clicker.vue')),
	loginRequired: true,
}, {
	path: '/games',
	component: page(() => import('@/pages/games.vue')),
	loginRequired: false,
}, {
	path: '/bubble-game',
	component: page(() => import('@/pages/drop-and-fusion.vue')),
	loginRequired: true,
}, {
	path: '/reversi',
	component: page(() => import('@/pages/reversi/index.vue')),
	loginRequired: false,
}, {
	path: '/reversi/g/:gameId',
	component: page(() => import('@/pages/reversi/game.vue')),
	loginRequired: false,
}, {
	path: '/timeline',
	component: page(() => import('@/pages/timeline.vue')),
}, {
	name: 'index',
	path: '/',
	component: $i ? page(() => import('@/pages/timeline.vue')) : page(() => import('@/pages/welcome.vue')),
	globalCacheKey: 'index',
}, {
	// テスト用リダイレクト設定。ログイン中ユーザのプロフィールにリダイレクトする
	path: '/redirect-test',
	redirect: $i ? `@${$i.username}` : '/',
	loginRequired: true,
}, {
	path: '/:(*)',
	component: page(() => import('@/pages/not-found.vue')),
}];

export function createMainRouter(path: string): IRouter {
	return new Router(routes, path, !!$i, page(() => import('@/pages/not-found.vue')));
<<<<<<< HEAD
}

/**
 * {@link Router}による画面遷移を可能とするために{@link mainRouter}をセットアップする。
 * また、{@link Router}のインスタンスを作成するためのファクトリも{@link provide}経由で公開する（`routerFactory`というキーで取得可能）
 */
export function setupRouter(app: App) {
	app.provide('routerFactory', createRouterImpl);

	const mainRouter = createRouterImpl(location.pathname + location.search + location.hash);

	window.addEventListener('popstate', (event) => {
		mainRouter.replace(location.pathname + location.search + location.hash, event.state?.key);
	});

	mainRouter.addListener('push', ctx => {
		window.history.pushState({ key: ctx.key }, '', ctx.path);
	});

	mainRouter.addListener('same', () => {
		window.scroll({ top: 0, behavior: 'smooth' });
	});

	mainRouter.addListener('replace', ctx => {
		window.history.replaceState({ key: ctx.key }, '', ctx.path);
	});

	mainRouter.init();

	setMainRouter(mainRouter);
=======
>>>>>>> 5fc8b3bc
}<|MERGE_RESOLUTION|>--- conflicted
+++ resolved
@@ -601,37 +601,4 @@
 
 export function createMainRouter(path: string): IRouter {
 	return new Router(routes, path, !!$i, page(() => import('@/pages/not-found.vue')));
-<<<<<<< HEAD
-}
-
-/**
- * {@link Router}による画面遷移を可能とするために{@link mainRouter}をセットアップする。
- * また、{@link Router}のインスタンスを作成するためのファクトリも{@link provide}経由で公開する（`routerFactory`というキーで取得可能）
- */
-export function setupRouter(app: App) {
-	app.provide('routerFactory', createRouterImpl);
-
-	const mainRouter = createRouterImpl(location.pathname + location.search + location.hash);
-
-	window.addEventListener('popstate', (event) => {
-		mainRouter.replace(location.pathname + location.search + location.hash, event.state?.key);
-	});
-
-	mainRouter.addListener('push', ctx => {
-		window.history.pushState({ key: ctx.key }, '', ctx.path);
-	});
-
-	mainRouter.addListener('same', () => {
-		window.scroll({ top: 0, behavior: 'smooth' });
-	});
-
-	mainRouter.addListener('replace', ctx => {
-		window.history.replaceState({ key: ctx.key }, '', ctx.path);
-	});
-
-	mainRouter.init();
-
-	setMainRouter(mainRouter);
-=======
->>>>>>> 5fc8b3bc
 }