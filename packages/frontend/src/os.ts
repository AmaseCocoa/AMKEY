--- conflicted
+++ resolved
@@ -215,20 +215,13 @@
 	});
 }
 
-<<<<<<< HEAD
 export function toast(message: string, renderMfm = false) {
-	popup(MkToast, {
+	const { dispose } = popup(MkToast, {
 		message,
 		renderMfm,
-	}, {}, 'closed');
-=======
-export function toast(message: string) {
-	const { dispose } = popup(MkToast, {
-		message,
 	}, {
 		closed: () => dispose(),
 	});
->>>>>>> e98f66db
 }
 
 export function alert(props: {
