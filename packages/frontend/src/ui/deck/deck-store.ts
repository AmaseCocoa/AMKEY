--- conflicted
+++ resolved
@@ -46,11 +46,7 @@
 	channelId?: string;
 	roleId?: string;
 	excludeTypes?: typeof notificationTypes[number][];
-<<<<<<< HEAD
-	tl?: 'home' | 'local' | 'social' | 'global' | 'bubble';
-=======
 	tl?: BasicTimelineType;
->>>>>>> e98f66db
 	withRenotes?: boolean;
 	withReplies?: boolean;
 	onlyFiles?: boolean;
