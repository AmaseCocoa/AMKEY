<!--
SPDX-FileCopyrightText: syuilo and misskey-project
SPDX-License-Identifier: AGPL-3.0-only
-->

<template>
<XColumn :menu="menu" :column="column" :isStacked="isStacked" :refresher="() => timeline.reloadTimeline()">
	<template #header>
		<i class="ph-television ph-bold ph-lg"></i><span style="margin-left: 8px;">{{ column.name }}</span>
	</template>

	<template v-if="column.channelId">
		<div style="padding: 8px; text-align: center;">
<<<<<<< HEAD
			<MkButton primary gradate rounded inline @click="post"><i class="ph-pencil-simple ph-bold ph-lg"></i></MkButton>
=======
			<MkButton primary gradate rounded inline small @click="post"><i class="ti ti-pencil"></i></MkButton>
>>>>>>> c0156b74
		</div>
		<MkTimeline ref="timeline" src="channel" :channel="column.channelId"/>
	</template>
</XColumn>
</template>

<script lang="ts" setup>
import { shallowRef } from 'vue';
import * as Misskey from 'misskey-js';
import XColumn from './column.vue';
import { updateColumn, Column } from './deck-store.js';
import MkTimeline from '@/components/MkTimeline.vue';
import MkButton from '@/components/MkButton.vue';
import * as os from '@/os.js';
import { misskeyApi } from '@/scripts/misskey-api.js';
import { i18n } from '@/i18n.js';

const props = defineProps<{
	column: Column;
	isStacked: boolean;
}>();

const timeline = shallowRef<InstanceType<typeof MkTimeline>>();
const channel = shallowRef<Misskey.entities.Channel>();

if (props.column.channelId == null) {
	setChannel();
}

async function setChannel() {
	const channels = await misskeyApi('channels/my-favorites', {
		limit: 100,
	});
	const { canceled, result: channel } = await os.select({
		title: i18n.ts.selectChannel,
		items: channels.map(x => ({
			value: x, text: x.name,
		})),
		default: props.column.channelId,
	});
	if (canceled) return;
	updateColumn(props.column.id, {
		channelId: channel.id,
		name: channel.name,
	});
}

async function post() {
	if (!channel.value || channel.value.id !== props.column.channelId) {
		channel.value = await misskeyApi('channels/show', {
			channelId: props.column.channelId,
		});
	}

	os.post({
		channel: channel.value,
	});
}

const menu = [{
	icon: 'ph-pencil-simple ph-bold ph-lg',
	text: i18n.ts.selectChannel,
	action: setChannel,
}];
</script><|MERGE_RESOLUTION|>--- conflicted
+++ resolved
@@ -11,11 +11,7 @@
 
 	<template v-if="column.channelId">
 		<div style="padding: 8px; text-align: center;">
-<<<<<<< HEAD
-			<MkButton primary gradate rounded inline @click="post"><i class="ph-pencil-simple ph-bold ph-lg"></i></MkButton>
-=======
-			<MkButton primary gradate rounded inline small @click="post"><i class="ti ti-pencil"></i></MkButton>
->>>>>>> c0156b74
+			<MkButton primary gradate rounded inline small @click="post"><i class="ph-pencil-simple ph-bold ph-lg"></i></MkButton>
 		</div>
 		<MkTimeline ref="timeline" src="channel" :channel="column.channelId"/>
 	</template>
