--- conflicted
+++ resolved
@@ -220,13 +220,8 @@
 			left: 0;
 			right: 0;
 			bottom: 0;
-<<<<<<< HEAD
 			border-radius: var(--radius-ellipse);
-			background: linear-gradient(90deg, var(--buttonGradateA), var(--buttonGradateB));
-=======
-			border-radius: 999px;
 			background: linear-gradient(90deg, var(--MI_THEME-buttonGradateA), var(--MI_THEME-buttonGradateB));
->>>>>>> d2e8dc4f
 		}
 
 		&:focus-visible {
@@ -344,13 +339,8 @@
 				left: 0;
 				right: 0;
 				bottom: 0;
-<<<<<<< HEAD
 				border-radius: var(--radius-ellipse);
-				background: var(--accentedBg);
-=======
-				border-radius: 999px;
 				background: var(--MI_THEME-accentedBg);
->>>>>>> d2e8dc4f
 			}
 		}
 	}
@@ -448,13 +438,8 @@
 			margin: auto;
 			width: 52px;
 			aspect-ratio: 1/1;
-<<<<<<< HEAD
 			border-radius: var(--radius-full);
-			background: linear-gradient(90deg, var(--buttonGradateA), var(--buttonGradateB));
-=======
-			border-radius: 100%;
 			background: linear-gradient(90deg, var(--MI_THEME-buttonGradateA), var(--MI_THEME-buttonGradateB));
->>>>>>> d2e8dc4f
 		}
 
 		&:focus-visible {
@@ -549,13 +534,8 @@
 				left: 0;
 				right: 0;
 				bottom: 0;
-<<<<<<< HEAD
 				border-radius: var(--radius-ellipse);
-				background: var(--accentedBg);
-=======
-				border-radius: 999px;
 				background: var(--MI_THEME-accentedBg);
->>>>>>> d2e8dc4f
 			}
 
 			> .icon,
