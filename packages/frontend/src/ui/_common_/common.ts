--- conflicted
+++ resolved
@@ -26,16 +26,12 @@
 		type: 'link',
 		to: '/clicker',
 		text: '🍪👈',
-<<<<<<< HEAD
 		icon: 'ph-cookie ph-bold ph-lg',
-=======
-		icon: 'ti ti-cookie',
 	}, {
 		type: 'link',
 		to: '/bubble-game',
 		text: i18n.ts.bubbleGame,
-		icon: 'ti ti-apple',
->>>>>>> 34088ecd
+		icon: 'ph-apple ph-bold ph-lg',
 	}, ($i && ($i.isAdmin || $i.policies.canManageCustomEmojis)) ? {
 		type: 'link',
 		to: '/custom-emojis-manager',
