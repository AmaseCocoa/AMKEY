--- conflicted
+++ resolved
@@ -80,18 +80,10 @@
 	width: 100%;
 	max-width: 60px;
 	margin: auto;
-<<<<<<< HEAD
 	border-radius: var(--radius-full);
-	background: var(--panel);
-	color: var(--fg);
-	right: var(--margin);
-	bottom: calc(var(--margin) + env(safe-area-inset-bottom, 0px));
-=======
-	border-radius: 100%;
 	background: var(--MI_THEME-panel);
 	color: var(--MI_THEME-fg);
 	right: var(--MI-margin);
 	bottom: calc(var(--MI-margin) + env(safe-area-inset-bottom, 0px));
->>>>>>> d2e8dc4f
 }
 </style>