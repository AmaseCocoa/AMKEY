@charset "utf-8";

@font-face {
	font-display: swap; /* Check https://developer.mozilla.org/en-US/docs/Web/CSS/@font-face/font-display for other options. */
	font-family: 'Lexend';
	font-style: normal;
	font-weight: 400;
	src: url('/static-assets/fonts/Lexend-VariableFont_wght.ttf') format('opentype');
}

/*
 * SPDX-FileCopyrightText: syuilo and other misskey contributors
 *
 * SPDX-License-Identifier: AGPL-3.0-only
 */

:root {
	--radius-xs: 5px;
	--radius-sm: 5px;
	--radius: 5px;
	--radius-md: 5px;
	--radius-lg: 5px;
	--radius-xl: 5px;
	--radius-ellipse: 5px;
	--radius-full: 5px;

	--marginFull: 16px;
	--marginHalf: 10px;

	--margin: var(--marginFull);

	// switch dynamically
	--minBottomSpacingMobile: calc(72px + max(12px, env(safe-area-inset-bottom, 0px)));
	--minBottomSpacing: var(--minBottomSpacingMobile);

	@media (max-width: 500px) {
		--margin: var(--marginHalf);
	}

	//--ad: rgb(255 169 0 / 10%);
}

html.radius-misskey {
	--radius-xs: 4px;
	--radius-sm: 8px;
	--radius: 12px;
	--radius-md: 16px;
	--radius-lg: 24px;
	--radius-xl: 32px;
	--radius-ellipse: 999px;
	--radius-full: 100%;
}

::selection {
	color: var(--fgOnAccent);
	background-color: var(--accent);
}

html {
	background-color: var(--bg);
	color: var(--fg);
	accent-color: var(--accent);
	overflow: auto;
	overflow-wrap: break-word;
	font-family: 'sharkey-theme-font-face', 'Lexend', 'Hiragino Maru Gothic Pro', "BIZ UDGothic", Roboto, HelveticaNeue, Arial, sans-serif;
	font-size: 14px;
	line-height: 1.35;
	text-size-adjust: 100%;
	tab-size: 2;
	-webkit-text-size-adjust: 100%;

	&, * {
		scrollbar-color: var(--scrollbarHandle) transparent;
		scrollbar-width: thin;

		&::-webkit-scrollbar {
			width: 6px;
			height: 6px;
		}

		&::-webkit-scrollbar-track {
			background: inherit;
		}

		&::-webkit-scrollbar-thumb {
			background: var(--scrollbarHandle);

			&:hover {
				background: var(--scrollbarHandleHover);
			}

			&:active {
				background: var(--accent);
			}
		}
	}

	&.f-1 {
		font-size: 15px;
	}

	&.f-2 {
		font-size: 16px;
	}

	&.f-3 {
		font-size: 17px;
	}

	&.useSystemFont {
		font-family: system-ui;
	}
}

html._themeChanging_ {
	&, * {
		transition: background 1s ease, border 1s ease !important;
	}
}

html, body {
	touch-action: manipulation;
	margin: 0;
	padding: 0;
	scroll-behavior: smooth;
}

a {
	text-decoration: none;
	cursor: pointer;
	color: inherit;
	tap-highlight-color: transparent;
	-webkit-tap-highlight-color: transparent;
	-webkit-touch-callout: none;

	&:hover {
		text-decoration: underline;
	}

	&[target="_blank"] {
		-webkit-touch-callout: default;
	}
}

textarea, input {
	tap-highlight-color: transparent;
	-webkit-tap-highlight-color: transparent;
}

optgroup, option {
	background: var(--panel);
	color: var(--fg);
}

hr {
	margin: var(--margin) 0 var(--margin) 0;
	border: none;
	height: 1px;
	background: var(--divider);
}

<<<<<<< HEAD
.ph-bold {
=======
rt {
	white-space: initial;
}

.ti {
>>>>>>> 62549549
	width: 1.28em;
	vertical-align: -12%;
	line-height: 1em;

	&:before {
		font-size: 128%;
	}
}

.ti-fw {
	display: inline-block;
	text-align: center;
}

._indicatorCircle {
	display: inline-block;
	width: 1em;
	height: 1em;
	border-radius: var(--radius-full);
	background: currentColor;
}

._indicateCounter {
	display: inline-flex;
	color: var(--fgOnAccent);
	font-weight: 700;
	background: var(--indicator);
	height: 1.5em;
	min-width: 1em;
	align-items: center;
	justify-content: center;
	border-radius: var(--radius-ellipse);
	padding: 0.3em 0.5em;
}

._noSelect {
	user-select: none;
	-webkit-user-select: none;
	-webkit-touch-callout: none;
}

._nowrap {
	white-space: pre !important;
	word-wrap: normal !important; // https://codeday.me/jp/qa/20190424/690106.html
	overflow: hidden;
	text-overflow: ellipsis;
}

._ghost {
	@extend ._noSelect;
	pointer-events: none;
}

._modalBg {
	position: fixed;
	top: 0;
	left: 0;
	width: 100%;
	height: 100%;
	background: var(--modalBg);
	-webkit-backdrop-filter: var(--modalBgFilter);
	backdrop-filter: var(--modalBgFilter);
}

._shadow {
	box-shadow: 0px 4px 32px var(--shadow) !important;
}

._button {
	@extend ._noSelect;
	appearance: none;
	display: inline-block;
	padding: 0;
	margin: 0; // for Safari
	background: none;
	border: none;
	cursor: pointer;
	color: inherit;
	touch-action: manipulation;
	tap-highlight-color: transparent;
	-webkit-tap-highlight-color: transparent;
	font-size: 1em;
	font-family: inherit;
	line-height: inherit;
	max-width: 100%;

	&:focus-visible {
		outline: none;
	}

	&:disabled {
		opacity: 0.5;
		cursor: default;
	}
}

._buttonPrimary {
	@extend ._button;
	color: var(--fgOnAccent);
	background: var(--accent);

	&:not(:disabled):hover {
		background: var(--X8);
	}

	&:not(:disabled):active {
		background: var(--X9);
	}
}

._buttonGradate {
	@extend ._buttonPrimary;
	color: var(--fgOnAccent);
	background: linear-gradient(90deg, var(--buttonGradateA), var(--buttonGradateB));

	&:not(:disabled):hover {
		background: linear-gradient(90deg, var(--X8), var(--X8));
	}

	&:not(:disabled):active {
		background: linear-gradient(90deg, var(--X8), var(--X8));
	}
}

._help {
	color: var(--accent);
	cursor: help
}

._textButton {
	@extend ._button;
	color: var(--accent);

	&:not(:disabled):hover {
		text-decoration: underline;
	}
}

._panel {
	background: color-mix(in srgb, var(--panel) 65%, transparent);
	border-radius: var(--radius);
	overflow: clip;
}

._margin {
	margin: var(--margin) 0;
}

._gaps_m {
	display: flex;
	flex-direction: column;
	gap: 1.5em;
}

._gaps_s {
	display: flex;
	flex-direction: column;
	gap: 0.75em;
}

._gaps {
	display: flex;
	flex-direction: column;
	gap: var(--margin);
}

._buttons {
	display: flex;
	gap: 8px;
	flex-wrap: wrap;
}

._buttonsCenter {
	@extend ._buttons;

	justify-content: center;
}

._borderButton {
	@extend ._button;
	display: block;
	width: 100%;
	padding: 10px;
	box-sizing: border-box;
	text-align: center;
	border: solid 0.5px var(--divider);
	border-radius: var(--radius);

	&:active {
		border-color: var(--accent);
	}
}

._popup {
	background: var(--popup);
	border-radius: var(--radius);
	contain: content;
}

._acrylic {
	background: var(--acrylicPanel);
	-webkit-backdrop-filter: var(--blur, blur(15px));
	backdrop-filter: var(--blur, blur(15px));
}

._formLinksGrid {
	display: grid;
	grid-template-columns: repeat(auto-fill, minmax(200px, 1fr));
	grid-gap: 12px;
}

._beta {
	margin-left: 0.7em;
	font-size: 65%;
	padding: 2px 3px;
	color: var(--accent);
	border: solid 1px var(--accent);
	border-radius: var(--radius-xs);
	vertical-align: top;
}

._table {
	> ._row {
		display: flex;

		&:not(:last-child) {
			margin-bottom: 16px;

			@media (max-width: 500px) {
				margin-bottom: 8px;
			}
		}

		> ._cell {
			flex: 1;

			> ._label {
				font-size: 80%;
				opacity: 0.7;

				> ._icon {
					margin-right: 4px;
					display: none;
				}
			}
		}
	}
}

._fullinfo {
	padding: 64px 32px;
	text-align: center;

	> img {
		vertical-align: bottom;
		height: 128px;
		margin-bottom: 16px;
		border-radius: var(--radius-md);
	}
}

._link {
	color: var(--link);
}

._caption {
	font-size: 0.8em;
	opacity: 0.7;
}

._monospace {
	font-family: Fira code, Fira Mono, Consolas, Menlo, Courier, monospace !important;
}

._zoom {
	transition-duration: 0.5s, 0.5s;
	transition-property: opacity, transform;
	transition-timing-function: cubic-bezier(0,.5,.5,1);
}

._transition_zoom-enter-active, ._transition_zoom-leave-active {
	transition: opacity 0.5s, transform 0.5s !important;
}
._transition_zoom-enter-from, ._transition_zoom-leave-to {
	opacity: 0;
	transform: scale(0.9);
}

@keyframes blink {
	0% { opacity: 1; transform: scale(1); }
	30% { opacity: 1; transform: scale(1); }
	90% { opacity: 0; transform: scale(0.5); }
}

@keyframes tada {
	from {
		transform: scale3d(1, 1, 1);
	}

	10%,
	20% {
		transform: scale3d(0.9, 0.9, 0.9) rotate3d(0, 0, 1, -3deg);
	}

	30%,
	50%,
	70%,
	90% {
		transform: scale3d(1.1, 1.1, 1.1) rotate3d(0, 0, 1, 3deg);
	}

	40%,
	60%,
	80% {
		transform: scale3d(1.1, 1.1, 1.1) rotate3d(0, 0, 1, -3deg);
	}

	to {
		transform: scale3d(1, 1, 1);
	}
}

._anime_bounce {
	will-change: transform;
  animation: bounce ease 0.7s;
  animation-iteration-count: 1;
  transform-origin: 50% 50%;
}
._anime_bounce_ready {
	will-change: transform;
	transform:  scaleX(0.90) scaleY(0.90) ;
}
._anime_bounce_standBy {
	transition: transform 0.1s ease;
}

@keyframes bounce {
  0% {
    transform:  scaleX(0.90) scaleY(0.90) ;
  }
  19% {
    transform:  scaleX(1.10) scaleY(1.10) ;
  }
  48% {
    transform:  scaleX(0.95) scaleY(0.95) ;
  }
  100% {
    transform:  scaleX(1.00) scaleY(1.00) ;
  }
}

// MFM -----------------------------

._mfm_blur_ {
	filter: blur(6px);
	transition: filter 0.3s;

	&:hover {
		filter: blur(0px);
	}
}

.mfm-x2 {
	--mfm-zoom-size: 200%;
}

.mfm-x3 {
	--mfm-zoom-size: 400%;
}

.mfm-x4 {
	--mfm-zoom-size: 600%;
}

.mfm-x2, .mfm-x3, .mfm-x4 {
	font-size: var(--mfm-zoom-size);

	.mfm-x2, .mfm-x3, .mfm-x4 {
		/* only half effective */
		font-size: calc(var(--mfm-zoom-size) / 2 + 50%);

		.mfm-x2, .mfm-x3, .mfm-x4 {
			/* disabled */
			font-size: 100%;
		}
	}
}

._mfm_rainbow_fallback_ {
	background-image: linear-gradient(to right, rgb(255, 0, 0) 0%, rgb(255, 165, 0) 17%, rgb(255, 255, 0) 33%, rgb(0, 255, 0) 50%, rgb(0, 255, 255) 67%, rgb(0, 0, 255) 83%, rgb(255, 0, 255) 100%);
	-webkit-background-clip: text;
	background-clip: text;
	color: transparent;
}

@keyframes mfm-spin {
	0% { transform: rotate(0deg); }
	100% { transform: rotate(360deg); }
}

@keyframes mfm-spinX {
	0% { transform: perspective(128px) rotateX(0deg); }
	100% { transform: perspective(128px) rotateX(360deg); }
}

@keyframes mfm-spinY {
	0% { transform: perspective(128px) rotateY(0deg); }
	100% { transform: perspective(128px) rotateY(360deg); }
}

@keyframes mfm-jump {
	0% { transform: translateY(0); }
	25% { transform: translateY(-16px); }
	50% { transform: translateY(0); }
	75% { transform: translateY(-8px); }
	100% { transform: translateY(0); }
}

@keyframes mfm-bounce {
	0% { transform: translateY(0) scale(1, 1); }
	25% { transform: translateY(-16px) scale(1, 1); }
	50% { transform: translateY(0) scale(1, 1); }
	75% { transform: translateY(0) scale(1.5, 0.75); }
	100% { transform: translateY(0) scale(1, 1); }
}

// const val = () => `translate(${Math.floor(Math.random() * 20) - 10}px, ${Math.floor(Math.random() * 20) - 10}px)`;
// let css = '';
// for (let i = 0; i <= 100; i += 5) { css += `${i}% { transform: ${val()} }\n`; }
@keyframes mfm-twitch {
	0% { transform: translate(7px, -2px) }
	5% { transform: translate(-3px, 1px) }
	10% { transform: translate(-7px, -1px) }
	15% { transform: translate(0px, -1px) }
	20% { transform: translate(-8px, 6px) }
	25% { transform: translate(-4px, -3px) }
	30% { transform: translate(-4px, -6px) }
	35% { transform: translate(-8px, -8px) }
	40% { transform: translate(4px, 6px) }
	45% { transform: translate(-3px, 1px) }
	50% { transform: translate(2px, -10px) }
	55% { transform: translate(-7px, 0px) }
	60% { transform: translate(-2px, 4px) }
	65% { transform: translate(3px, -8px) }
	70% { transform: translate(6px, 7px) }
	75% { transform: translate(-7px, -2px) }
	80% { transform: translate(-7px, -8px) }
	85% { transform: translate(9px, 3px) }
	90% { transform: translate(-3px, -2px) }
	95% { transform: translate(-10px, 2px) }
	100% { transform: translate(-2px, -6px) }
}

// const val = () => `translate(${Math.floor(Math.random() * 6) - 3}px, ${Math.floor(Math.random() * 6) - 3}px) rotate(${Math.floor(Math.random() * 24) - 12}deg)`;
// let css = '';
// for (let i = 0; i <= 100; i += 5) { css += `${i}% { transform: ${val()} }\n`; }
@keyframes mfm-shake {
	0% { transform: translate(-3px, -1px) rotate(-8deg) }
	5% { transform: translate(0px, -1px) rotate(-10deg) }
	10% { transform: translate(1px, -3px) rotate(0deg) }
	15% { transform: translate(1px, 1px) rotate(11deg) }
	20% { transform: translate(-2px, 1px) rotate(1deg) }
	25% { transform: translate(-1px, -2px) rotate(-2deg) }
	30% { transform: translate(-1px, 2px) rotate(-3deg) }
	35% { transform: translate(2px, 1px) rotate(6deg) }
	40% { transform: translate(-2px, -3px) rotate(-9deg) }
	45% { transform: translate(0px, -1px) rotate(-12deg) }
	50% { transform: translate(1px, 2px) rotate(10deg) }
	55% { transform: translate(0px, -3px) rotate(8deg) }
	60% { transform: translate(1px, -1px) rotate(8deg) }
	65% { transform: translate(0px, -1px) rotate(-7deg) }
	70% { transform: translate(-1px, -3px) rotate(6deg) }
	75% { transform: translate(0px, -2px) rotate(4deg) }
	80% { transform: translate(-2px, -1px) rotate(3deg) }
	85% { transform: translate(1px, -3px) rotate(-10deg) }
	90% { transform: translate(1px, 0px) rotate(3deg) }
	95% { transform: translate(-2px, 0px) rotate(-3deg) }
	100% { transform: translate(2px, 1px) rotate(2deg) }
}

@keyframes mfm-rubberBand {
	from { transform: scale3d(1, 1, 1); }
	30% { transform: scale3d(1.25, 0.75, 1); }
	40% { transform: scale3d(0.75, 1.25, 1); }
	50% { transform: scale3d(1.15, 0.85, 1); }
	65% { transform: scale3d(0.95, 1.05, 1); }
	75% { transform: scale3d(1.05, 0.95, 1); }
	to { transform: scale3d(1, 1, 1); }
}

@keyframes mfm-rainbow {
	0% { filter: hue-rotate(0deg) contrast(150%) saturate(150%); }
	100% { filter: hue-rotate(360deg) contrast(150%) saturate(150%); }
}<|MERGE_RESOLUTION|>--- conflicted
+++ resolved
@@ -159,15 +159,11 @@
 	background: var(--divider);
 }
 
-<<<<<<< HEAD
-.ph-bold {
-=======
 rt {
 	white-space: initial;
 }
 
-.ti {
->>>>>>> 62549549
+.ph-bold {
 	width: 1.28em;
 	vertical-align: -12%;
 	line-height: 1em;
