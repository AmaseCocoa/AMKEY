--- conflicted
+++ resolved
@@ -38,21 +38,9 @@
 	@media (max-width: 500px) {
 		--margin: var(--marginHalf);
 	}
-<<<<<<< HEAD
 
 	--avatar: 48px;
 	--thread-width: 2px;
-
-	//--ad: rgb(255 169 0 / 10%);
-	--eventFollow: #36aed2;
-	--eventRenote: #36d298;
-	--eventReply: #007aff;
-	--eventReactionHeart: #dd2e44;
-	--eventReaction: #e99a0b;
-	--eventAchievement: #cb9a11;
-	--eventOther: #88a6b7;
-=======
->>>>>>> 5fc8b3bc
 }
 
 html.radius-misskey {
