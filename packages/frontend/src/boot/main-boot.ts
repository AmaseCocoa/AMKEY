/*
 * SPDX-FileCopyrightText: syuilo and misskey-project
 * SPDX-License-Identifier: AGPL-3.0-only
 */

import { createApp, defineAsyncComponent, markRaw } from 'vue';
import { common } from './common.js';
import type * as Misskey from 'misskey-js';
import { ui } from '@/config.js';
import { i18n } from '@/i18n.js';
import { alert, confirm, popup, post, toast } from '@/os.js';
import { useStream } from '@/stream.js';
import * as sound from '@/scripts/sound.js';
import { $i, signout, updateAccount } from '@/account.js';
import { instance } from '@/instance.js';
import { ColdDeviceStorage, defaultStore } from '@/store.js';
import { reactionPicker } from '@/scripts/reaction-picker.js';
import { miLocalStorage } from '@/local-storage.js';
import { claimAchievement, claimedAchievements } from '@/scripts/achievements.js';
import { initializeSw } from '@/scripts/initialize-sw.js';
import { deckStore } from '@/ui/deck/deck-store.js';
import { emojiPicker } from '@/scripts/emoji-picker.js';
import { mainRouter } from '@/router/main.js';
<<<<<<< HEAD
import { setFavIconDot } from '@/scripts/favicon-dot.js';
=======
import { type Keymap, makeHotkey } from '@/scripts/hotkey.js';
>>>>>>> e98f66db

export async function mainBoot() {
	const { isClientUpdated } = await common(() => createApp(
		new URLSearchParams(window.location.search).has('zen') || (ui === 'deck' && deckStore.state.useSimpleUiForNonRootPages && location.pathname !== '/') ? defineAsyncComponent(() => import('@/ui/zen.vue')) :
		!$i ? defineAsyncComponent(() => import('@/ui/visitor.vue')) :
		ui === 'deck' ? defineAsyncComponent(() => import('@/ui/deck.vue')) :
		ui === 'classic' ? defineAsyncComponent(() => import('@/ui/classic.vue')) :
		defineAsyncComponent(() => import('@/ui/universal.vue')),
	));

	reactionPicker.init();
	emojiPicker.init();

	if (isClientUpdated && $i) {
		const { dispose } = popup(defineAsyncComponent(() => import('@/components/MkUpdated.vue')), {}, {
			closed: () => dispose(),
		});
	}

	const stream = useStream();

	let reloadDialogShowing = false;
	stream.on('_disconnected_', async () => {
		if (defaultStore.state.serverDisconnectedBehavior === 'dialog') {
			if (reloadDialogShowing) return;
			reloadDialogShowing = true;
			const { canceled } = await confirm({
				type: 'warning',
				title: i18n.ts.disconnectedFromServer,
				text: i18n.ts.reloadConfirm,
			});
			reloadDialogShowing = false;
			if (!canceled) {
				location.reload();
			}
		}
	});

	for (const plugin of ColdDeviceStorage.get('plugins').filter(p => p.active)) {
		import('@/plugin.js').then(async ({ install }) => {
			// Workaround for https://bugs.webkit.org/show_bug.cgi?id=242740
			await new Promise(r => setTimeout(r, 0));
			install(plugin);
		});
	}

	try {
		if (defaultStore.state.enableSeasonalScreenEffect) {
			const month = new Date().getMonth() + 1;
			if (defaultStore.state.hemisphere === 'S') {
				// ▼南半球
				if (month === 7 || month === 8) {
					const SnowfallEffect = (await import('@/scripts/snowfall-effect.js')).SnowfallEffect;
					new SnowfallEffect({}).render();
				}
			} else {
				// ▼北半球
				if (month === 12 || month === 1) {
					const SnowfallEffect = (await import('@/scripts/snowfall-effect.js')).SnowfallEffect;
					new SnowfallEffect({}).render();
				} else if (month === 3 || month === 4) {
					const SakuraEffect = (await import('@/scripts/snowfall-effect.js')).SnowfallEffect;
					new SakuraEffect({
						sakura: true,
					}).render();
				}
			}
		}
	} catch (error) {
		// console.error(error);
		console.error('Failed to initialise the seasonal screen effect canvas context:', error);
	}

	if ($i) {
		defaultStore.loaded.then(() => {
			if (defaultStore.state.accountSetupWizard !== -1) {
				const { dispose } = popup(defineAsyncComponent(() => import('@/components/MkUserSetupDialog.vue')), {}, {
					closed: () => dispose(),
				});
			}
		});

		for (const announcement of ($i.unreadAnnouncements ?? []).filter(x => x.display === 'dialog')) {
			const { dispose } = popup(defineAsyncComponent(() => import('@/components/MkAnnouncementDialog.vue')), {
				announcement,
			}, {
				closed: () => dispose(),
			});
		}

		function onAnnouncementCreated (ev: { announcement: Misskey.entities.Announcement }) {
			const announcement = ev.announcement;
			if (announcement.display === 'dialog') {
				const { dispose } = popup(defineAsyncComponent(() => import('@/components/MkAnnouncementDialog.vue')), {
					announcement,
				}, {
					closed: () => dispose(),
				});
			}
		}

		stream.on('announcementCreated', onAnnouncementCreated);

		if ($i.isDeleted) {
			alert({
				type: 'warning',
				text: i18n.ts.accountDeletionInProgress,
			});
		}

		const now = new Date();
		const m = now.getMonth() + 1;
		const d = now.getDate();

		if ($i.birthday) {
			const bm = parseInt($i.birthday.split('-')[1]);
			const bd = parseInt($i.birthday.split('-')[2]);
			if (m === bm && d === bd) {
				claimAchievement('loggedInOnBirthday');
			}
		}

		if (m === 1 && d === 1) {
			claimAchievement('loggedInOnNewYearsDay');
		}

		if ($i.loggedInDays >= 3) claimAchievement('login3');
		if ($i.loggedInDays >= 7) claimAchievement('login7');
		if ($i.loggedInDays >= 15) claimAchievement('login15');
		if ($i.loggedInDays >= 30) claimAchievement('login30');
		if ($i.loggedInDays >= 60) claimAchievement('login60');
		if ($i.loggedInDays >= 100) claimAchievement('login100');
		if ($i.loggedInDays >= 200) claimAchievement('login200');
		if ($i.loggedInDays >= 300) claimAchievement('login300');
		if ($i.loggedInDays >= 400) claimAchievement('login400');
		if ($i.loggedInDays >= 500) claimAchievement('login500');
		if ($i.loggedInDays >= 600) claimAchievement('login600');
		if ($i.loggedInDays >= 700) claimAchievement('login700');
		if ($i.loggedInDays >= 800) claimAchievement('login800');
		if ($i.loggedInDays >= 900) claimAchievement('login900');
		if ($i.loggedInDays >= 1000) claimAchievement('login1000');

		if ($i.notesCount > 0) claimAchievement('notes1');
		if ($i.notesCount >= 10) claimAchievement('notes10');
		if ($i.notesCount >= 100) claimAchievement('notes100');
		if ($i.notesCount >= 500) claimAchievement('notes500');
		if ($i.notesCount >= 1000) claimAchievement('notes1000');
		if ($i.notesCount >= 5000) claimAchievement('notes5000');
		if ($i.notesCount >= 10000) claimAchievement('notes10000');
		if ($i.notesCount >= 20000) claimAchievement('notes20000');
		if ($i.notesCount >= 30000) claimAchievement('notes30000');
		if ($i.notesCount >= 40000) claimAchievement('notes40000');
		if ($i.notesCount >= 50000) claimAchievement('notes50000');
		if ($i.notesCount >= 60000) claimAchievement('notes60000');
		if ($i.notesCount >= 70000) claimAchievement('notes70000');
		if ($i.notesCount >= 80000) claimAchievement('notes80000');
		if ($i.notesCount >= 90000) claimAchievement('notes90000');
		if ($i.notesCount >= 100000) claimAchievement('notes100000');

		if ($i.followersCount > 0) claimAchievement('followers1');
		if ($i.followersCount >= 10) claimAchievement('followers10');
		if ($i.followersCount >= 50) claimAchievement('followers50');
		if ($i.followersCount >= 100) claimAchievement('followers100');
		if ($i.followersCount >= 300) claimAchievement('followers300');
		if ($i.followersCount >= 500) claimAchievement('followers500');
		if ($i.followersCount >= 1000) claimAchievement('followers1000');

		const createdAt = new Date($i.createdAt);
		const createdAtThreeYearsLater = new Date($i.createdAt);
		createdAtThreeYearsLater.setFullYear(createdAtThreeYearsLater.getFullYear() + 3);
		if (now >= createdAtThreeYearsLater) {
			claimAchievement('passedSinceAccountCreated3');
			claimAchievement('passedSinceAccountCreated2');
			claimAchievement('passedSinceAccountCreated1');
		} else {
			const createdAtTwoYearsLater = new Date($i.createdAt);
			createdAtTwoYearsLater.setFullYear(createdAtTwoYearsLater.getFullYear() + 2);
			if (now >= createdAtTwoYearsLater) {
				claimAchievement('passedSinceAccountCreated2');
				claimAchievement('passedSinceAccountCreated1');
			} else {
				const createdAtOneYearLater = new Date($i.createdAt);
				createdAtOneYearLater.setFullYear(createdAtOneYearLater.getFullYear() + 1);
				if (now >= createdAtOneYearLater) {
					claimAchievement('passedSinceAccountCreated1');
				}
			}
		}

		if (claimedAchievements.length >= 30) {
			claimAchievement('collectAchievements30');
		}

		window.setInterval(() => {
			if (Math.floor(Math.random() * 20000) === 0) {
				claimAchievement('justPlainLucky');
			}
		}, 1000 * 10);

		window.setTimeout(() => {
			claimAchievement('client30min');
		}, 1000 * 60 * 30);

		window.setTimeout(() => {
			claimAchievement('client60min');
		}, 1000 * 60 * 60);

		const lastUsed = miLocalStorage.getItem('lastUsed');
		if (lastUsed) {
			const lastUsedDate = parseInt(lastUsed, 10);
			// 二時間以上前なら
			if (Date.now() - lastUsedDate > 1000 * 60 * 60 * 2) {
				toast(i18n.tsx.welcomeBackWithName({
					name: $i.name || $i.username,
				}), true);
			}
		}
		miLocalStorage.setItem('lastUsed', Date.now().toString());

		const latestDonationInfoShownAt = miLocalStorage.getItem('latestDonationInfoShownAt');
		const neverShowDonationInfo = miLocalStorage.getItem('neverShowDonationInfo');
		if (neverShowDonationInfo !== 'true' && (createdAt.getTime() < (Date.now() - (1000 * 60 * 60 * 24 * 3))) && !location.pathname.startsWith('/miauth')) {
			if (latestDonationInfoShownAt == null || (new Date(latestDonationInfoShownAt).getTime() < (Date.now() - (1000 * 60 * 60 * 24 * 30)))) {
				const { dispose } = popup(defineAsyncComponent(() => import('@/components/MkDonation.vue')), {}, {
					closed: () => dispose(),
				});
			}
		}

		const modifiedVersionMustProminentlyOfferInAgplV3Section13Read = miLocalStorage.getItem('modifiedVersionMustProminentlyOfferInAgplV3Section13Read');
<<<<<<< HEAD
		if (modifiedVersionMustProminentlyOfferInAgplV3Section13Read !== 'true' && instance.repositoryUrl !== 'https://activitypub.software/TransFem-org/Sharkey/') {
			popup(defineAsyncComponent(() => import('@/components/MkSourceCodeAvailablePopup.vue')), {}, {}, 'closed');
=======
		if (modifiedVersionMustProminentlyOfferInAgplV3Section13Read !== 'true' && instance.repositoryUrl !== 'https://github.com/misskey-dev/misskey') {
			const { dispose } = popup(defineAsyncComponent(() => import('@/components/MkSourceCodeAvailablePopup.vue')), {}, {
				closed: () => dispose(),
			});
>>>>>>> e98f66db
		}

		if ('Notification' in window) {
			// 許可を得ていなかったらリクエスト
			if (Notification.permission === 'default') {
				Notification.requestPermission();
			}
		}

		function attemptShowNotificationDot() {
			if (defaultStore.state.enableFaviconNotificationDot) {
				setFavIconDot(true);
			}
		}

		if ($i.hasUnreadNotification) attemptShowNotificationDot();

		const main = markRaw(stream.useChannel('main', null, 'System'));

		// 自分の情報が更新されたとき
		main.on('meUpdated', i => {
			updateAccount(i);
		});

		main.on('readAllNotifications', () => {
			setFavIconDot(false);

			updateAccount({
				hasUnreadNotification: false,
				unreadNotificationsCount: 0,
			});
		});

		main.on('unreadNotification', () => {
			attemptShowNotificationDot();
			
			const unreadNotificationsCount = ($i?.unreadNotificationsCount ?? 0) + 1;
			updateAccount({
				hasUnreadNotification: true,
				unreadNotificationsCount,
			});
		});

		main.on('unreadMention', () => {
			updateAccount({ hasUnreadMentions: true });
		});

		main.on('readAllUnreadMentions', () => {
			updateAccount({ hasUnreadMentions: false });
		});

		main.on('unreadSpecifiedNote', () => {
			updateAccount({ hasUnreadSpecifiedNotes: true });
		});

		main.on('readAllUnreadSpecifiedNotes', () => {
			updateAccount({ hasUnreadSpecifiedNotes: false });
		});

		main.on('readAllAntennas', () => {
			updateAccount({ hasUnreadAntenna: false });
		});

		main.on('unreadAntenna', () => {
			updateAccount({ hasUnreadAntenna: true });
			sound.playMisskeySfx('antenna');
		});

		main.on('readAllAnnouncements', () => {
			updateAccount({ hasUnreadAnnouncement: false });
		});

		// 個人宛てお知らせが発行されたとき
		main.on('announcementCreated', onAnnouncementCreated);

		// トークンが再生成されたとき
		// このままではMisskeyが利用できないので強制的にサインアウトさせる
		main.on('myTokenRegenerated', () => {
			signout();
		});
	}

	// shortcut
	const keymap = {
		'p|n': () => {
			if ($i == null) return;
			post();
		},
		'd': () => {
			defaultStore.set('darkMode', !defaultStore.state.darkMode);
		},
		's': () => {
			mainRouter.push('/search');
		},
	} as const satisfies Keymap;
	document.addEventListener('keydown', makeHotkey(keymap), { passive: false });

	initializeSw();
}<|MERGE_RESOLUTION|>--- conflicted
+++ resolved
@@ -21,11 +21,8 @@
 import { deckStore } from '@/ui/deck/deck-store.js';
 import { emojiPicker } from '@/scripts/emoji-picker.js';
 import { mainRouter } from '@/router/main.js';
-<<<<<<< HEAD
 import { setFavIconDot } from '@/scripts/favicon-dot.js';
-=======
 import { type Keymap, makeHotkey } from '@/scripts/hotkey.js';
->>>>>>> e98f66db
 
 export async function mainBoot() {
 	const { isClientUpdated } = await common(() => createApp(
@@ -256,15 +253,10 @@
 		}
 
 		const modifiedVersionMustProminentlyOfferInAgplV3Section13Read = miLocalStorage.getItem('modifiedVersionMustProminentlyOfferInAgplV3Section13Read');
-<<<<<<< HEAD
 		if (modifiedVersionMustProminentlyOfferInAgplV3Section13Read !== 'true' && instance.repositoryUrl !== 'https://activitypub.software/TransFem-org/Sharkey/') {
-			popup(defineAsyncComponent(() => import('@/components/MkSourceCodeAvailablePopup.vue')), {}, {}, 'closed');
-=======
-		if (modifiedVersionMustProminentlyOfferInAgplV3Section13Read !== 'true' && instance.repositoryUrl !== 'https://github.com/misskey-dev/misskey') {
 			const { dispose } = popup(defineAsyncComponent(() => import('@/components/MkSourceCodeAvailablePopup.vue')), {}, {
 				closed: () => dispose(),
 			});
->>>>>>> e98f66db
 		}
 
 		if ('Notification' in window) {
@@ -300,7 +292,7 @@
 
 		main.on('unreadNotification', () => {
 			attemptShowNotificationDot();
-			
+
 			const unreadNotificationsCount = ($i?.unreadNotificationsCount ?? 0) + 1;
 			updateAccount({
 				hasUnreadNotification: true,
