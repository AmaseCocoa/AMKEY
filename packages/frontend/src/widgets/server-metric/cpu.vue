<!--
SPDX-FileCopyrightText: syuilo and other misskey contributors
SPDX-License-Identifier: AGPL-3.0-only
-->

<template>
<div class="vrvdvrys">
	<XPie class="pie" :value="usage"/>
	<div>
		<p><i class="ph-cpu ph-bold ph-lg"></i>CPU</p>
		<p>{{ meta.cpu.cores }} Logical cores</p>
		<p>{{ meta.cpu.model }}</p>
	</div>
</div>
</template>

<script lang="ts" setup>
import { onMounted, onBeforeUnmount, ref } from 'vue';
import * as Misskey from 'misskey-js';
import XPie from './pie.vue';

const props = defineProps<{
<<<<<<< HEAD
	connection: any,
=======
	connection: Misskey.ChannelConnection<Misskey.Channels['serverStats']>,
>>>>>>> 34088ecd
	meta: Misskey.entities.ServerInfoResponse
}>();

const usage = ref<number>(0);

function onStats(stats: Misskey.entities.ServerStats) {
	usage.value = stats.cpu;
}

onMounted(() => {
	props.connection.on('stats', onStats);
});

onBeforeUnmount(() => {
	props.connection.off('stats', onStats);
});
</script>

<style lang="scss" scoped>
.vrvdvrys {
	display: flex;
	padding: 16px;

	> .pie {
		height: 82px;
		flex-shrink: 0;
		margin-right: 16px;
	}

	> div {
		flex: 1;

		> p {
			margin: 0;
			font-size: 0.8em;

			&:first-child {
				font-weight: bold;
				margin-bottom: 4px;

				> i {
					margin-right: 4px;
				}
			}
		}
	}
}
</style><|MERGE_RESOLUTION|>--- conflicted
+++ resolved
@@ -20,11 +20,7 @@
 import XPie from './pie.vue';
 
 const props = defineProps<{
-<<<<<<< HEAD
-	connection: any,
-=======
 	connection: Misskey.ChannelConnection<Misskey.Channels['serverStats']>,
->>>>>>> 34088ecd
 	meta: Misskey.entities.ServerInfoResponse
 }>();
 
