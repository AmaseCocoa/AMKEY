--- conflicted
+++ resolved
@@ -80,11 +80,7 @@
 import { v4 as uuid } from 'uuid';
 
 const props = defineProps<{
-<<<<<<< HEAD
-	connection: any,
-=======
 	connection: Misskey.ChannelConnection<Misskey.Channels['serverStats']>,
->>>>>>> 34088ecd
 	meta: Misskey.entities.ServerInfoResponse
 }>();
 
