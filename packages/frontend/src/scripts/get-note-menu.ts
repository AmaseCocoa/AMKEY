--- conflicted
+++ resolved
@@ -460,13 +460,8 @@
 	}
 
 	if (noteActions.length > 0) {
-<<<<<<< HEAD
 		menu = menu.concat([{ type: "divider" }, ...noteActions.map(action => ({
 			icon: 'ph-plug ph-bold ph-lg',
-=======
-		menu = menu.concat([{ type: 'divider' }, ...noteActions.map(action => ({
-			icon: 'ti ti-plug',
->>>>>>> 34088ecd
 			text: action.title,
 			action: () => {
 				action.handler(appearNote);
@@ -475,13 +470,8 @@
 	}
 
 	if (defaultStore.state.devMode) {
-<<<<<<< HEAD
 		menu = menu.concat([{ type: "divider" }, {
 			icon: 'ph-identification-card ph-bold ph-lg',
-=======
-		menu = menu.concat([{ type: 'divider' }, {
-			icon: 'ti ti-id',
->>>>>>> 34088ecd
 			text: i18n.ts.copyNoteId,
 			action: () => {
 				copyToClipboard(appearNote.id);
