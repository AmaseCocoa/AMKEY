--- conflicted
+++ resolved
@@ -170,32 +170,21 @@
 		action: () => {
 			copyToClipboard(`${user.host ?? host}/@${user.username}.atom`);
 		},
-<<<<<<< HEAD
-	}, {
-		icon: 'ph-share-network ph-bold ph-lg',
-=======
 	}, ...(user.host != null && user.url != null ? [{
-		icon: 'ti ti-external-link',
+		icon: 'ph-share ph-bold ph-lg',
 		text: i18n.ts.showOnRemote,
 		action: () => {
 			if (user.url == null) return;
 			window.open(user.url, '_blank', 'noopener');
 		},
 	}] : []), {
-		icon: 'ti ti-share',
->>>>>>> 66714d94
+		icon: 'ph-share-network ph-bold ph-lg',
 		text: i18n.ts.copyProfileUrl,
 		action: () => {
 			const canonical = user.host === null ? `@${user.username}` : `@${user.username}@${toUnicode(user.host)}`;
 			copyToClipboard(`${url}/${canonical}`);
 		},
-	}, ...(user.host ? [{
-		icon: 'ph-share ph-bold ph-lg',
-		text: i18n.ts.openRemoteProfile,
-		action: () => {
-			open(`${user.uri}`, '_blank');
-		},
-	}] : []), {
+	}, {
 		icon: 'ph-envelope ph-bold ph-lg',
 		text: i18n.ts.sendMessage,
 		action: () => {
