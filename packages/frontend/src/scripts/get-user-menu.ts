/*
 * SPDX-FileCopyrightText: syuilo and other misskey contributors
 * SPDX-License-Identifier: AGPL-3.0-only
 */

import { toUnicode } from 'punycode';
import { defineAsyncComponent, ref, watch } from 'vue';
import * as Misskey from 'misskey-js';
import { i18n } from '@/i18n.js';
import copyToClipboard from '@/scripts/copy-to-clipboard.js';
import { host, url } from '@/config.js';
import * as os from '@/os.js';
import { defaultStore, userActions } from '@/store.js';
import { $i, iAmModerator } from '@/account.js';
import { mainRouter } from '@/router.js';
import { Router } from '@/nirax.js';
import { antennasCache, rolesCache, userListsCache } from '@/cache.js';

export function getUserMenu(user: Misskey.entities.UserDetailed, router: Router = mainRouter) {
	const meId = $i ? $i.id : null;

	const cleanups = [] as (() => void)[];

	async function toggleMute() {
		if (user.isMuted) {
			os.apiWithDialog('mute/delete', {
				userId: user.id,
			}).then(() => {
				user.isMuted = false;
			});
		} else {
			const { canceled, result: period } = await os.select({
				title: i18n.ts.mutePeriod,
				items: [{
					value: 'indefinitely', text: i18n.ts.indefinitely,
				}, {
					value: 'tenMinutes', text: i18n.ts.tenMinutes,
				}, {
					value: 'oneHour', text: i18n.ts.oneHour,
				}, {
					value: 'oneDay', text: i18n.ts.oneDay,
				}, {
					value: 'oneWeek', text: i18n.ts.oneWeek,
				}],
				default: 'indefinitely',
			});
			if (canceled) return;

			const expiresAt = period === 'indefinitely' ? null
				: period === 'tenMinutes' ? Date.now() + (1000 * 60 * 10)
				: period === 'oneHour' ? Date.now() + (1000 * 60 * 60)
				: period === 'oneDay' ? Date.now() + (1000 * 60 * 60 * 24)
				: period === 'oneWeek' ? Date.now() + (1000 * 60 * 60 * 24 * 7)
				: null;

			os.apiWithDialog('mute/create', {
				userId: user.id,
				expiresAt,
			}).then(() => {
				user.isMuted = true;
			});
		}
	}

	async function toggleRenoteMute() {
		os.apiWithDialog(user.isRenoteMuted ? 'renote-mute/delete' : 'renote-mute/create', {
			userId: user.id,
		}).then(() => {
			user.isRenoteMuted = !user.isRenoteMuted;
		});
	}

	async function toggleBlock() {
		if (!await getConfirmed(user.isBlocking ? i18n.ts.unblockConfirm : i18n.ts.blockConfirm)) return;

		os.apiWithDialog(user.isBlocking ? 'blocking/delete' : 'blocking/create', {
			userId: user.id,
		}).then(() => {
			user.isBlocking = !user.isBlocking;
		});
	}

	async function toggleWithReplies() {
		os.apiWithDialog('following/update', {
			userId: user.id,
			withReplies: !user.withReplies,
		}).then(() => {
			user.withReplies = !user.withReplies;
		});
	}

	async function toggleNotify() {
		os.apiWithDialog('following/update', {
			userId: user.id,
			notify: user.notify === 'normal' ? 'none' : 'normal',
		}).then(() => {
			user.notify = user.notify === 'normal' ? 'none' : 'normal';
		});
	}

	function reportAbuse() {
		os.popup(defineAsyncComponent(() => import('@/components/MkAbuseReportWindow.vue')), {
			user: user,
		}, {}, 'closed');
	}

	async function getConfirmed(text: string): Promise<boolean> {
		const confirm = await os.confirm({
			type: 'warning',
			title: 'confirm',
			text,
		});

		return !confirm.canceled;
	}

	async function userInfoUpdate() {
		os.apiWithDialog('federation/update-remote-user', {
			userId: user.id,
		});
	}

	async function invalidateFollow() {
		if (!await getConfirmed(i18n.ts.breakFollowConfirm)) return;

		os.apiWithDialog('following/invalidate', {
			userId: user.id,
		}).then(() => {
			user.isFollowed = !user.isFollowed;
		});
	}

	async function editMemo(): Promise<void> {
		const userDetailed = await os.api('users/show', {
			userId: user.id,
		});
		const { canceled, result } = await os.form(i18n.ts.editMemo, {
			memo: {
				type: 'string',
				required: true,
				multiline: true,
				label: i18n.ts.memo,
				default: userDetailed.memo,
			},
		});
		if (canceled) return;

		os.apiWithDialog('users/update-memo', {
			memo: result.memo,
			userId: user.id,
		});
	}

	let menu = [{
		icon: 'ph-at ph-bold ph-lg',
		text: i18n.ts.copyUsername,
		action: () => {
			copyToClipboard(`@${user.username}@${user.host ?? host}`);
		},
	}, ...(iAmModerator ? [{
		icon: 'ph-warning-circle ph-bold ph-lg',
		text: i18n.ts.moderation,
		action: () => {
			router.push(`/admin/user/${user.id}`);
		},
	}] : []), {
		icon: 'ph-rss ph-bold ph-lg',
		text: i18n.ts.copyRSS,
		action: () => {
			copyToClipboard(`${user.host ?? host}/@${user.username}.atom`);
		},
	}, {
		icon: 'ph-share-network ph-bold ph-lg',
		text: i18n.ts.copyProfileUrl,
		action: () => {
			const canonical = user.host === null ? `@${user.username}` : `@${user.username}@${toUnicode(user.host)}`;
			copyToClipboard(`${url}/${canonical}`);
		},
	}, ...(user.host ? [{
		icon: 'ph-share ph-bold ph-lg',
		text: i18n.ts.openRemoteProfile,
		action: () => {
			open(`${user.uri}`, '_blank');
		},
	}] : []), {
		icon: 'ph-envelope ph-bold ph-lg',
		text: i18n.ts.sendMessage,
		action: () => {
			const canonical = user.host === null ? `@${user.username}` : `@${user.username}@${user.host}`;
			os.post({ specified: user, initialText: `${canonical} ` });
		},
<<<<<<< HEAD
	}, null, {
		icon: 'ph-pencil ph-bold ph-lg',
=======
	}, { type: 'divider' }, {
		icon: 'ti ti-pencil',
>>>>>>> 62549549
		text: i18n.ts.editMemo,
		action: () => {
			editMemo();
		},
	}, {
		type: 'parent',
		icon: 'ph-list ph-bold ph-lg',
		text: i18n.ts.addToList,
		children: async () => {
			const lists = await userListsCache.fetch();
			return lists.map(list => {
				const isListed = ref(list.userIds.includes(user.id));
				cleanups.push(watch(isListed, () => {
					if (isListed.value) {
						os.apiWithDialog('users/lists/push', {
							listId: list.id,
							userId: user.id,
						}).then(() => {
							list.userIds.push(user.id);
						});
					} else {
						os.apiWithDialog('users/lists/pull', {
							listId: list.id,
							userId: user.id,
						}).then(() => {
							list.userIds.splice(list.userIds.indexOf(user.id), 1);
						});
					}
				}));

				return {
					type: 'switch',
					text: list.name,
					ref: isListed,
				};
			});
		},
	}, {
		type: 'parent',
		icon: 'ph-flying-saucer ph-bold ph-lg',
		text: i18n.ts.addToAntenna,
		children: async () => {
			const antennas = await antennasCache.fetch();
			const canonical = user.host === null ? `@${user.username}` : `@${user.username}@${toUnicode(user.host)}`;
			return antennas.filter((a) => a.src === 'users').map(antenna => ({
				text: antenna.name,
				action: async () => {
					await os.apiWithDialog('antennas/update', {
						antennaId: antenna.id,
						name: antenna.name,
						keywords: antenna.keywords,
						excludeKeywords: antenna.excludeKeywords,
						src: antenna.src,
						userListId: antenna.userListId,
						users: [...antenna.users, canonical],
						caseSensitive: antenna.caseSensitive,
						withReplies: antenna.withReplies,
						withFile: antenna.withFile,
						notify: antenna.notify,
					});
					antennasCache.delete();
				},
			}));
		},
	}] as any;

	if ($i && meId !== user.id) {
		if (iAmModerator) {
			menu = menu.concat([{
				type: 'parent',
				icon: 'ph-seal-check ph-bold ph-lg',
				text: i18n.ts.roles,
				children: async () => {
					const roles = await rolesCache.fetch();

					return roles.filter(r => r.target === 'manual').map(r => ({
						text: r.name,
						action: async () => {
							const { canceled, result: period } = await os.select({
								title: i18n.ts.period,
								items: [{
									value: 'indefinitely', text: i18n.ts.indefinitely,
								}, {
									value: 'oneHour', text: i18n.ts.oneHour,
								}, {
									value: 'oneDay', text: i18n.ts.oneDay,
								}, {
									value: 'oneWeek', text: i18n.ts.oneWeek,
								}, {
									value: 'oneMonth', text: i18n.ts.oneMonth,
								}],
								default: 'indefinitely',
							});
							if (canceled) return;

							const expiresAt = period === 'indefinitely' ? null
								: period === 'oneHour' ? Date.now() + (1000 * 60 * 60)
								: period === 'oneDay' ? Date.now() + (1000 * 60 * 60 * 24)
								: period === 'oneWeek' ? Date.now() + (1000 * 60 * 60 * 24 * 7)
								: period === 'oneMonth' ? Date.now() + (1000 * 60 * 60 * 24 * 30)
								: null;

							os.apiWithDialog('admin/roles/assign', { roleId: r.id, userId: user.id, expiresAt });
						},
					}));
				},
			}]);
		}

		// フォローしたとしても user.isFollowing はリアルタイム更新されないので不便なため
		//if (user.isFollowing) {
		menu = menu.concat([{
			icon: user.withReplies ? 'ph-envelope-open ph-bold ph-lg' : 'ph-envelope ph-bold ph-lg-off',
			text: user.withReplies ? i18n.ts.hideRepliesToOthersInTimeline : i18n.ts.showRepliesToOthersInTimeline,
			action: toggleWithReplies,
		}, {
			icon: user.notify === 'none' ? 'ph-bell ph-bold ph-lg' : 'ph-bell ph-bold ph-lg-off',
			text: user.notify === 'none' ? i18n.ts.notifyNotes : i18n.ts.unnotifyNotes,
			action: toggleNotify,
		}]);
		//}

<<<<<<< HEAD
		menu = menu.concat([null, {
			icon: user.isMuted ? 'ph-eye ph-bold ph-lg' : 'ph-eye-slash ph-bold ph-lg',
=======
		menu = menu.concat([{ type: 'divider' }, {
			icon: user.isMuted ? 'ti ti-eye' : 'ti ti-eye-off',
>>>>>>> 62549549
			text: user.isMuted ? i18n.ts.unmute : i18n.ts.mute,
			action: toggleMute,
		}, {
			icon: user.isRenoteMuted ? 'ph-repeat ph-bold ph-lg' : 'ph-repeat ph-bold ph-lg-off',
			text: user.isRenoteMuted ? i18n.ts.renoteUnmute : i18n.ts.renoteMute,
			action: toggleRenoteMute,
		}, {
			icon: 'ph-prohibit ph-bold ph-lg',
			text: user.isBlocking ? i18n.ts.unblock : i18n.ts.block,
			action: toggleBlock,
		}]);

		if (user.isFollowed) {
			menu = menu.concat([{
				icon: 'ph-link ph-bold ph-lg-off',
				text: i18n.ts.breakFollow,
				action: invalidateFollow,
			}]);
		}

<<<<<<< HEAD
		menu = menu.concat([null, {
			icon: 'ph-warning-circle ph-bold ph-lg',
=======
		menu = menu.concat([{ type: 'divider' }, {
			icon: 'ti ti-exclamation-circle',
>>>>>>> 62549549
			text: i18n.ts.reportAbuse,
			action: reportAbuse,
		}]);
	}

	if (user.host !== null) {
<<<<<<< HEAD
		menu = menu.concat([null, {
			icon: 'ph-arrows-counter-clockwise ph-bold ph-lg',
=======
		menu = menu.concat([{ type: 'divider' }, {
			icon: 'ti ti-refresh',
>>>>>>> 62549549
			text: i18n.ts.updateRemoteUser,
			action: userInfoUpdate,
		}]);
	}

	if (defaultStore.state.devMode) {
<<<<<<< HEAD
		menu = menu.concat([null, {
			icon: 'ph-identification-card ph-bold ph-lg',
=======
		menu = menu.concat([{ type: 'divider' }, {
			icon: 'ti ti-id',
>>>>>>> 62549549
			text: i18n.ts.copyUserId,
			action: () => {
				copyToClipboard(user.id);
			},
		}]);
	}

	if ($i && meId === user.id) {
<<<<<<< HEAD
		menu = menu.concat([null, {
			icon: 'ph-pencil ph-bold ph-lg',
=======
		menu = menu.concat([{ type: 'divider' }, {
			icon: 'ti ti-pencil',
>>>>>>> 62549549
			text: i18n.ts.editProfile,
			action: () => {
				router.push('/settings/profile');
			},
		}]);
	}

	if (userActions.length > 0) {
<<<<<<< HEAD
		menu = menu.concat([null, ...userActions.map(action => ({
			icon: 'ph-plug ph-bold ph-lg',
=======
		menu = menu.concat([{ type: 'divider' }, ...userActions.map(action => ({
			icon: 'ti ti-plug',
>>>>>>> 62549549
			text: action.title,
			action: () => {
				action.handler(user);
			},
		}))]);
	}

	const cleanup = () => {
		if (_DEV_) console.log('user menu cleanup', cleanups);
		for (const cl of cleanups) {
			cl();
		}
	};

	return {
		menu,
		cleanup,
	};
}<|MERGE_RESOLUTION|>--- conflicted
+++ resolved
@@ -189,13 +189,8 @@
 			const canonical = user.host === null ? `@${user.username}` : `@${user.username}@${user.host}`;
 			os.post({ specified: user, initialText: `${canonical} ` });
 		},
-<<<<<<< HEAD
-	}, null, {
+	}, { type: 'divider' }, {
 		icon: 'ph-pencil ph-bold ph-lg',
-=======
-	}, { type: 'divider' }, {
-		icon: 'ti ti-pencil',
->>>>>>> 62549549
 		text: i18n.ts.editMemo,
 		action: () => {
 			editMemo();
@@ -318,13 +313,8 @@
 		}]);
 		//}
 
-<<<<<<< HEAD
-		menu = menu.concat([null, {
+		menu = menu.concat([{ type: 'divider' }, {
 			icon: user.isMuted ? 'ph-eye ph-bold ph-lg' : 'ph-eye-slash ph-bold ph-lg',
-=======
-		menu = menu.concat([{ type: 'divider' }, {
-			icon: user.isMuted ? 'ti ti-eye' : 'ti ti-eye-off',
->>>>>>> 62549549
 			text: user.isMuted ? i18n.ts.unmute : i18n.ts.mute,
 			action: toggleMute,
 		}, {
@@ -345,39 +335,24 @@
 			}]);
 		}
 
-<<<<<<< HEAD
-		menu = menu.concat([null, {
+		menu = menu.concat([{ type: 'divider' }, {
 			icon: 'ph-warning-circle ph-bold ph-lg',
-=======
-		menu = menu.concat([{ type: 'divider' }, {
-			icon: 'ti ti-exclamation-circle',
->>>>>>> 62549549
 			text: i18n.ts.reportAbuse,
 			action: reportAbuse,
 		}]);
 	}
 
 	if (user.host !== null) {
-<<<<<<< HEAD
-		menu = menu.concat([null, {
+		menu = menu.concat([{ type: 'divider' }, {
 			icon: 'ph-arrows-counter-clockwise ph-bold ph-lg',
-=======
-		menu = menu.concat([{ type: 'divider' }, {
-			icon: 'ti ti-refresh',
->>>>>>> 62549549
 			text: i18n.ts.updateRemoteUser,
 			action: userInfoUpdate,
 		}]);
 	}
 
 	if (defaultStore.state.devMode) {
-<<<<<<< HEAD
-		menu = menu.concat([null, {
+		menu = menu.concat([{ type: 'divider' }, {
 			icon: 'ph-identification-card ph-bold ph-lg',
-=======
-		menu = menu.concat([{ type: 'divider' }, {
-			icon: 'ti ti-id',
->>>>>>> 62549549
 			text: i18n.ts.copyUserId,
 			action: () => {
 				copyToClipboard(user.id);
@@ -386,13 +361,8 @@
 	}
 
 	if ($i && meId === user.id) {
-<<<<<<< HEAD
-		menu = menu.concat([null, {
+		menu = menu.concat([{ type: 'divider' }, {
 			icon: 'ph-pencil ph-bold ph-lg',
-=======
-		menu = menu.concat([{ type: 'divider' }, {
-			icon: 'ti ti-pencil',
->>>>>>> 62549549
 			text: i18n.ts.editProfile,
 			action: () => {
 				router.push('/settings/profile');
@@ -401,13 +371,8 @@
 	}
 
 	if (userActions.length > 0) {
-<<<<<<< HEAD
-		menu = menu.concat([null, ...userActions.map(action => ({
+		menu = menu.concat([{ type: 'divider' }, ...userActions.map(action => ({
 			icon: 'ph-plug ph-bold ph-lg',
-=======
-		menu = menu.concat([{ type: 'divider' }, ...userActions.map(action => ({
-			icon: 'ti ti-plug',
->>>>>>> 62549549
 			text: action.title,
 			action: () => {
 				action.handler(user);
