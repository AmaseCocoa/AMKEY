/*
 * SPDX-FileCopyrightText: syuilo and other misskey contributors
 * SPDX-License-Identifier: AGPL-3.0-only
 */

import { toUnicode } from 'punycode';
import { defineAsyncComponent, ref, watch } from 'vue';
import * as Misskey from 'misskey-js';
import { i18n } from '@/i18n.js';
import copyToClipboard from '@/scripts/copy-to-clipboard.js';
import { host, url } from '@/config.js';
import * as os from '@/os.js';
import { defaultStore, userActions } from '@/store.js';
import { $i, iAmModerator } from '@/account.js';
import { mainRouter } from '@/router.js';
import { Router } from '@/nirax.js';
import { antennasCache, rolesCache, userListsCache } from '@/cache.js';

export function getUserMenu(user: Misskey.entities.UserDetailed, router: Router = mainRouter) {
	const meId = $i ? $i.id : null;

	const cleanups = [] as (() => void)[];

	async function toggleMute() {
		if (user.isMuted) {
			os.apiWithDialog('mute/delete', {
				userId: user.id,
			}).then(() => {
				user.isMuted = false;
			});
		} else {
			const { canceled, result: period } = await os.select({
				title: i18n.ts.mutePeriod,
				items: [{
					value: 'indefinitely', text: i18n.ts.indefinitely,
				}, {
					value: 'tenMinutes', text: i18n.ts.tenMinutes,
				}, {
					value: 'oneHour', text: i18n.ts.oneHour,
				}, {
					value: 'oneDay', text: i18n.ts.oneDay,
				}, {
					value: 'oneWeek', text: i18n.ts.oneWeek,
				}],
				default: 'indefinitely',
			});
			if (canceled) return;

			const expiresAt = period === 'indefinitely' ? null
				: period === 'tenMinutes' ? Date.now() + (1000 * 60 * 10)
				: period === 'oneHour' ? Date.now() + (1000 * 60 * 60)
				: period === 'oneDay' ? Date.now() + (1000 * 60 * 60 * 24)
				: period === 'oneWeek' ? Date.now() + (1000 * 60 * 60 * 24 * 7)
				: null;

			os.apiWithDialog('mute/create', {
				userId: user.id,
				expiresAt,
			}).then(() => {
				user.isMuted = true;
			});
		}
	}

	async function toggleRenoteMute() {
		os.apiWithDialog(user.isRenoteMuted ? 'renote-mute/delete' : 'renote-mute/create', {
			userId: user.id,
		}).then(() => {
			user.isRenoteMuted = !user.isRenoteMuted;
		});
	}

	async function toggleBlock() {
		if (!await getConfirmed(user.isBlocking ? i18n.ts.unblockConfirm : i18n.ts.blockConfirm)) return;

		os.apiWithDialog(user.isBlocking ? 'blocking/delete' : 'blocking/create', {
			userId: user.id,
		}).then(() => {
			user.isBlocking = !user.isBlocking;
		});
	}

	async function toggleWithReplies() {
		os.apiWithDialog('following/update', {
			userId: user.id,
			withReplies: !user.withReplies,
		}).then(() => {
			user.withReplies = !user.withReplies;
		});
	}

	async function toggleNotify() {
		os.apiWithDialog('following/update', {
			userId: user.id,
			notify: user.notify === 'normal' ? 'none' : 'normal',
		}).then(() => {
			user.notify = user.notify === 'normal' ? 'none' : 'normal';
		});
	}

	function reportAbuse() {
		os.popup(defineAsyncComponent(() => import('@/components/MkAbuseReportWindow.vue')), {
			user: user,
		}, {}, 'closed');
	}

	async function getConfirmed(text: string): Promise<boolean> {
		const confirm = await os.confirm({
			type: 'warning',
			title: 'confirm',
			text,
		});

		return !confirm.canceled;
	}

	async function invalidateFollow() {
		if (!await getConfirmed(i18n.ts.breakFollowConfirm)) return;

		os.apiWithDialog('following/invalidate', {
			userId: user.id,
		}).then(() => {
			user.isFollowed = !user.isFollowed;
		});
	}

	async function editMemo(): Promise<void> {
		const userDetailed = await os.api('users/show', {
			userId: user.id,
		});
		const { canceled, result } = await os.form(i18n.ts.editMemo, {
			memo: {
				type: 'string',
				required: true,
				multiline: true,
				label: i18n.ts.memo,
				default: userDetailed.memo,
			},
		});
		if (canceled) return;

		os.apiWithDialog('users/update-memo', {
			memo: result.memo,
			userId: user.id,
		});
	}

	let menu = [{
		icon: 'ph-at ph-bold ph-lg',
		text: i18n.ts.copyUsername,
		action: () => {
			copyToClipboard(`@${user.username}@${user.host ?? host}`);
		},
	}, ...(iAmModerator ? [{
		icon: 'ph-warning-circle ph-bold ph-lg',
		text: i18n.ts.moderation,
		action: () => {
			router.push(`/admin/user/${user.id}`);
		},
	}] : []), {
		icon: 'ph-rss ph-bold ph-lg',
		text: i18n.ts.copyRSS,
		action: () => {
			copyToClipboard(`${user.host ?? host}/@${user.username}.atom`);
		},
	}, {
		icon: 'ph-share-network ph-bold pg-lg',
		text: i18n.ts.copyProfileUrl,
		action: () => {
			const canonical = user.host === null ? `@${user.username}` : `@${user.username}@${toUnicode(user.host)}`;
			copyToClipboard(`${url}/${canonical}`);
		},
	}, {
		icon: 'ph-envelope ph-bold ph-lg',
		text: i18n.ts.sendMessage,
		action: () => {
			const canonical = user.host === null ? `@${user.username}` : `@${user.username}@${user.host}`;
			os.post({ specified: user, initialText: `${canonical} ` });
		},
	}, null, {
		icon: 'ph-pencil ph-bold ph-lg',
		text: i18n.ts.editMemo,
		action: () => {
			editMemo();
		},
	}, {
		type: 'parent',
		icon: 'ph-list ph-bold pg-lg',
		text: i18n.ts.addToList,
		children: async () => {
			const lists = await userListsCache.fetch();
			return lists.map(list => {
				const isListed = ref(list.userIds.includes(user.id));
				cleanups.push(watch(isListed, () => {
					if (isListed.value) {
						os.apiWithDialog('users/lists/push', {
							listId: list.id,
							userId: user.id,
						}).then(() => {
							list.userIds.push(user.id);
						});
					} else {
						os.apiWithDialog('users/lists/pull', {
							listId: list.id,
							userId: user.id,
						}).then(() => {
							list.userIds.splice(list.userIds.indexOf(user.id), 1);
						});
					}
				}));

				return {
					type: 'switch',
					text: list.name,
					ref: isListed,
				};
			});
		},
	}, {
		type: 'parent',
		icon: 'ph-flying-saucer ph-bold pg-lg',
		text: i18n.ts.addToAntenna,
		children: async () => {
			const antennas = await antennasCache.fetch();
			const canonical = user.host === null ? `@${user.username}` : `@${user.username}@${toUnicode(user.host)}`;
			return antennas.filter((a) => a.src === 'users').map(antenna => ({
				text: antenna.name,
				action: async () => {
					await os.apiWithDialog('antennas/update', {
						antennaId: antenna.id,
						name: antenna.name,
						keywords: antenna.keywords,
						excludeKeywords: antenna.excludeKeywords,
						src: antenna.src,
						userListId: antenna.userListId,
						users: [...antenna.users, canonical],
						caseSensitive: antenna.caseSensitive,
						withReplies: antenna.withReplies,
						withFile: antenna.withFile,
						notify: antenna.notify,
					});
					antennasCache.delete();
				},
			}));
		},
	}] as any;

	if ($i && meId !== user.id) {
		if (iAmModerator) {
			menu = menu.concat([{
				type: 'parent',
				icon: 'ph-seal-check ph-bold pg-lg',
				text: i18n.ts.roles,
				children: async () => {
					const roles = await rolesCache.fetch();

					return roles.filter(r => r.target === 'manual').map(r => ({
						text: r.name,
						action: async () => {
							const { canceled, result: period } = await os.select({
								title: i18n.ts.period,
								items: [{
									value: 'indefinitely', text: i18n.ts.indefinitely,
								}, {
									value: 'oneHour', text: i18n.ts.oneHour,
								}, {
									value: 'oneDay', text: i18n.ts.oneDay,
								}, {
									value: 'oneWeek', text: i18n.ts.oneWeek,
								}, {
									value: 'oneMonth', text: i18n.ts.oneMonth,
								}],
								default: 'indefinitely',
							});
							if (canceled) return;

							const expiresAt = period === 'indefinitely' ? null
								: period === 'oneHour' ? Date.now() + (1000 * 60 * 60)
								: period === 'oneDay' ? Date.now() + (1000 * 60 * 60 * 24)
								: period === 'oneWeek' ? Date.now() + (1000 * 60 * 60 * 24 * 7)
								: period === 'oneMonth' ? Date.now() + (1000 * 60 * 60 * 24 * 30)
								: null;

							os.apiWithDialog('admin/roles/assign', { roleId: r.id, userId: user.id, expiresAt });
						},
					}));
				},
			}]);
		}

		// フォローしたとしても user.isFollowing はリアルタイム更新されないので不便なため
		//if (user.isFollowing) {
		menu = menu.concat([{
<<<<<<< HEAD
			icon: user.notify === 'none' ? 'ph-bell ph-bold pg-lg' : 'ph-bell ph-bold pg-lg-off',
=======
			icon: user.withReplies ? 'ti ti-messages-off' : 'ti ti-messages',
			text: user.withReplies ? i18n.ts.hideRepliesToOthersInTimeline : i18n.ts.showRepliesToOthersInTimeline,
			action: toggleWithReplies,
		}, {
			icon: user.notify === 'none' ? 'ti ti-bell' : 'ti ti-bell-off',
>>>>>>> 5fd0cb31
			text: user.notify === 'none' ? i18n.ts.notifyNotes : i18n.ts.unnotifyNotes,
			action: toggleNotify,
		}]);
		//}

		menu = menu.concat([null, {
			icon: user.isMuted ? 'ph-eye ph-bold ph-lg' : 'ph-eye-slash ph-bold ph-lg',
			text: user.isMuted ? i18n.ts.unmute : i18n.ts.mute,
			action: toggleMute,
		}, {
			icon: user.isRenoteMuted ? 'ph-repeat ph-bold ph-lg' : 'ph-repeat ph-bold ph-lg-off',
			text: user.isRenoteMuted ? i18n.ts.renoteUnmute : i18n.ts.renoteMute,
			action: toggleRenoteMute,
		}, {
			icon: 'ph-prohibit ph-bold ph-lg',
			text: user.isBlocking ? i18n.ts.unblock : i18n.ts.block,
			action: toggleBlock,
		}]);

		if (user.isFollowed) {
			menu = menu.concat([{
				icon: 'ph-link ph-bold ph-lg-off',
				text: i18n.ts.breakFollow,
				action: invalidateFollow,
			}]);
		}

		menu = menu.concat([null, {
			icon: 'ph-warning-circle ph-bold ph-lg',
			text: i18n.ts.reportAbuse,
			action: reportAbuse,
		}]);
	}

	if (defaultStore.state.devMode) {
		menu = menu.concat([null, {
			icon: 'ph-identification-card ph-bold ph-lg',
			text: i18n.ts.copyUserId,
			action: () => {
				copyToClipboard(user.id);
			},
		}]);
	}

	if ($i && meId === user.id) {
		menu = menu.concat([null, {
			icon: 'ph-pencil ph-bold ph-lg',
			text: i18n.ts.editProfile,
			action: () => {
				router.push('/settings/profile');
			},
		}]);
	}

	if (userActions.length > 0) {
		menu = menu.concat([null, ...userActions.map(action => ({
			icon: 'ph-plug ph-bold ph-lg',
			text: action.title,
			action: () => {
				action.handler(user);
			},
		}))]);
	}

	const cleanup = () => {
		if (_DEV_) console.log('user menu cleanup', cleanups);
		for (const cl of cleanups) {
			cl();
		}
	};

	return {
		menu,
		cleanup,
	};
}<|MERGE_RESOLUTION|>--- conflicted
+++ resolved
@@ -291,15 +291,11 @@
 		// フォローしたとしても user.isFollowing はリアルタイム更新されないので不便なため
 		//if (user.isFollowing) {
 		menu = menu.concat([{
-<<<<<<< HEAD
-			icon: user.notify === 'none' ? 'ph-bell ph-bold pg-lg' : 'ph-bell ph-bold pg-lg-off',
-=======
-			icon: user.withReplies ? 'ti ti-messages-off' : 'ti ti-messages',
+			icon: user.withReplies ? 'ph-envelope ph-bold pg-lg-off' : 'ph-envelope ph-bold',
 			text: user.withReplies ? i18n.ts.hideRepliesToOthersInTimeline : i18n.ts.showRepliesToOthersInTimeline,
 			action: toggleWithReplies,
 		}, {
-			icon: user.notify === 'none' ? 'ti ti-bell' : 'ti ti-bell-off',
->>>>>>> 5fd0cb31
+			icon: user.notify === 'none' ? 'ph-bell ph-bold pg-lg' : 'ph-bell ph-bold pg-lg-off',
 			text: user.notify === 'none' ? i18n.ts.notifyNotes : i18n.ts.unnotifyNotes,
 			action: toggleNotify,
 		}]);
