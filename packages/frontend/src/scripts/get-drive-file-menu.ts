--- conflicted
+++ resolved
@@ -81,13 +81,8 @@
 		type: 'link',
 		to: `/my/drive/file/${file.id}`,
 		text: i18n.ts._fileViewer.title,
-<<<<<<< HEAD
 		icon: 'ph-file-text ph-bold ph-lg',
-	}, null, {
-=======
-		icon: 'ti ti-info-circle',
 	}, { type: 'divider' }, {
->>>>>>> 62549549
 		text: i18n.ts.rename,
 		icon: 'ph-textbox ph-bold ph-lg',
 		action: () => rename(file),
@@ -131,13 +126,8 @@
 	}];
 
 	if (defaultStore.state.devMode) {
-<<<<<<< HEAD
-		menu = menu.concat([null, {
+		menu = menu.concat([{ type: 'divider' }, {
 			icon: 'ph-identification-card ph-bold ph-lg',
-=======
-		menu = menu.concat([{ type: 'divider' }, {
-			icon: 'ti ti-id',
->>>>>>> 62549549
 			text: i18n.ts.copyFileId,
 			action: () => {
 				copyToClipboard(file.id);
