--- conflicted
+++ resolved
@@ -81,7 +81,7 @@
 		type: 'link',
 		to: `/my/drive/file/${file.id}`,
 		text: i18n.ts._fileViewer.title,
-		icon: 'ph-file-text ph-bold pg-lg',
+		icon: 'ph-file-text ph-bold ph-lg',
 	}, null, {
 		text: i18n.ts.rename,
 		icon: 'ph-textbox ph-bold ph-lg',
@@ -119,14 +119,6 @@
 		icon: 'ph-download ph-bold ph-lg',
 		download: file.name,
 	}, null, {
-<<<<<<< HEAD
-=======
-		type: 'link',
-		to: `/my/drive/file/${file.id}`,
-		text: i18n.ts._fileViewer.title,
-		icon: 'ph-file-text ph-bold ph-lg',
-	}, null, {
->>>>>>> 08de1f7b
 		text: i18n.ts.delete,
 		icon: 'ph-trash ph-bold ph-lg',
 		danger: true,
