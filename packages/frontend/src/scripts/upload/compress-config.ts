--- conflicted
+++ resolved
@@ -5,11 +5,7 @@
 
 import isAnimated from 'is-file-animated';
 import { isWebpSupported } from './isWebpSupported.js';
-<<<<<<< HEAD
-import type { BrowserImageResizerConfig } from 'browser-image-resizer';
-=======
 import type { BrowserImageResizerConfigWithConvertedOutput } from '@misskey-dev/browser-image-resizer';
->>>>>>> 34088ecd
 
 const compressTypeMap = {
 	'image/jpeg': { quality: 0.90, mimeType: 'image/webp' },
