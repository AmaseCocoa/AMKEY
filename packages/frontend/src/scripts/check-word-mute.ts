/*
 * SPDX-FileCopyrightText: syuilo and misskey-project
 * SPDX-License-Identifier: AGPL-3.0-only
 */
import * as Misskey from 'misskey-js';

<<<<<<< HEAD
import type { Note, MeDetailed } from "misskey-js/entities.js";

export function checkWordMute(note: Note, me: MeDetailed | null | undefined, mutedWords: Array<string | string[]>): boolean {
=======
export function checkWordMute(note: Misskey.entities.Note, me: Misskey.entities.UserLite | null | undefined, mutedWords: Array<string | string[]>): boolean {
>>>>>>> 551040ed
	// 自分自身
	if (me && (note.userId === me.id)) return false;

	if (mutedWords.length > 0) {
		const text = getNoteText(note);

		if (text === '') return false;

		const matched = mutedWords.some(filter => {
			if (Array.isArray(filter)) {
				// Clean up
				const filteredFilter = filter.filter(keyword => keyword !== '');
				if (filteredFilter.length === 0) return false;

				return filteredFilter.every(keyword => text.includes(keyword));
			} else {
				// represents RegExp
				const regexp = filter.match(/^\/(.+)\/(.*)$/);

				// This should never happen due to input sanitisation.
				if (!regexp) return false;

				try {
					return new RegExp(regexp[1], regexp[2]).test(text);
				} catch (err) {
					// This should never happen due to input sanitisation.
					return false;
				}
			}
		});

		if (matched) return true;
	}

	return false;
}

function getNoteText(note: Note): string {
	const textParts: string[] = [];

	if (note.cw) textParts.push(note.cw);

	if (note.text) textParts.push(note.text);

	if (note.files) {
		for (const file of note.files) {
			if (file.comment) textParts.push(file.comment);
		}
	}

	if (note.poll) {
		for (const choice of note.poll.choices) {
			if (choice.text) textParts.push(choice.text);
		}
	}

	return textParts.join('\n').trim();
}<|MERGE_RESOLUTION|>--- conflicted
+++ resolved
@@ -4,13 +4,7 @@
  */
 import * as Misskey from 'misskey-js';
 
-<<<<<<< HEAD
-import type { Note, MeDetailed } from "misskey-js/entities.js";
-
-export function checkWordMute(note: Note, me: MeDetailed | null | undefined, mutedWords: Array<string | string[]>): boolean {
-=======
 export function checkWordMute(note: Misskey.entities.Note, me: Misskey.entities.UserLite | null | undefined, mutedWords: Array<string | string[]>): boolean {
->>>>>>> 551040ed
 	// 自分自身
 	if (me && (note.userId === me.id)) return false;
 
