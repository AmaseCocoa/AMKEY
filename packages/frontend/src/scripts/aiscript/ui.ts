/*
 * SPDX-FileCopyrightText: syuilo and other misskey contributors
 * SPDX-License-Identifier: AGPL-3.0-only
 */

import { utils, values } from '@syuilo/aiscript';
import { v4 as uuid } from 'uuid';
import { ref, Ref } from 'vue';

export type AsUiComponentBase = {
	id: string;
	hidden?: boolean;
};

export type AsUiRoot = AsUiComponentBase & {
	type: 'root';
	children: AsUiComponent['id'][];
};

export type AsUiContainer = AsUiComponentBase & {
	type: 'container';
	children?: AsUiComponent['id'][];
	align?: 'left' | 'center' | 'right';
	bgColor?: string;
	fgColor?: string;
	font?: 'serif' | 'sans-serif' | 'monospace';
	borderWidth?: number;
	borderColor?: string;
	padding?: number;
	rounded?: boolean;
	hidden?: boolean;
};

export type AsUiText = AsUiComponentBase & {
	type: 'text';
	text?: string;
	size?: number;
	bold?: boolean;
	color?: string;
	font?: 'serif' | 'sans-serif' | 'monospace';
};

export type AsUiMfm = AsUiComponentBase & {
	type: 'mfm';
	text?: string;
	size?: number;
	bold?: boolean;
	color?: string;
	font?: 'serif' | 'sans-serif' | 'monospace';
	onClickEv?: (evId: string) => void
};

export type AsUiButton = AsUiComponentBase & {
	type: 'button';
	text?: string;
	onClick?: () => void;
	primary?: boolean;
	rounded?: boolean;
	disabled?: boolean;
};

export type AsUiButtons = AsUiComponentBase & {
	type: 'buttons';
	buttons?: AsUiButton[];
};

export type AsUiSwitch = AsUiComponentBase & {
	type: 'switch';
	onChange?: (v: boolean) => void;
	default?: boolean;
	label?: string;
	caption?: string;
};

export type AsUiTextarea = AsUiComponentBase & {
	type: 'textarea';
	onInput?: (v: string) => void;
	default?: string;
	label?: string;
	caption?: string;
};

export type AsUiTextInput = AsUiComponentBase & {
	type: 'textInput';
	onInput?: (v: string) => void;
	default?: string;
	label?: string;
	caption?: string;
};

export type AsUiNumberInput = AsUiComponentBase & {
	type: 'numberInput';
	onInput?: (v: number) => void;
	default?: number;
	label?: string;
	caption?: string;
};

export type AsUiSelect = AsUiComponentBase & {
	type: 'select';
	items?: {
		text: string;
		value: string;
	}[];
	onChange?: (v: string) => void;
	default?: string;
	label?: string;
	caption?: string;
};

export type AsUiFolder = AsUiComponentBase & {
	type: 'folder';
	children?: AsUiComponent['id'][];
	title?: string;
	opened?: boolean;
};

export type AsUiPostFormButton = AsUiComponentBase & {
	type: 'postFormButton';
	text?: string;
	primary?: boolean;
	rounded?: boolean;
	form?: {
		text: string;
		cw?: string;
	};
};

export type AsUiPostForm = AsUiComponentBase & {
	type: 'postForm';
	form?: {
		text: string;
		cw?: string;
	};
};

export type AsUiComponent = AsUiRoot | AsUiContainer | AsUiText | AsUiMfm | AsUiButton | AsUiButtons | AsUiSwitch | AsUiTextarea | AsUiTextInput | AsUiNumberInput | AsUiSelect | AsUiFolder | AsUiPostFormButton | AsUiPostForm;

export function patch(id: string, def: values.Value, call: (fn: values.VFn, args: values.Value[]) => Promise<values.Value>) {
	// TODO
}

function getRootOptions(def: values.Value | undefined): Omit<AsUiRoot, 'id' | 'type'> {
	utils.assertObject(def);

	const children = def.value.get('children');
	utils.assertArray(children);

	return {
		children: children.value.map(v => {
			utils.assertObject(v);
			return v.value.get('id').value;
		}),
	};
}

function getContainerOptions(def: values.Value | undefined): Omit<AsUiContainer, 'id' | 'type'> {
	utils.assertObject(def);

	const children = def.value.get('children');
	if (children) utils.assertArray(children);
	const align = def.value.get('align');
	if (align) utils.assertString(align);
	const bgColor = def.value.get('bgColor');
	if (bgColor) utils.assertString(bgColor);
	const fgColor = def.value.get('fgColor');
	if (fgColor) utils.assertString(fgColor);
	const font = def.value.get('font');
	if (font) utils.assertString(font);
	const borderWidth = def.value.get('borderWidth');
	if (borderWidth) utils.assertNumber(borderWidth);
	const borderColor = def.value.get('borderColor');
	if (borderColor) utils.assertString(borderColor);
	const padding = def.value.get('padding');
	if (padding) utils.assertNumber(padding);
	const rounded = def.value.get('rounded');
	if (rounded) utils.assertBoolean(rounded);
	const hidden = def.value.get('hidden');
	if (hidden) utils.assertBoolean(hidden);

	return {
		children: children ? children.value.map(v => {
			utils.assertObject(v);
			return v.value.get('id').value;
		}) : [],
		align: align?.value,
		fgColor: fgColor?.value,
		bgColor: bgColor?.value,
		font: font?.value,
		borderWidth: borderWidth?.value,
		borderColor: borderColor?.value,
		padding: padding?.value,
		rounded: rounded?.value,
		hidden: hidden?.value,
	};
}

function getTextOptions(def: values.Value | undefined): Omit<AsUiText, 'id' | 'type'> {
	utils.assertObject(def);

	const text = def.value.get('text');
	if (text) utils.assertString(text);
	const size = def.value.get('size');
	if (size) utils.assertNumber(size);
	const bold = def.value.get('bold');
	if (bold) utils.assertBoolean(bold);
	const color = def.value.get('color');
	if (color) utils.assertString(color);
	const font = def.value.get('font');
	if (font) utils.assertString(font);

	return {
		text: text?.value,
		size: size?.value,
		bold: bold?.value,
		color: color?.value,
		font: font?.value,
	};
}

function getMfmOptions(def: values.Value | undefined, call: (fn: values.VFn, args: values.Value[]) => Promise<values.Value>): Omit<AsUiMfm, 'id' | 'type'> {
	utils.assertObject(def);

	const text = def.value.get('text');
	if (text) utils.assertString(text);
	const size = def.value.get('size');
	if (size) utils.assertNumber(size);
	const bold = def.value.get('bold');
	if (bold) utils.assertBoolean(bold);
	const color = def.value.get('color');
	if (color) utils.assertString(color);
	const font = def.value.get('font');
	if (font) utils.assertString(font);
	const onClickEv = def.value.get('onClickEv');
	if (onClickEv) utils.assertFunction(onClickEv);

	return {
		text: text?.value,
		size: size?.value,
		bold: bold?.value,
		color: color?.value,
		font: font?.value,
		onClickEv: (evId: string) => {
<<<<<<< HEAD
			if (onClickEv) call(onClickEv, values.STR(evId));
=======
			if (onClickEv) call(onClickEv, [values.STR(evId)]);
>>>>>>> 34088ecd
		},
	};
}

function getTextInputOptions(def: values.Value | undefined, call: (fn: values.VFn, args: values.Value[]) => Promise<values.Value>): Omit<AsUiTextInput, 'id' | 'type'> {
	utils.assertObject(def);

	const onInput = def.value.get('onInput');
	if (onInput) utils.assertFunction(onInput);
	const defaultValue = def.value.get('default');
	if (defaultValue) utils.assertString(defaultValue);
	const label = def.value.get('label');
	if (label) utils.assertString(label);
	const caption = def.value.get('caption');
	if (caption) utils.assertString(caption);

	return {
		onInput: (v) => {
			if (onInput) call(onInput, [utils.jsToVal(v)]);
		},
		default: defaultValue?.value,
		label: label?.value,
		caption: caption?.value,
	};
}

function getTextareaOptions(def: values.Value | undefined, call: (fn: values.VFn, args: values.Value[]) => Promise<values.Value>): Omit<AsUiTextarea, 'id' | 'type'> {
	utils.assertObject(def);

	const onInput = def.value.get('onInput');
	if (onInput) utils.assertFunction(onInput);
	const defaultValue = def.value.get('default');
	if (defaultValue) utils.assertString(defaultValue);
	const label = def.value.get('label');
	if (label) utils.assertString(label);
	const caption = def.value.get('caption');
	if (caption) utils.assertString(caption);

	return {
		onInput: (v) => {
			if (onInput) call(onInput, [utils.jsToVal(v)]);
		},
		default: defaultValue?.value,
		label: label?.value,
		caption: caption?.value,
	};
}

function getNumberInputOptions(def: values.Value | undefined, call: (fn: values.VFn, args: values.Value[]) => Promise<values.Value>): Omit<AsUiNumberInput, 'id' | 'type'> {
	utils.assertObject(def);

	const onInput = def.value.get('onInput');
	if (onInput) utils.assertFunction(onInput);
	const defaultValue = def.value.get('default');
	if (defaultValue) utils.assertNumber(defaultValue);
	const label = def.value.get('label');
	if (label) utils.assertString(label);
	const caption = def.value.get('caption');
	if (caption) utils.assertString(caption);

	return {
		onInput: (v) => {
			if (onInput) call(onInput, [utils.jsToVal(v)]);
		},
		default: defaultValue?.value,
		label: label?.value,
		caption: caption?.value,
	};
}

function getButtonOptions(def: values.Value | undefined, call: (fn: values.VFn, args: values.Value[]) => Promise<values.Value>): Omit<AsUiButton, 'id' | 'type'> {
	utils.assertObject(def);

	const text = def.value.get('text');
	if (text) utils.assertString(text);
	const onClick = def.value.get('onClick');
	if (onClick) utils.assertFunction(onClick);
	const primary = def.value.get('primary');
	if (primary) utils.assertBoolean(primary);
	const rounded = def.value.get('rounded');
	if (rounded) utils.assertBoolean(rounded);
	const disabled = def.value.get('disabled');
	if (disabled) utils.assertBoolean(disabled);

	return {
		text: text?.value,
		onClick: () => {
			if (onClick) call(onClick, []);
		},
		primary: primary?.value,
		rounded: rounded?.value,
		disabled: disabled?.value,
	};
}

function getButtonsOptions(def: values.Value | undefined, call: (fn: values.VFn, args: values.Value[]) => Promise<values.Value>): Omit<AsUiButtons, 'id' | 'type'> {
	utils.assertObject(def);

	const buttons = def.value.get('buttons');
	if (buttons) utils.assertArray(buttons);

	return {
		buttons: buttons ? buttons.value.map(button => {
			utils.assertObject(button);
			const text = button.value.get('text');
			utils.assertString(text);
			const onClick = button.value.get('onClick');
			utils.assertFunction(onClick);
			const primary = button.value.get('primary');
			if (primary) utils.assertBoolean(primary);
			const rounded = button.value.get('rounded');
			if (rounded) utils.assertBoolean(rounded);
			const disabled = button.value.get('disabled');
			if (disabled) utils.assertBoolean(disabled);

			return {
				text: text.value,
				onClick: () => {
					call(onClick, []);
				},
				primary: primary?.value,
				rounded: rounded?.value,
				disabled: disabled?.value,
			};
		}) : [],
	};
}

function getSwitchOptions(def: values.Value | undefined, call: (fn: values.VFn, args: values.Value[]) => Promise<values.Value>): Omit<AsUiSwitch, 'id' | 'type'> {
	utils.assertObject(def);

	const onChange = def.value.get('onChange');
	if (onChange) utils.assertFunction(onChange);
	const defaultValue = def.value.get('default');
	if (defaultValue) utils.assertBoolean(defaultValue);
	const label = def.value.get('label');
	if (label) utils.assertString(label);
	const caption = def.value.get('caption');
	if (caption) utils.assertString(caption);

	return {
		onChange: (v) => {
			if (onChange) call(onChange, [utils.jsToVal(v)]);
		},
		default: defaultValue?.value,
		label: label?.value,
		caption: caption?.value,
	};
}

function getSelectOptions(def: values.Value | undefined, call: (fn: values.VFn, args: values.Value[]) => Promise<values.Value>): Omit<AsUiSelect, 'id' | 'type'> {
	utils.assertObject(def);

	const items = def.value.get('items');
	if (items) utils.assertArray(items);
	const onChange = def.value.get('onChange');
	if (onChange) utils.assertFunction(onChange);
	const defaultValue = def.value.get('default');
	if (defaultValue) utils.assertString(defaultValue);
	const label = def.value.get('label');
	if (label) utils.assertString(label);
	const caption = def.value.get('caption');
	if (caption) utils.assertString(caption);

	return {
		items: items ? items.value.map(item => {
			utils.assertObject(item);
			const text = item.value.get('text');
			utils.assertString(text);
			const value = item.value.get('value');
			if (value) utils.assertString(value);
			return {
				text: text.value,
				value: value ? value.value : text.value,
			};
		}) : [],
		onChange: (v) => {
			if (onChange) call(onChange, [utils.jsToVal(v)]);
		},
		default: defaultValue?.value,
		label: label?.value,
		caption: caption?.value,
	};
}

function getFolderOptions(def: values.Value | undefined): Omit<AsUiFolder, 'id' | 'type'> {
	utils.assertObject(def);

	const children = def.value.get('children');
	if (children) utils.assertArray(children);
	const title = def.value.get('title');
	if (title) utils.assertString(title);
	const opened = def.value.get('opened');
	if (opened) utils.assertBoolean(opened);

	return {
		children: children ? children.value.map(v => {
			utils.assertObject(v);
			return v.value.get('id').value;
		}) : [],
		title: title?.value ?? '',
		opened: opened?.value ?? true,
	};
}

function getPostFormButtonOptions(def: values.Value | undefined, call: (fn: values.VFn, args: values.Value[]) => Promise<values.Value>): Omit<AsUiPostFormButton, 'id' | 'type'> {
	utils.assertObject(def);

	const text = def.value.get('text');
	if (text) utils.assertString(text);
	const primary = def.value.get('primary');
	if (primary) utils.assertBoolean(primary);
	const rounded = def.value.get('rounded');
	if (rounded) utils.assertBoolean(rounded);
	const form = def.value.get('form');
	if (form) utils.assertObject(form);

	const getForm = () => {
		const text = form!.value.get('text');
		utils.assertString(text);
		const cw = form!.value.get('cw');
		if (cw) utils.assertString(cw);
		return {
			text: text.value,
			cw: cw?.value,
		};
	};

	return {
		text: text?.value,
		primary: primary?.value,
		rounded: rounded?.value,
		form: form ? getForm() : {
			text: '',
		},
	};
}

function getPostFormOptions(def: values.Value | undefined, call: (fn: values.VFn, args: values.Value[]) => Promise<values.Value>): Omit<AsUiPostForm, 'id' | 'type'> {
	utils.assertObject(def);

	const form = def.value.get('form');
	if (form) utils.assertObject(form);

	const getForm = () => {
		const text = form!.value.get('text');
		utils.assertString(text);
		const cw = form!.value.get('cw');
		if (cw) utils.assertString(cw);
		return {
			text: text.value,
			cw: cw?.value,
		};
	};

	return {
		form: form ? getForm() : {
			text: '',
		},
	};
}

export function registerAsUiLib(components: Ref<AsUiComponent>[], done: (root: Ref<AsUiRoot>) => void) {
	const instances = {};

	function createComponentInstance(type: AsUiComponent['type'], def: values.Value | undefined, id: values.Value | undefined, getOptions: (def: values.Value | undefined, call: (fn: values.VFn, args: values.Value[]) => Promise<values.Value>) => any, call: (fn: values.VFn, args: values.Value[]) => Promise<values.Value>) {
		if (id) utils.assertString(id);
		const _id = id?.value ?? uuid();
		const component = ref({
			...getOptions(def, call),
			type,
			id: _id,
		});
		components.push(component);
		const instance = values.OBJ(new Map([
			['id', values.STR(_id)],
			['update', values.FN_NATIVE(([def], opts) => {
				utils.assertObject(def);
				const updates = getOptions(def, call);
				for (const update of def.value.keys()) {
					if (!Object.hasOwn(updates, update)) continue;
					component.value[update] = updates[update];
				}
			})],
		]));
		instances[_id] = instance;
		return instance;
	}

	const rootInstance = createComponentInstance('root', utils.jsToVal({ children: [] }), utils.jsToVal('___root___'), getRootOptions, () => {});
	const rootComponent = components[0] as Ref<AsUiRoot>;
	done(rootComponent);

	return {
		'Ui:root': rootInstance,

		'Ui:patch': values.FN_NATIVE(([id, val], opts) => {
			utils.assertString(id);
			utils.assertArray(val);
			patch(id.value, val.value, opts.call);
		}),

		'Ui:get': values.FN_NATIVE(([id], opts) => {
			utils.assertString(id);
			const instance = instances[id.value];
			if (instance) {
				return instance;
			} else {
				return values.NULL;
			}
		}),

		// Ui:root.update({ children: [...] }) の糖衣構文
		'Ui:render': values.FN_NATIVE(([children], opts) => {
			utils.assertArray(children);

			rootComponent.value.children = children.value.map(v => {
				utils.assertObject(v);
				return v.value.get('id').value;
			});
		}),

		'Ui:C:container': values.FN_NATIVE(([def, id], opts) => {
			return createComponentInstance('container', def, id, getContainerOptions, opts.topCall);
		}),

		'Ui:C:text': values.FN_NATIVE(([def, id], opts) => {
			return createComponentInstance('text', def, id, getTextOptions, opts.topCall);
		}),

		'Ui:C:mfm': values.FN_NATIVE(([def, id], opts) => {
			return createComponentInstance('mfm', def, id, getMfmOptions, opts.topCall);
		}),

		'Ui:C:textarea': values.FN_NATIVE(([def, id], opts) => {
			return createComponentInstance('textarea', def, id, getTextareaOptions, opts.topCall);
		}),

		'Ui:C:textInput': values.FN_NATIVE(([def, id], opts) => {
			return createComponentInstance('textInput', def, id, getTextInputOptions, opts.topCall);
		}),

		'Ui:C:numberInput': values.FN_NATIVE(([def, id], opts) => {
			return createComponentInstance('numberInput', def, id, getNumberInputOptions, opts.topCall);
		}),

		'Ui:C:button': values.FN_NATIVE(([def, id], opts) => {
			return createComponentInstance('button', def, id, getButtonOptions, opts.topCall);
		}),

		'Ui:C:buttons': values.FN_NATIVE(([def, id], opts) => {
			return createComponentInstance('buttons', def, id, getButtonsOptions, opts.topCall);
		}),

		'Ui:C:switch': values.FN_NATIVE(([def, id], opts) => {
			return createComponentInstance('switch', def, id, getSwitchOptions, opts.topCall);
		}),

		'Ui:C:select': values.FN_NATIVE(([def, id], opts) => {
			return createComponentInstance('select', def, id, getSelectOptions, opts.topCall);
		}),

		'Ui:C:folder': values.FN_NATIVE(([def, id], opts) => {
			return createComponentInstance('folder', def, id, getFolderOptions, opts.topCall);
		}),

		'Ui:C:postFormButton': values.FN_NATIVE(([def, id], opts) => {
			return createComponentInstance('postFormButton', def, id, getPostFormButtonOptions, opts.topCall);
		}),

		'Ui:C:postForm': values.FN_NATIVE(([def, id], opts) => {
			return createComponentInstance('postForm', def, id, getPostFormOptions, opts.topCall);
		}),
	};
}<|MERGE_RESOLUTION|>--- conflicted
+++ resolved
@@ -241,11 +241,7 @@
 		color: color?.value,
 		font: font?.value,
 		onClickEv: (evId: string) => {
-<<<<<<< HEAD
-			if (onClickEv) call(onClickEv, values.STR(evId));
-=======
 			if (onClickEv) call(onClickEv, [values.STR(evId)]);
->>>>>>> 34088ecd
 		},
 	};
 }
