--- conflicted
+++ resolved
@@ -33,21 +33,7 @@
 vi.mock('@/store.js', () => {
 	return {
 		defaultStore: {
-<<<<<<< HEAD
-			state: {
-
-				// なんかtestがうまいこと動かないのでここに書く
-				dataSaver: {
-					media: false,
-					avatar: false,
-					urlPreview: false,
-					code: false,
-				},
-
-			},
-=======
 			state: defaultStoreState,
->>>>>>> 34088ecd
 		},
 	};
 });
