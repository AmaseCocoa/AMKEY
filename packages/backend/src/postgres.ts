/*
 * SPDX-FileCopyrightText: syuilo and other misskey contributors
 * SPDX-License-Identifier: AGPL-3.0-only
 */

// https://github.com/typeorm/typeorm/issues/2400
import pg from 'pg';
pg.types.setTypeParser(20, Number);

import { DataSource, Logger } from 'typeorm';
import * as highlight from 'cli-highlight';
import { entities as charts } from '@/core/chart/entities.js';

import { MiAbuseUserReport } from '@/models/AbuseUserReport.js';
import { MiAccessToken } from '@/models/AccessToken.js';
import { MiAd } from '@/models/Ad.js';
import { MiAnnouncement } from '@/models/Announcement.js';
import { MiAnnouncementRead } from '@/models/AnnouncementRead.js';
import { MiAntenna } from '@/models/Antenna.js';
import { MiApp } from '@/models/App.js';
import { MiAvatarDecoration } from '@/models/AvatarDecoration.js';
import { MiAuthSession } from '@/models/AuthSession.js';
import { MiBlocking } from '@/models/Blocking.js';
import { MiChannelFollowing } from '@/models/ChannelFollowing.js';
import { MiChannelFavorite } from '@/models/ChannelFavorite.js';
import { MiClip } from '@/models/Clip.js';
import { MiClipNote } from '@/models/ClipNote.js';
import { MiClipFavorite } from '@/models/ClipFavorite.js';
import { MiDriveFile } from '@/models/DriveFile.js';
import { MiDriveFolder } from '@/models/DriveFolder.js';
import { MiEmoji } from '@/models/Emoji.js';
import { MiFollowing } from '@/models/Following.js';
import { MiFollowRequest } from '@/models/FollowRequest.js';
import { MiGalleryLike } from '@/models/GalleryLike.js';
import { MiGalleryPost } from '@/models/GalleryPost.js';
import { MiHashtag } from '@/models/Hashtag.js';
import { MiInstance } from '@/models/Instance.js';
import { MiMeta } from '@/models/Meta.js';
import { MiModerationLog } from '@/models/ModerationLog.js';
import { MiMuting } from '@/models/Muting.js';
import { MiRenoteMuting } from '@/models/RenoteMuting.js';
import { MiNote } from '@/models/Note.js';
import { MiNoteFavorite } from '@/models/NoteFavorite.js';
import { MiNoteReaction } from '@/models/NoteReaction.js';
import { MiNoteThreadMuting } from '@/models/NoteThreadMuting.js';
import { MiNoteUnread } from '@/models/NoteUnread.js';
import { MiPage } from '@/models/Page.js';
import { MiPageLike } from '@/models/PageLike.js';
import { MiPasswordResetRequest } from '@/models/PasswordResetRequest.js';
import { MiPoll } from '@/models/Poll.js';
import { MiPollVote } from '@/models/PollVote.js';
import { MiPromoNote } from '@/models/PromoNote.js';
import { MiPromoRead } from '@/models/PromoRead.js';
import { MiRegistrationTicket } from '@/models/RegistrationTicket.js';
import { MiRegistryItem } from '@/models/RegistryItem.js';
import { MiRelay } from '@/models/Relay.js';
import { MiSignin } from '@/models/Signin.js';
import { MiSwSubscription } from '@/models/SwSubscription.js';
import { MiUsedUsername } from '@/models/UsedUsername.js';
import { MiUser } from '@/models/User.js';
import { MiUserIp } from '@/models/UserIp.js';
import { MiUserKeypair } from '@/models/UserKeypair.js';
import { MiUserList } from '@/models/UserList.js';
import { MiUserListFavorite } from '@/models/UserListFavorite.js';
import { MiUserListMembership } from '@/models/UserListMembership.js';
import { MiUserNotePining } from '@/models/UserNotePining.js';
import { MiUserPending } from '@/models/UserPending.js';
import { MiUserProfile } from '@/models/UserProfile.js';
import { MiUserPublickey } from '@/models/UserPublickey.js';
import { MiUserSecurityKey } from '@/models/UserSecurityKey.js';
import { MiWebhook } from '@/models/Webhook.js';
import { MiChannel } from '@/models/Channel.js';
import { MiRetentionAggregation } from '@/models/RetentionAggregation.js';
import { MiRole } from '@/models/Role.js';
import { MiRoleAssignment } from '@/models/RoleAssignment.js';
import { MiFlash } from '@/models/Flash.js';
import { MiFlashLike } from '@/models/FlashLike.js';
import { MiUserMemo } from '@/models/UserMemo.js';
<<<<<<< HEAD
import { NoteEdit } from '@/models/NoteEdit.js';
=======
import { MiBubbleGameRecord } from '@/models/BubbleGameRecord.js';
>>>>>>> cf54c2ba

import { Config } from '@/config.js';
import MisskeyLogger from '@/logger.js';
import { bindThis } from '@/decorators.js';

export const dbLogger = new MisskeyLogger('db');

const sqlLogger = dbLogger.createSubLogger('sql', 'gray', false);

class MyCustomLogger implements Logger {
	@bindThis
	private highlight(sql: string) {
		return highlight.highlight(sql, {
			language: 'sql', ignoreIllegals: true,
		});
	}

	@bindThis
	public logQuery(query: string, parameters?: any[]) {
		sqlLogger.info(this.highlight(query).substring(0, 100));
	}

	@bindThis
	public logQueryError(error: string, query: string, parameters?: any[]) {
		sqlLogger.error(this.highlight(query));
	}

	@bindThis
	public logQuerySlow(time: number, query: string, parameters?: any[]) {
		sqlLogger.warn(this.highlight(query));
	}

	@bindThis
	public logSchemaBuild(message: string) {
		sqlLogger.info(message);
	}

	@bindThis
	public log(message: string) {
		sqlLogger.info(message);
	}

	@bindThis
	public logMigration(message: string) {
		sqlLogger.info(message);
	}
}

export const entities = [
	MiAnnouncement,
	MiAnnouncementRead,
	MiMeta,
	MiInstance,
	MiApp,
	MiAvatarDecoration,
	MiAuthSession,
	MiAccessToken,
	MiUser,
	MiUserProfile,
	MiUserKeypair,
	MiUserPublickey,
	MiUserList,
	MiUserListFavorite,
	MiUserListMembership,
	MiUserNotePining,
	MiUserSecurityKey,
	MiUsedUsername,
	MiFollowing,
	MiFollowRequest,
	MiMuting,
	MiRenoteMuting,
	MiBlocking,
	MiNote,
	MiNoteFavorite,
	MiNoteReaction,
	MiNoteThreadMuting,
	MiNoteUnread,
	MiPage,
	MiPageLike,
	MiGalleryPost,
	MiGalleryLike,
	MiDriveFile,
	MiDriveFolder,
	MiPoll,
	MiPollVote,
	MiEmoji,
	MiHashtag,
	MiSwSubscription,
	MiAbuseUserReport,
	MiRegistrationTicket,
	MiSignin,
	MiModerationLog,
	MiClip,
	MiClipNote,
	MiClipFavorite,
	MiAntenna,
	MiPromoNote,
	MiPromoRead,
	MiRelay,
	MiChannel,
	MiChannelFollowing,
	MiChannelFavorite,
	MiRegistryItem,
	MiAd,
	MiPasswordResetRequest,
	MiUserPending,
	MiWebhook,
	MiUserIp,
	MiRetentionAggregation,
	MiRole,
	MiRoleAssignment,
	MiFlash,
	MiFlashLike,
	MiUserMemo,
<<<<<<< HEAD
	NoteEdit,
=======
	MiBubbleGameRecord,
>>>>>>> cf54c2ba
	...charts,
];

const log = process.env.NODE_ENV !== 'production';

export function createPostgresDataSource(config: Config) {
	return new DataSource({
		type: 'postgres',
		host: config.db.host,
		port: config.db.port,
		username: config.db.user,
		password: config.db.pass,
		database: config.db.db,
		extra: {
			statement_timeout: 1000 * 10,
			...config.db.extra,
		},
		replication: config.dbReplications ? {
			master: {
				host: config.db.host,
				port: config.db.port,
				username: config.db.user,
				password: config.db.pass,
				database: config.db.db,
			},
			slaves: config.dbSlaves!.map(rep => ({
				host: rep.host,
				port: rep.port,
				username: rep.user,
				password: rep.pass,
				database: rep.db,
			})),
		} : undefined,
		synchronize: process.env.NODE_ENV === 'test',
		dropSchema: process.env.NODE_ENV === 'test',
		cache: !config.db.disableCache && process.env.NODE_ENV !== 'test' ? { // dbをcloseしても何故かredisのコネクションが内部的に残り続けるようで、テストの際に支障が出るため無効にする(キャッシュも含めてテストしたいため本当は有効にしたいが...)
			type: 'ioredis',
			options: {
				host: config.redis.host,
				port: config.redis.port,
				family: config.redis.family ?? 0,
				password: config.redis.pass,
				keyPrefix: `${config.redis.prefix}:query:`,
				db: config.redis.db ?? 0,
			},
		} : false,
		logging: log,
		logger: log ? new MyCustomLogger() : undefined,
		maxQueryExecutionTime: 300,
		entities: entities,
		migrations: ['../../migration/*.js'],
	});
}<|MERGE_RESOLUTION|>--- conflicted
+++ resolved
@@ -76,11 +76,8 @@
 import { MiFlash } from '@/models/Flash.js';
 import { MiFlashLike } from '@/models/FlashLike.js';
 import { MiUserMemo } from '@/models/UserMemo.js';
-<<<<<<< HEAD
 import { NoteEdit } from '@/models/NoteEdit.js';
-=======
 import { MiBubbleGameRecord } from '@/models/BubbleGameRecord.js';
->>>>>>> cf54c2ba
 
 import { Config } from '@/config.js';
 import MisskeyLogger from '@/logger.js';
@@ -195,11 +192,8 @@
 	MiFlash,
 	MiFlashLike,
 	MiUserMemo,
-<<<<<<< HEAD
 	NoteEdit,
-=======
 	MiBubbleGameRecord,
->>>>>>> cf54c2ba
 	...charts,
 ];
 
