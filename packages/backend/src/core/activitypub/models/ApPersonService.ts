/*
 * SPDX-FileCopyrightText: syuilo and misskey-project
 * SPDX-License-Identifier: AGPL-3.0-only
 */

import { Inject, Injectable } from '@nestjs/common';
import promiseLimit from 'promise-limit';
import { DataSource } from 'typeorm';
import { ModuleRef } from '@nestjs/core';
import { AbortError } from 'node-fetch';
import { DI } from '@/di-symbols.js';
import type { FollowingsRepository, InstancesRepository, MiMeta, UserProfilesRepository, UserPublickeysRepository, UsersRepository } from '@/models/_.js';
import type { Config } from '@/config.js';
import type { MiLocalUser, MiRemoteUser } from '@/models/User.js';
import { MiUser } from '@/models/User.js';
import { truncate } from '@/misc/truncate.js';
import type { CacheService } from '@/core/CacheService.js';
import { normalizeForSearch } from '@/misc/normalize-for-search.js';
import { isDuplicateKeyValueError } from '@/misc/is-duplicate-key-value-error.js';
import type Logger from '@/logger.js';
import type { MiNote } from '@/models/Note.js';
import type { IdService } from '@/core/IdService.js';
import type { MfmService } from '@/core/MfmService.js';
import { toArray } from '@/misc/prelude/array.js';
import type { GlobalEventService } from '@/core/GlobalEventService.js';
import type { FederatedInstanceService } from '@/core/FederatedInstanceService.js';
import type { FetchInstanceMetadataService } from '@/core/FetchInstanceMetadataService.js';
import { MiUserProfile } from '@/models/UserProfile.js';
import { MiUserPublickey } from '@/models/UserPublickey.js';
import type UsersChart from '@/core/chart/charts/users.js';
import type InstanceChart from '@/core/chart/charts/instance.js';
import type { HashtagService } from '@/core/HashtagService.js';
import { MiUserNotePining } from '@/models/UserNotePining.js';
import { StatusError } from '@/misc/status-error.js';
import type { UtilityService } from '@/core/UtilityService.js';
import type { UserEntityService } from '@/core/entities/UserEntityService.js';
import { bindThis } from '@/decorators.js';
import { RoleService } from '@/core/RoleService.js';
import { DriveFileEntityService } from '@/core/entities/DriveFileEntityService.js';
import type { AccountMoveService } from '@/core/AccountMoveService.js';
import { checkHttps } from '@/misc/check-https.js';
import { getApId, getApType, getOneApHrefNullable, isActor, isCollection, isCollectionOrOrderedCollection, isPropertyValue } from '../type.js';
import { extractApHashtags } from './tag.js';
import type { OnModuleInit } from '@nestjs/common';
import type { ApNoteService } from './ApNoteService.js';
import type { ApMfmService } from '../ApMfmService.js';
import type { ApResolverService, Resolver } from '../ApResolverService.js';
import type { ApLoggerService } from '../ApLoggerService.js';

import type { ApImageService } from './ApImageService.js';
import type { IActor, ICollection, IObject, IOrderedCollection } from '../type.js';

const nameLength = 128;
const summaryLength = 2048;

type Field = Record<'name' | 'value', string>;

@Injectable()
export class ApPersonService implements OnModuleInit {
	private utilityService: UtilityService;
	private userEntityService: UserEntityService;
	private driveFileEntityService: DriveFileEntityService;
	private idService: IdService;
	private globalEventService: GlobalEventService;
	private federatedInstanceService: FederatedInstanceService;
	private fetchInstanceMetadataService: FetchInstanceMetadataService;
	private cacheService: CacheService;
	private apResolverService: ApResolverService;
	private apNoteService: ApNoteService;
	private apImageService: ApImageService;
	private apMfmService: ApMfmService;
	private mfmService: MfmService;
	private hashtagService: HashtagService;
	private usersChart: UsersChart;
	private instanceChart: InstanceChart;
	private apLoggerService: ApLoggerService;
	private accountMoveService: AccountMoveService;
	private logger: Logger;

	constructor(
		private moduleRef: ModuleRef,

		@Inject(DI.config)
		private config: Config,

		@Inject(DI.meta)
		private meta: MiMeta,

		@Inject(DI.db)
		private db: DataSource,

		@Inject(DI.usersRepository)
		private usersRepository: UsersRepository,

		@Inject(DI.userProfilesRepository)
		private userProfilesRepository: UserProfilesRepository,

		@Inject(DI.userPublickeysRepository)
		private userPublickeysRepository: UserPublickeysRepository,

		@Inject(DI.instancesRepository)
		private instancesRepository: InstancesRepository,

		@Inject(DI.followingsRepository)
		private followingsRepository: FollowingsRepository,

		private roleService: RoleService,
	) {
	}

	onModuleInit(): void {
		this.utilityService = this.moduleRef.get('UtilityService');
		this.userEntityService = this.moduleRef.get('UserEntityService');
		this.driveFileEntityService = this.moduleRef.get('DriveFileEntityService');
		this.idService = this.moduleRef.get('IdService');
		this.globalEventService = this.moduleRef.get('GlobalEventService');
		this.federatedInstanceService = this.moduleRef.get('FederatedInstanceService');
		this.fetchInstanceMetadataService = this.moduleRef.get('FetchInstanceMetadataService');
		this.cacheService = this.moduleRef.get('CacheService');
		this.apResolverService = this.moduleRef.get('ApResolverService');
		this.apNoteService = this.moduleRef.get('ApNoteService');
		this.apImageService = this.moduleRef.get('ApImageService');
		this.apMfmService = this.moduleRef.get('ApMfmService');
		this.mfmService = this.moduleRef.get('MfmService');
		this.hashtagService = this.moduleRef.get('HashtagService');
		this.usersChart = this.moduleRef.get('UsersChart');
		this.instanceChart = this.moduleRef.get('InstanceChart');
		this.apLoggerService = this.moduleRef.get('ApLoggerService');
		this.accountMoveService = this.moduleRef.get('AccountMoveService');
		this.logger = this.apLoggerService.logger;
	}

	/**
	 * Validate and convert to actor object
	 * @param x Fetched object
	 * @param uri Fetch target URI
	 */
	@bindThis
	private validateActor(x: IObject, uri: string): IActor {
		const expectHost = this.utilityService.punyHost(uri);

		if (!isActor(x)) {
			throw new Error(`invalid Actor type '${x.type}'`);
		}

		if (!(typeof x.id === 'string' && x.id.length > 0)) {
			throw new Error('invalid Actor: wrong id');
		}

		if (!(typeof x.inbox === 'string' && x.inbox.length > 0)) {
			throw new Error('invalid Actor: wrong inbox');
		}

		if (this.utilityService.punyHost(x.inbox) !== expectHost) {
			throw new Error('invalid Actor: inbox has different host');
		}

		const sharedInboxObject = x.sharedInbox ?? (x.endpoints ? x.endpoints.sharedInbox : undefined);
		if (sharedInboxObject != null) {
			const sharedInbox = getApId(sharedInboxObject);
			if (!(typeof sharedInbox === 'string' && sharedInbox.length > 0 && this.utilityService.punyHost(sharedInbox) === expectHost)) {
				throw new Error('invalid Actor: wrong shared inbox');
			}
		}

		for (const collection of ['outbox', 'followers', 'following'] as (keyof IActor)[]) {
			const xCollection = (x as IActor)[collection];
			if (xCollection != null) {
				const collectionUri = getApId(xCollection);
				if (typeof collectionUri === 'string' && collectionUri.length > 0) {
					if (this.utilityService.punyHost(collectionUri) !== expectHost) {
						throw new Error(`invalid Actor: ${collection} has different host`);
					}
				} else if (collectionUri != null) {
					throw new Error(`invalid Actor: wrong ${collection}`);
				}
			}
		}

		if (!(typeof x.preferredUsername === 'string' && x.preferredUsername.length > 0 && x.preferredUsername.length <= 128 && /^\w([\w-.]*\w)?$/.test(x.preferredUsername))) {
			throw new Error('invalid Actor: wrong username');
		}

		// These fields are only informational, and some AP software allows these
		// fields to be very long. If they are too long, we cut them off. This way
		// we can at least see these users and their activities.
		if (x.name) {
			if (!(typeof x.name === 'string' && x.name.length > 0)) {
				throw new Error('invalid Actor: wrong name');
			}
			x.name = truncate(x.name, nameLength);
		} else if (x.name === '') {
			// Mastodon emits empty string when the name is not set.
			x.name = undefined;
		}
		if (x.summary) {
			if (!(typeof x.summary === 'string' && x.summary.length > 0)) {
				throw new Error('invalid Actor: wrong summary');
			}
			x.summary = truncate(x.summary, summaryLength);
		}

		const idHost = this.utilityService.punyHost(x.id);
		if (idHost !== expectHost) {
			throw new Error('invalid Actor: id has different host');
		}

		if (x.publicKey) {
			if (typeof x.publicKey.id !== 'string') {
				throw new Error('invalid Actor: publicKey.id is not a string');
			}

			const publicKeyIdHost = this.utilityService.punyHost(x.publicKey.id);
			if (publicKeyIdHost !== expectHost) {
				throw new Error('invalid Actor: publicKey.id has different host');
			}
		}

		return x;
	}

	/**
	 * uriからUser(Person)をフェッチします。
	 *
	 * Misskeyに対象のPersonが登録されていればそれを返し、登録がなければnullを返します。
	 */
	@bindThis
	public async fetchPerson(uri: string): Promise<MiLocalUser | MiRemoteUser | null> {
		const cached = this.cacheService.uriPersonCache.get(uri) as MiLocalUser | MiRemoteUser | null | undefined;
		if (cached) return cached;

		// URIがこのサーバーを指しているならデータベースからフェッチ
		if (uri.startsWith(`${this.config.url}/`)) {
			const id = uri.split('/').pop();
			const u = await this.usersRepository.findOneBy({ id }) as MiLocalUser | null;
			if (u) this.cacheService.uriPersonCache.set(uri, u);
			return u;
		}

		//#region このサーバーに既に登録されていたらそれを返す
		const exist = await this.usersRepository.findOneBy({ uri }) as MiLocalUser | MiRemoteUser | null;

		if (exist) {
			this.cacheService.uriPersonCache.set(uri, exist);
			return exist;
		}
		//#endregion

		return null;
	}

	private async resolveAvatarAndBanner(user: MiRemoteUser, icon: any, image: any, bgimg: any): Promise<Partial<Pick<MiRemoteUser, 'avatarId' | 'bannerId' | 'backgroundId' | 'avatarUrl' | 'bannerUrl' | 'backgroundUrl' | 'avatarBlurhash' | 'bannerBlurhash' | 'backgroundBlurhash'>>> {
		if (user == null) throw new Error('failed to create user: user is null');

<<<<<<< HEAD
		const [avatar, banner, background] = await Promise.all([icon, image, bgimg].map(img => {
=======
		const [avatar, banner] = await Promise.all([icon, image].map(img => {
			// icon and image may be arrays
			// see https://www.w3.org/TR/activitystreams-vocabulary/#dfn-icon
			if (Array.isArray(img)) {
				img = img.find(item => item && item.url) ?? null;
			}
			
>>>>>>> 551040ed
			// if we have an explicitly missing image, return an
			// explicitly-null set of values
			if ((img == null) || (typeof img === 'object' && img.url == null)) {
				return { id: null, url: null, blurhash: null };
			}

			return this.apImageService.resolveImage(user, img).catch(() => null);
		}));

		if (((avatar != null && avatar.id != null) || (banner != null && banner.id != null))
				&& !(await this.roleService.getUserPolicies(user.id)).canUpdateBioMedia) {
			return {};
		}

		/*
			we don't want to return nulls on errors! if the database fields
			are already null, nothing changes; if the database has old
			values, we should keep those. The exception is if the remote has
			actually removed the images: in that case, the block above
			returns the special {id:null}&c value, and we return those
		*/
		return {
			...( avatar ? {
				avatarId: avatar.id,
				avatarUrl: avatar.url ? this.driveFileEntityService.getPublicUrl(avatar, 'avatar') : null,
				avatarBlurhash: avatar.blurhash,
			} : {}),
			...( banner ? {
				bannerId: banner.id,
				bannerUrl: banner.url ? this.driveFileEntityService.getPublicUrl(banner) : null,
				bannerBlurhash: banner.blurhash,
			} : {}),
			...( background ? {
				backgroundId: background.id,
				backgroundUrl: background.url ? this.driveFileEntityService.getPublicUrl(background) : null,
				backgroundBlurhash: background.blurhash,
			} : {}),
		};
	}

	/**
	 * Personを作成します。
	 */
	@bindThis
	public async createPerson(uri: string, resolver?: Resolver): Promise<MiRemoteUser> {
		if (typeof uri !== 'string') throw new Error('uri is not string');

		const host = this.utilityService.punyHost(uri);
		if (host === this.utilityService.toPuny(this.config.host)) {
			throw new StatusError('cannot resolve local user', 400, 'cannot resolve local user');
		}

		// eslint-disable-next-line no-param-reassign
		if (resolver == null) resolver = this.apResolverService.createResolver();

		const object = await resolver.resolve(uri);
		if (object.id == null) throw new Error('invalid object.id: ' + object.id);

		const person = this.validateActor(object, uri);

		this.logger.info(`Creating the Person: ${person.id}`);

		const fields = this.analyzeAttachments(person.attachment ?? []);

		const tags = extractApHashtags(person.tag).map(normalizeForSearch).splice(0, 32);

		const isBot = getApType(object) === 'Service' || getApType(object) === 'Application';

		const [followingVisibility, followersVisibility] = await Promise.all(
			[
				this.isPublicCollection(person.following, resolver),
				this.isPublicCollection(person.followers, resolver),
			].map((p): Promise<'public' | 'private'> => p
				.then(isPublic => isPublic ? 'public' : 'private')
				.catch(err => {
					if (!(err instanceof StatusError) || err.isRetryable) {
						this.logger.error('error occurred while fetching following/followers collection', { stack: err });
					}
					return 'private';
				}),
			),
		);

		const bday = person['vcard:bday']?.match(/^\d{4}-\d{2}-\d{2}/);

		const url = getOneApHrefNullable(person.url);

		if (person.id == null) {
			throw new Error('Refusing to create person without id');
		}

		if (url != null) {
			if (!checkHttps(url)) {
				throw new Error('unexpected schema of person url: ' + url);
			}

			if (this.utilityService.punyHost(url) !== this.utilityService.punyHost(person.id)) {
				throw new Error(`person url <> uri host mismatch: ${url} <> ${person.id}`);
			}
		}

		// Create user
		let user: MiRemoteUser | null = null;

		//#region カスタム絵文字取得
		const emojis = await this.apNoteService.extractEmojis(person.tag ?? [], host)
			.then(_emojis => _emojis.map(emoji => emoji.name))
			.catch(err => {
				this.logger.error('error occurred while fetching user emojis', { stack: err });
				return [];
			});
		//#endregion

		//#region resolve counts
		const _resolver = resolver ?? this.apResolverService.createResolver();
		const outboxcollection = await _resolver.resolveCollection(person.outbox).catch(() => { return null; });
		const followerscollection = await _resolver.resolveCollection(person.followers!).catch(() => { return null; });
		const followingcollection = await _resolver.resolveCollection(person.following!).catch(() => { return null; });

		try {
			// Start transaction
			await this.db.transaction(async transactionalEntityManager => {
				user = await transactionalEntityManager.save(new MiUser({
					id: this.idService.gen(),
					avatarId: null,
					bannerId: null,
					backgroundId: null,
					lastFetchedAt: new Date(),
					name: truncate(person.name, nameLength),
					noindex: (person as any).noindex ?? false,
					isLocked: person.manuallyApprovesFollowers,
					movedToUri: person.movedTo,
					movedAt: person.movedTo ? new Date() : null,
					alsoKnownAs: person.alsoKnownAs,
					isExplorable: person.discoverable,
					username: person.preferredUsername,
					approved: true,
					usernameLower: person.preferredUsername?.toLowerCase(),
					host,
					inbox: person.inbox,
<<<<<<< HEAD
					sharedInbox: person.sharedInbox ?? person.endpoints?.sharedInbox,
					notesCount: outboxcollection?.totalItems ?? 0,
					followersCount: followerscollection?.totalItems ?? 0,
					followingCount: followingcollection?.totalItems ?? 0,
=======
					sharedInbox: person.sharedInbox ?? person.endpoints?.sharedInbox ?? null,
>>>>>>> 551040ed
					followersUri: person.followers ? getApId(person.followers) : undefined,
					featured: person.featured ? getApId(person.featured) : undefined,
					uri: person.id,
					tags,
					isBot,
					isCat: (person as any).isCat === true,
<<<<<<< HEAD
					speakAsCat: (person as any).speakAsCat != null ? (person as any).speakAsCat === true : (person as any).isCat === true,
=======
					requireSigninToViewContents: (person as any).requireSigninToViewContents === true,
					makeNotesFollowersOnlyBefore: (person as any).makeNotesFollowersOnlyBefore ?? null,
					makeNotesHiddenBefore: (person as any).makeNotesHiddenBefore ?? null,
>>>>>>> 551040ed
					emojis,
				})) as MiRemoteUser;

				let _description: string | null = null;

				if (person._misskey_summary) {
					_description = truncate(person._misskey_summary, summaryLength);
				} else if (person.summary) {
					_description = this.apMfmService.htmlToMfm(truncate(person.summary, summaryLength), person.tag);
				}

				await transactionalEntityManager.save(new MiUserProfile({
					userId: user.id,
					description: _description,
					followedMessage: person._misskey_followedMessage != null ? truncate(person._misskey_followedMessage, 256) : null,
					url,
					fields,
					followingVisibility,
					followersVisibility,
					birthday: bday?.[0] ?? null,
					location: person['vcard:Address'] ?? null,
					userHost: host,
					listenbrainz: person.listenbrainz ?? null,
				}));

				if (person.publicKey) {
					await transactionalEntityManager.save(new MiUserPublickey({
						userId: user.id,
						keyId: person.publicKey.id,
						keyPem: person.publicKey.publicKeyPem,
					}));
				}
			});
		} catch (e) {
			// duplicate key error
			if (isDuplicateKeyValueError(e)) {
				// /users/@a => /users/:id のように入力がaliasなときにエラーになることがあるのを対応
				const u = await this.usersRepository.findOneBy({ uri: person.id });
				if (u == null) throw new Error('already registered');

				user = u as MiRemoteUser;
			} else {
				this.logger.error(e instanceof Error ? e : new Error(e as string));
				throw e;
			}
		}

		if (user == null) throw new Error('failed to create user: user is null');

		// Register to the cache
		this.cacheService.uriPersonCache.set(user.uri, user);

		// Register host
		if (this.meta.enableStatsForFederatedInstances) {
			this.federatedInstanceService.fetchOrRegister(host).then(i => {
				this.instancesRepository.increment({ id: i.id }, 'usersCount', 1);
				if (this.meta.enableChartsForFederatedInstances) {
					this.instanceChart.newUser(i.host);
				}
				this.fetchInstanceMetadataService.fetchInstanceMetadata(i);
			});
		}

		this.usersChart.update(user, true);

		// ハッシュタグ更新
		this.hashtagService.updateUsertags(user, tags);

		//#region アバターとヘッダー画像をフェッチ
		try {
			const updates = await this.resolveAvatarAndBanner(user, person.icon, person.image, person.backgroundUrl);
			await this.usersRepository.update(user.id, updates);
			user = { ...user, ...updates };

			// Register to the cache
			this.cacheService.uriPersonCache.set(user.uri, user);
		} catch (err) {
			this.logger.error('error occurred while fetching user avatar/banner', { stack: err });
		}
		//#endregion

		await this.updateFeatured(user.id, resolver).catch(err => this.logger.error(err));

		return user;
	}

	/**
	 * Personの情報を更新します。
	 * Misskeyに対象のPersonが登録されていなければ無視します。
	 * もしアカウントの移行が確認された場合、アカウント移行処理を行います。
	 *
	 * @param uri URI of Person
	 * @param resolver Resolver
	 * @param hint Hint of Person object (この値が正当なPersonの場合、Remote resolveをせずに更新に利用します)
	 * @param movePreventUris ここに指定されたURIがPersonのmovedToに指定されていたり10回より多く回っている場合これ以上アカウント移行を行わない（無限ループ防止）
	 */
	@bindThis
	public async updatePerson(uri: string, resolver?: Resolver | null, hint?: IObject, movePreventUris: string[] = []): Promise<string | void> {
		if (typeof uri !== 'string') throw new Error('uri is not string');

		// URIがこのサーバーを指しているならスキップ
		if (this.utilityService.isUriLocal(uri)) return;

		//#region このサーバーに既に登録されているか
		const exist = await this.fetchPerson(uri) as MiRemoteUser | null;
		if (exist === null) return;
		//#endregion

		// eslint-disable-next-line no-param-reassign
		if (resolver == null) resolver = this.apResolverService.createResolver();

		const object = hint ?? await resolver.resolve(uri);

		const person = this.validateActor(object, uri);

		this.logger.info(`Updating the Person: ${person.id}`);

		// カスタム絵文字取得
		const emojis = await this.apNoteService.extractEmojis(person.tag ?? [], exist.host).catch(e => {
			this.logger.info(`extractEmojis: ${e}`);
			return [];
		});

		const emojiNames = emojis.map(emoji => emoji.name);

		const fields = this.analyzeAttachments(person.attachment ?? []);

		const tags = extractApHashtags(person.tag).map(normalizeForSearch).splice(0, 32);

		const [followingVisibility, followersVisibility] = await Promise.all(
			[
				this.isPublicCollection(person.following, resolver),
				this.isPublicCollection(person.followers, resolver),
			].map((p): Promise<'public' | 'private' | undefined> => p
				.then(isPublic => isPublic ? 'public' : 'private')
				.catch(err => {
					if (!(err instanceof StatusError) || err.isRetryable) {
						this.logger.error('error occurred while fetching following/followers collection', { stack: err });
						// Do not update the visibiility on transient errors.
						return undefined;
					}
					return 'private';
				}),
			),
		);

		const bday = person['vcard:bday']?.match(/^\d{4}-\d{2}-\d{2}/);

		const url = getOneApHrefNullable(person.url);

		if (person.id == null) {
			throw new Error('Refusing to update person without id');
		}

		if (url != null) {
			if (!checkHttps(url)) {
				throw new Error('unexpected schema of person url: ' + url);
			}

			if (this.utilityService.punyHost(url) !== this.utilityService.punyHost(person.id)) {
				throw new Error(`person url <> uri host mismatch: ${url} <> ${person.id}`);
			}
		}

		const updates = {
			lastFetchedAt: new Date(),
			inbox: person.inbox,
			sharedInbox: person.sharedInbox ?? person.endpoints?.sharedInbox ?? null,
			followersUri: person.followers ? getApId(person.followers) : undefined,
			featured: person.featured,
			emojis: emojiNames,
			name: truncate(person.name, nameLength),
			tags,
			approved: true,
			isBot: getApType(object) === 'Service' || getApType(object) === 'Application',
			isCat: (person as any).isCat === true,
			speakAsCat: (person as any).speakAsCat != null ? (person as any).speakAsCat === true : (person as any).isCat === true,
			noindex: (person as any).noindex ?? false,
			isLocked: person.manuallyApprovesFollowers,
			movedToUri: person.movedTo ?? null,
			alsoKnownAs: person.alsoKnownAs ?? null,
			isExplorable: person.discoverable,
			...(await this.resolveAvatarAndBanner(exist, person.icon, person.image, person.backgroundUrl).catch(() => ({}))),
		} as Partial<MiRemoteUser> & Pick<MiRemoteUser, 'isBot' | 'isCat' | 'speakAsCat' | 'isLocked' | 'movedToUri' | 'alsoKnownAs' | 'isExplorable'>;

		const moving = ((): boolean => {
			// 移行先がない→ある
			if (
				exist.movedToUri === null &&
				updates.movedToUri
			) return true;

			// 移行先がある→別のもの
			if (
				exist.movedToUri !== null &&
				updates.movedToUri !== null &&
				exist.movedToUri !== updates.movedToUri
			) return true;

			// 移行先がある→ない、ない→ないは無視
			return false;
		})();

		if (moving) updates.movedAt = new Date();

		// Update user
		await this.usersRepository.update(exist.id, updates);

		if (person.publicKey) {
			await this.userPublickeysRepository.update({ userId: exist.id }, {
				keyId: person.publicKey.id,
				keyPem: person.publicKey.publicKeyPem,
			});
		}

		let _description: string | null = null;

		if (person._misskey_summary) {
			_description = truncate(person._misskey_summary, summaryLength);
		} else if (person.summary) {
			_description = this.apMfmService.htmlToMfm(truncate(person.summary, summaryLength), person.tag);
		}

		await this.userProfilesRepository.update({ userId: exist.id }, {
			url,
			fields,
			description: _description,
			followedMessage: person._misskey_followedMessage != null ? truncate(person._misskey_followedMessage, 256) : null,
			followingVisibility,
			followersVisibility,
			birthday: bday?.[0] ?? null,
			location: person['vcard:Address'] ?? null,
			listenbrainz: person.listenbrainz ?? null,
		});

		this.globalEventService.publishInternalEvent('remoteUserUpdated', { id: exist.id });

		// ハッシュタグ更新
		this.hashtagService.updateUsertags(exist, tags);

		// 該当ユーザーが既にフォロワーになっていた場合はFollowingもアップデートする
		await this.followingsRepository.update(
			{ followerId: exist.id },
			{ followerSharedInbox: person.sharedInbox ?? person.endpoints?.sharedInbox ?? null },
		);

		await this.updateFeatured(exist.id, resolver).catch(err => this.logger.error(err));

		const updated = { ...exist, ...updates };

		this.cacheService.uriPersonCache.set(uri, updated);

		// 移行処理を行う
		if (updated.movedAt && (
			// 初めて移行する場合はmovedAtがnullなので移行処理を許可
			exist.movedAt == null ||
			// 以前のmovingから14日以上経過した場合のみ移行処理を許可
			// （Mastodonのクールダウン期間は30日だが若干緩めに設定しておく）
			exist.movedAt.getTime() + 1000 * 60 * 60 * 24 * 14 < updated.movedAt.getTime()
		)) {
			this.logger.info(`Start to process Move of @${updated.username}@${updated.host} (${uri})`);
			return this.processRemoteMove(updated, movePreventUris)
				.then(result => {
					this.logger.info(`Processing Move Finished [${result}] @${updated.username}@${updated.host} (${uri})`);
					return result;
				})
				.catch(e => {
					this.logger.info(`Processing Move Failed @${updated.username}@${updated.host} (${uri})`, { stack: e });
				});
		}

		return 'skip';
	}

	/**
	 * Personを解決します。
	 *
	 * Misskeyに対象のPersonが登録されていればそれを返し、そうでなければ
	 * リモートサーバーからフェッチしてMisskeyに登録しそれを返します。
	 */
	@bindThis
	public async resolvePerson(uri: string, resolver?: Resolver): Promise<MiLocalUser | MiRemoteUser> {
		//#region このサーバーに既に登録されていたらそれを返す
		const exist = await this.fetchPerson(uri);
		if (exist) return exist;
		//#endregion

		// リモートサーバーからフェッチしてきて登録
		// eslint-disable-next-line no-param-reassign
		if (resolver == null) resolver = this.apResolverService.createResolver();
		return await this.createPerson(uri, resolver);
	}

	@bindThis
	// TODO: `attachments`が`IObject`だった場合、返り値が`[]`になるようだが構わないのか？
	public analyzeAttachments(attachments: IObject | IObject[] | undefined): Field[] {
		const fields: Field[] = [];

		if (Array.isArray(attachments)) {
			for (const attachment of attachments.filter(isPropertyValue)) {
				fields.push({
					name: attachment.name,
					value: this.mfmService.fromHtml(attachment.value),
				});
			}
		}

		return fields;
	}

	@bindThis
	public async updateFeatured(userId: MiUser['id'], resolver?: Resolver): Promise<void> {
		const user = await this.usersRepository.findOneByOrFail({ id: userId });
		if (!this.userEntityService.isRemoteUser(user)) return;
		if (!user.featured) return;

		this.logger.info(`Updating the featured: ${user.uri}`);

		const _resolver = resolver ?? this.apResolverService.createResolver();

		// Resolve to (Ordered)Collection Object
		const collection = await _resolver.resolveCollection(user.featured).catch(err => {
			if (err instanceof AbortError || err instanceof StatusError) {
				this.logger.warn(`Failed to update featured notes: ${err.name}: ${err.message}`);
			} else {
				this.logger.error('Failed to update featured notes:', err);
			}
		});
		if (!collection) return;

		if (!isCollectionOrOrderedCollection(collection)) throw new Error('Object is not Collection or OrderedCollection');

		// Resolve to Object(may be Note) arrays
		const unresolvedItems = isCollection(collection) ? collection.items : collection.orderedItems;
		const items = await Promise.all(toArray(unresolvedItems).map(x => _resolver.resolve(x)));

		// Resolve and regist Notes
		const limit = promiseLimit<MiNote | null>(2);
		const maxPinned = (await this.roleService.getUserPolicies(user.id)).pinLimit;
		const featuredNotes = await Promise.all(items
			.filter(item => getApType(item) === 'Note')	// TODO: Noteでなくてもいいかも
			.slice(0, maxPinned)
			.map(item => limit(() => this.apNoteService.resolveNote(item, {
				resolver: _resolver,
				sentFrom: new URL(user.uri),
			}))));

		await this.db.transaction(async transactionalEntityManager => {
			await transactionalEntityManager.delete(MiUserNotePining, { userId: user.id });

			// とりあえずidを別の時間で生成して順番を維持
			let td = 0;
			for (const note of featuredNotes.filter(x => x != null)) {
				td -= 1000;
				transactionalEntityManager.insert(MiUserNotePining, {
					id: this.idService.gen(Date.now() + td),
					userId: user.id,
					noteId: note.id,
				});
			}
		});
	}

	/**
	 * リモート由来のアカウント移行処理を行います
	 * @param src 移行元アカウント（リモートかつupdatePerson後である必要がある、というかこれ自体がupdatePersonで呼ばれる前提）
	 * @param movePreventUris ここに列挙されたURIにsrc.movedToUriが含まれる場合、移行処理はしない（無限ループ防止）
	 */
	@bindThis
	private async processRemoteMove(src: MiRemoteUser, movePreventUris: string[] = []): Promise<string> {
		if (!src.movedToUri) return 'skip: no movedToUri';
		if (src.uri === src.movedToUri) return 'skip: movedTo itself (src)'; // ？？？
		if (movePreventUris.length > 10) return 'skip: too many moves';

		// まずサーバー内で検索して様子見
		let dst = await this.fetchPerson(src.movedToUri);

		if (dst && this.userEntityService.isLocalUser(dst)) {
			// targetがローカルユーザーだった場合データベースから引っ張ってくる
			dst = await this.usersRepository.findOneByOrFail({ uri: src.movedToUri }) as MiLocalUser;
		} else if (dst) {
			if (movePreventUris.includes(src.movedToUri)) return 'skip: circular move';

			// targetを見つけたことがあるならtargetをupdatePersonする
			await this.updatePerson(src.movedToUri, undefined, undefined, [...movePreventUris, src.uri]);
			dst = await this.fetchPerson(src.movedToUri) ?? dst;
		} else {
			if (this.utilityService.isUriLocal(src.movedToUri)) {
				// ローカルユーザーっぽいのにfetchPersonで見つからないということはmovedToUriが間違っている
				return 'failed: movedTo is local but not found';
			}

			// targetが知らない人だったらresolvePerson
			// (uriが存在しなかったり応答がなかったりする場合resolvePersonはthrow Errorする)
			dst = await this.resolvePerson(src.movedToUri);
		}

		if (dst.movedToUri === dst.uri) return 'skip: movedTo itself (dst)'; // ？？？
		if (src.movedToUri !== dst.uri) return 'skip: missmatch uri'; // ？？？
		if (dst.movedToUri === src.uri) return 'skip: dst.movedToUri === src.uri';
		if (!dst.alsoKnownAs || dst.alsoKnownAs.length === 0) {
			return 'skip: dst.alsoKnownAs is empty';
		}
		if (!dst.alsoKnownAs.includes(src.uri)) {
			return 'skip: alsoKnownAs does not include from.uri';
		}

		await this.accountMoveService.postMoveProcess(src, dst);

		return 'ok';
	}

	@bindThis
	private async isPublicCollection(collection: string | ICollection | IOrderedCollection | undefined, resolver: Resolver): Promise<boolean> {
		if (collection) {
			const resolved = await resolver.resolveCollection(collection);
			if (resolved.first || (resolved as ICollection).items || (resolved as IOrderedCollection).orderedItems) {
				return true;
			}
		}

		return false;
	}
}<|MERGE_RESOLUTION|>--- conflicted
+++ resolved
@@ -252,17 +252,13 @@
 	private async resolveAvatarAndBanner(user: MiRemoteUser, icon: any, image: any, bgimg: any): Promise<Partial<Pick<MiRemoteUser, 'avatarId' | 'bannerId' | 'backgroundId' | 'avatarUrl' | 'bannerUrl' | 'backgroundUrl' | 'avatarBlurhash' | 'bannerBlurhash' | 'backgroundBlurhash'>>> {
 		if (user == null) throw new Error('failed to create user: user is null');
 
-<<<<<<< HEAD
 		const [avatar, banner, background] = await Promise.all([icon, image, bgimg].map(img => {
-=======
-		const [avatar, banner] = await Promise.all([icon, image].map(img => {
 			// icon and image may be arrays
 			// see https://www.w3.org/TR/activitystreams-vocabulary/#dfn-icon
 			if (Array.isArray(img)) {
 				img = img.find(item => item && item.url) ?? null;
 			}
-			
->>>>>>> 551040ed
+
 			// if we have an explicitly missing image, return an
 			// explicitly-null set of values
 			if ((img == null) || (typeof img === 'object' && img.url == null)) {
@@ -403,27 +399,20 @@
 					usernameLower: person.preferredUsername?.toLowerCase(),
 					host,
 					inbox: person.inbox,
-<<<<<<< HEAD
-					sharedInbox: person.sharedInbox ?? person.endpoints?.sharedInbox,
+					sharedInbox: person.sharedInbox ?? person.endpoints?.sharedInbox ?? null,
 					notesCount: outboxcollection?.totalItems ?? 0,
 					followersCount: followerscollection?.totalItems ?? 0,
 					followingCount: followingcollection?.totalItems ?? 0,
-=======
-					sharedInbox: person.sharedInbox ?? person.endpoints?.sharedInbox ?? null,
->>>>>>> 551040ed
 					followersUri: person.followers ? getApId(person.followers) : undefined,
 					featured: person.featured ? getApId(person.featured) : undefined,
 					uri: person.id,
 					tags,
 					isBot,
 					isCat: (person as any).isCat === true,
-<<<<<<< HEAD
 					speakAsCat: (person as any).speakAsCat != null ? (person as any).speakAsCat === true : (person as any).isCat === true,
-=======
 					requireSigninToViewContents: (person as any).requireSigninToViewContents === true,
 					makeNotesFollowersOnlyBefore: (person as any).makeNotesFollowersOnlyBefore ?? null,
 					makeNotesHiddenBefore: (person as any).makeNotesHiddenBefore ?? null,
->>>>>>> 551040ed
 					emojis,
 				})) as MiRemoteUser;
 
