--- conflicted
+++ resolved
@@ -307,11 +307,7 @@
 					id: this.idService.gen(),
 					avatarId: null,
 					bannerId: null,
-<<<<<<< HEAD
 					backgroundId: null,
-					createdAt: new Date(),
-=======
->>>>>>> 9338ab46
 					lastFetchedAt: new Date(),
 					name: truncate(person.name, nameLength),
 					isLocked: person.manuallyApprovesFollowers,
