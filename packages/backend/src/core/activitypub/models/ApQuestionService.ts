/*
 * SPDX-FileCopyrightText: syuilo and misskey-project
 * SPDX-License-Identifier: AGPL-3.0-only
 */

import { Inject, Injectable } from '@nestjs/common';
import { UnrecoverableError } from 'bullmq';
import { DI } from '@/di-symbols.js';
import type { UsersRepository, NotesRepository, PollsRepository } from '@/models/_.js';
import type { Config } from '@/config.js';
import type { IPoll } from '@/models/Poll.js';
import type { MiRemoteUser } from '@/models/User.js';
import type Logger from '@/logger.js';
import { bindThis } from '@/decorators.js';
<<<<<<< HEAD
import { getOneApId, isQuestion } from '../type.js';
import { UtilityService } from '@/core/UtilityService.js';
=======
import { UtilityService } from '@/core/UtilityService.js';
import { getApId, getApType, getNullableApId, getOneApId, isQuestion } from '../type.js';
>>>>>>> 536060e6
import { ApLoggerService } from '../ApLoggerService.js';
import { ApResolverService } from '../ApResolverService.js';
import type { Resolver } from '../ApResolverService.js';
import type { IObject } from '../type.js';

@Injectable()
export class ApQuestionService {
	private logger: Logger;

	constructor(
		@Inject(DI.config)
		private config: Config,

		@Inject(DI.usersRepository)
		private usersRepository: UsersRepository,

		@Inject(DI.notesRepository)
		private notesRepository: NotesRepository,

		@Inject(DI.pollsRepository)
		private pollsRepository: PollsRepository,

		private apResolverService: ApResolverService,
		private apLoggerService: ApLoggerService,
		private utilityService: UtilityService,
	) {
		this.logger = this.apLoggerService.logger;
	}

	@bindThis
	public async extractPollFromQuestion(source: string | IObject, resolver?: Resolver): Promise<IPoll> {
		// eslint-disable-next-line no-param-reassign
		if (resolver == null) resolver = this.apResolverService.createResolver();

		const question = await resolver.resolve(source);
		if (!isQuestion(question)) throw new UnrecoverableError(`invalid type ${getApType(question)}: ${getNullableApId(question)}`);

		const multiple = question.oneOf === undefined;
		if (multiple && question.anyOf === undefined) throw new UnrecoverableError(`invalid question - neither oneOf nor anyOf is defined: ${getNullableApId(question)}`);

		const expiresAt = question.endTime ? new Date(question.endTime) : question.closed ? new Date(question.closed) : null;

		const choices = question[multiple ? 'anyOf' : 'oneOf']
			?.map((x) => x.name)
			.filter(x => x != null)
			?? [];

		const votes = question[multiple ? 'anyOf' : 'oneOf']?.map((x) => x.replies?.totalItems ?? x._misskey_votes ?? 0);

		return { choices, votes, multiple, expiresAt };
	}

	/**
	 * Update votes of Question
	 * @param uri URI of AP Question object
	 * @returns true if updated
	 */
	@bindThis
	public async updateQuestion(value: string | IObject, actor?: MiRemoteUser, resolver?: Resolver): Promise<boolean> {
		const uri = getApId(value);

		// URIがこのサーバーを指しているならスキップ
		if (this.utilityService.isUriLocal(uri)) throw new Error(`uri points local: ${uri}`);

		//#region このサーバーに既に登録されているか
		const note = await this.notesRepository.findOneBy({ uri });
		if (note == null) throw new Error(`Question is not registered (no note): ${uri}`);

		const poll = await this.pollsRepository.findOneBy({ noteId: note.id });
		if (poll == null) throw new Error(`Question is not registered (no poll): ${uri}`);

		const user = await this.usersRepository.findOneBy({ id: poll.userId });
		if (user == null) throw new Error(`Question is not registered (no user): ${uri}`);
		//#endregion

		// resolve new Question object
		// eslint-disable-next-line no-param-reassign
		if (resolver == null) resolver = this.apResolverService.createResolver();
		const question = await resolver.resolve(value);
		this.logger.debug(`fetched question: ${JSON.stringify(question, null, 2)}`);

		if (!isQuestion(question)) throw new UnrecoverableError(`object ${getApType(question)} is not a Question: ${uri}`);

		const attribution = (question.attributedTo) ? getOneApId(question.attributedTo) : user.uri;
		const attributionMatchesExisting = attribution === user.uri;
		const actorMatchesAttribution = (actor) ? attribution === actor.uri : true;

		if (!attributionMatchesExisting || !actorMatchesAttribution) {
			throw new UnrecoverableError(`Refusing to ingest update for poll by different user: ${uri}`);
		}

		const apChoices = question.oneOf ?? question.anyOf;
		if (apChoices == null) throw new UnrecoverableError(`poll has no choices: ${uri}`);

		let changed = false;

		for (const choice of poll.choices) {
			const oldCount = poll.votes[poll.choices.indexOf(choice)];
			const newCount = apChoices.filter(ap => ap.name === choice).at(0)?.replies?.totalItems;
			if (newCount == null || !(Number.isInteger(newCount) && newCount >= 0)) throw new UnrecoverableError(`invalid newCount: ${newCount} in ${uri}`);

			if (oldCount <= newCount) {
				changed = true;
				poll.votes[poll.choices.indexOf(choice)] = newCount;
			}
		}

		await this.pollsRepository.update({ noteId: note.id }, { votes: poll.votes });

		return changed;
	}
}<|MERGE_RESOLUTION|>--- conflicted
+++ resolved
@@ -12,13 +12,8 @@
 import type { MiRemoteUser } from '@/models/User.js';
 import type Logger from '@/logger.js';
 import { bindThis } from '@/decorators.js';
-<<<<<<< HEAD
-import { getOneApId, isQuestion } from '../type.js';
+import { getApId, getApType, getNullableApId, getOneApId, isQuestion } from '../type.js';
 import { UtilityService } from '@/core/UtilityService.js';
-=======
-import { UtilityService } from '@/core/UtilityService.js';
-import { getApId, getApType, getNullableApId, getOneApId, isQuestion } from '../type.js';
->>>>>>> 536060e6
 import { ApLoggerService } from '../ApLoggerService.js';
 import { ApResolverService } from '../ApResolverService.js';
 import type { Resolver } from '../ApResolverService.js';
