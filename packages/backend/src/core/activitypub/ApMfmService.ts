/*
 * SPDX-FileCopyrightText: syuilo and other misskey contributors
 * SPDX-License-Identifier: AGPL-3.0-only
 */

import { Injectable } from '@nestjs/common';
import * as mfm from '@transfem-org/sfm-js';
import { MfmService } from '@/core/MfmService.js';
import type { MiNote } from '@/models/Note.js';
import { bindThis } from '@/decorators.js';
import { extractApHashtagObjects } from './models/tag.js';
import type { IObject } from './type.js';

@Injectable()
export class ApMfmService {
	constructor(
		private mfmService: MfmService,
	) {
	}

	@bindThis
	public htmlToMfm(html: string, tag?: IObject | IObject[]): string {
		const hashtagNames = extractApHashtagObjects(tag).map(x => x.name);
		return this.mfmService.fromHtml(html, hashtagNames);
	}

	@bindThis
<<<<<<< HEAD
	public getNoteHtml(note: MiNote): string | null {
		if (!note.text) return '';
		return this.mfmService.toHtml(mfm.parse(note.text), note.mentionedRemoteUsers ? JSON.parse(note.mentionedRemoteUsers) : []);
=======
	public getNoteHtml(note: MiNote, apAppend?: string) {
		let noMisskeyContent = false;
		const srcMfm = (note.text ?? '') + (apAppend ?? '');

		const parsed = mfm.parse(srcMfm);

		if (!apAppend && parsed?.every(n => ['text', 'unicodeEmoji', 'emojiCode', 'mention', 'hashtag', 'url'].includes(n.type))) {
			noMisskeyContent = true;
		}

		const content = this.mfmService.toHtml(parsed, JSON.parse(note.mentionedRemoteUsers));

		return {
			content,
			noMisskeyContent,
		};
>>>>>>> 52bf808d
	}
}<|MERGE_RESOLUTION|>--- conflicted
+++ resolved
@@ -25,11 +25,6 @@
 	}
 
 	@bindThis
-<<<<<<< HEAD
-	public getNoteHtml(note: MiNote): string | null {
-		if (!note.text) return '';
-		return this.mfmService.toHtml(mfm.parse(note.text), note.mentionedRemoteUsers ? JSON.parse(note.mentionedRemoteUsers) : []);
-=======
 	public getNoteHtml(note: MiNote, apAppend?: string) {
 		let noMisskeyContent = false;
 		const srcMfm = (note.text ?? '') + (apAppend ?? '');
@@ -46,6 +41,5 @@
 			content,
 			noMisskeyContent,
 		};
->>>>>>> 52bf808d
 	}
 }