--- conflicted
+++ resolved
@@ -12,13 +12,7 @@
 import isSvg from 'is-svg';
 import probeImageSize from 'probe-image-size';
 import { sharpBmp } from '@misskey-dev/sharp-read-bmp';
-<<<<<<< HEAD
-import { encode } from 'blurhash';
-=======
 import * as blurhash from 'blurhash';
-import { createTempDir } from '@/misc/create-temp.js';
-import { AiService } from '@/core/AiService.js';
->>>>>>> 882c8b93
 import { LoggerService } from '@/core/LoggerService.js';
 import type Logger from '@/logger.js';
 import { bindThis } from '@/decorators.js';
