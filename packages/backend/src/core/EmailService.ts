/*
 * SPDX-FileCopyrightText: syuilo and other misskey contributors
 * SPDX-License-Identifier: AGPL-3.0-only
 */

import { URLSearchParams } from 'node:url';
import * as nodemailer from 'nodemailer';
import { Inject, Injectable } from '@nestjs/common';
import { validate as validateEmail } from 'deep-email-validator';
import { SubOutputFormat } from 'deep-email-validator/dist/output/output.js';
import { MetaService } from '@/core/MetaService.js';
import { UtilityService } from '@/core/UtilityService.js';
import { DI } from '@/di-symbols.js';
import type { Config } from '@/config.js';
import type Logger from '@/logger.js';
import type { UserProfilesRepository } from '@/models/_.js';
import { LoggerService } from '@/core/LoggerService.js';
import { bindThis } from '@/decorators.js';
import { HttpRequestService } from '@/core/HttpRequestService.js';

@Injectable()
export class EmailService {
	private logger: Logger;

	constructor(
		@Inject(DI.config)
		private config: Config,

		@Inject(DI.userProfilesRepository)
		private userProfilesRepository: UserProfilesRepository,

		private metaService: MetaService,
		private loggerService: LoggerService,
		private utilityService: UtilityService,
		private httpRequestService: HttpRequestService,
	) {
		this.logger = this.loggerService.getLogger('email');
	}

	@bindThis
	public async sendEmail(to: string, subject: string, html: string, text: string) {
		const meta = await this.metaService.fetch(true);

		const iconUrl = `${this.config.url}/static-assets/mi-white.png`;
		const emailSettingUrl = `${this.config.url}/settings/email`;

		const enableAuth = meta.smtpUser != null && meta.smtpUser !== '';

		const transporter = nodemailer.createTransport({
			host: meta.smtpHost,
			port: meta.smtpPort,
			secure: meta.smtpSecure,
			ignoreTLS: !enableAuth,
			proxy: this.config.proxySmtp,
			auth: enableAuth ? {
				user: meta.smtpUser,
				pass: meta.smtpPass,
			} : undefined,
		} as any);

		try {
			// TODO: htmlサニタイズ
			const info = await transporter.sendMail({
				from: meta.email!,
				to: to,
				subject: subject,
				text: text,
				html: `<!doctype html>
<html>
	<head>
		<meta charset="utf-8">
		<title>${ subject }</title>
		<style>
			html {
				background: #eee;
			}

			body {
				padding: 16px;
				margin: 0;
				font-family: sans-serif;
				font-size: 14px;
			}

			a {
				text-decoration: none;
				color: #86b300;
			}
			a:hover {
				text-decoration: underline;
			}

			main {
				max-width: 500px;
				margin: 0 auto;
				background: #fff;
				color: #555;
			}
				main > header {
					padding: 32px;
					background: #86b300;
				}
					main > header > img {
						max-width: 128px;
						max-height: 28px;
						vertical-align: bottom;
					}
				main > article {
					padding: 32px;
				}
					main > article > h1 {
						margin: 0 0 1em 0;
					}
				main > footer {
					padding: 32px;
					border-top: solid 1px #eee;
				}

			nav {
				box-sizing: border-box;
				max-width: 500px;
				margin: 16px auto 0 auto;
				padding: 0 32px;
			}
				nav > a {
					color: #888;
				}
		</style>
	</head>
	<body>
		<main>
			<header>
				<img src="${ meta.logoImageUrl ?? meta.iconUrl ?? iconUrl }"/>
			</header>
			<article>
				<h1>${ subject }</h1>
				<div>${ html }</div>
			</article>
			<footer>
				<a href="${ emailSettingUrl }">${ 'Email setting' }</a>
			</footer>
		</main>
		<nav>
			<a href="${ this.config.url }">${ this.config.host }</a>
		</nav>
	</body>
</html>`,
			});

			this.logger.info(`Message sent: ${info.messageId}`);
		} catch (err) {
			this.logger.error(err as Error);
			throw err;
		}
	}

	@bindThis
	public async validateEmailForAccount(emailAddress: string): Promise<{
		available: boolean;
		reason: null | 'used' | 'format' | 'disposable' | 'mx' | 'smtp' | 'banned';
	}> {
		const meta = await this.metaService.fetch();

		const exist = await this.userProfilesRepository.countBy({
			emailVerified: true,
			email: emailAddress,
		});

		let validated;

		if (meta.enableActiveEmailValidation) {
<<<<<<< HEAD
			if (verifymailApi && meta.verifymailAuthKey) {
=======
			if (meta.enableVerifymailApi && meta.verifymailAuthKey != null) {
>>>>>>> 471c8ec0
				validated = await this.verifyMail(emailAddress, meta.verifymailAuthKey);
			} else {
				validated = await validateEmail({
					email: emailAddress,
					validateRegex: true,
					validateMx: true,
					validateTypo: false, // TLDを見ているみたいだけどclubとか弾かれるので
					validateDisposable: true, // 捨てアドかどうかチェック
					validateSMTP: false, // 日本だと25ポートが殆どのプロバイダーで塞がれていてタイムアウトになるので
				});
			}
		} else {
			validated = { valid: true, reason: null };
		}

		const emailDomain: string = emailAddress.split('@')[1];
		const isBanned = this.utilityService.isBlockedHost(meta.bannedEmailDomains, emailDomain);

		const available = exist === 0 && validated.valid && !isBanned;

		return {
			available,
			reason: available ? null :
			exist !== 0 ? 'used' :
			isBanned ? 'banned' :
			validated.reason === 'regex' ? 'format' :
			validated.reason === 'disposable' ? 'disposable' :
			validated.reason === 'mx' ? 'mx' :
			validated.reason === 'smtp' ? 'smtp' :
			null,
		};
	}

	private async verifyMail(emailAddress: string, verifymailAuthKey: string): Promise<{
		valid: boolean;
		reason: 'used' | 'format' | 'disposable' | 'mx' | 'smtp' | null;
	}> {
		const endpoint = 'https://verifymail.io/api/' + emailAddress + '?key=' + verifymailAuthKey;
		const res = await this.httpRequestService.send(endpoint, {
			method: 'GET',
			headers: {
				'Content-Type': 'application/x-www-form-urlencoded',
				Accept: 'application/json, */*',
			},
		});

		const json = (await res.json()) as {
			block: boolean;
			catch_all: boolean;
			deliverable_email: boolean;
			disposable: boolean;
			domain: string;
			email_address: string;
			email_provider: string;
			mx: boolean;
			mx_fallback: boolean;
			mx_host: string[];
			mx_ip: string[];
			mx_priority: { [key: string]: number };
			privacy: boolean;
			related_domains: string[];
		};

		if (json.email_address === undefined) {
			return {
				valid: false,
				reason: 'format',
			};
		}
		if (json.deliverable_email !== undefined && !json.deliverable_email) {
			return {
				valid: false,
				reason: 'smtp',
			};
		}
		if (json.disposable) {
			return {
				valid: false,
				reason: 'disposable',
			};
		}
		if (json.mx !== undefined && !json.mx) {
			return {
				valid: false,
				reason: 'mx',
			};
		}

		return {
			valid: true,
			reason: null,
		};
	}
}<|MERGE_RESOLUTION|>--- conflicted
+++ resolved
@@ -169,11 +169,7 @@
 		let validated;
 
 		if (meta.enableActiveEmailValidation) {
-<<<<<<< HEAD
 			if (verifymailApi && meta.verifymailAuthKey) {
-=======
-			if (meta.enableVerifymailApi && meta.verifymailAuthKey != null) {
->>>>>>> 471c8ec0
 				validated = await this.verifyMail(emailAddress, meta.verifymailAuthKey);
 			} else {
 				validated = await validateEmail({
