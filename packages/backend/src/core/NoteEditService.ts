/*
 * SPDX-FileCopyrightText: syuilo and other misskey contributors
 * SPDX-License-Identifier: AGPL-3.0-only
 */

import { setImmediate } from 'node:timers/promises';
import * as mfm from '@transfem-org/sfm-js';
import { DataSource, In, IsNull, LessThan } from 'typeorm';
import * as Redis from 'ioredis';
import { Inject, Injectable, OnApplicationShutdown } from '@nestjs/common';
import RE2 from 're2';
import { extractMentions } from '@/misc/extract-mentions.js';
import { extractCustomEmojisFromMfm } from '@/misc/extract-custom-emojis-from-mfm.js';
import { extractHashtags } from '@/misc/extract-hashtags.js';
import type { IMentionedRemoteUsers } from '@/models/Note.js';
import { MiNote } from '@/models/Note.js';
import type { NoteEditRepository, ChannelFollowingsRepository, ChannelsRepository, FollowingsRepository, InstancesRepository, MiFollowing, MutingsRepository, NotesRepository, NoteThreadMutingsRepository, UserListMembershipsRepository, UserProfilesRepository, UsersRepository, PollsRepository } from '@/models/_.js';
import type { MiDriveFile } from '@/models/DriveFile.js';
import type { MiApp } from '@/models/App.js';
import { concat } from '@/misc/prelude/array.js';
import { IdService } from '@/core/IdService.js';
import type { MiUser, MiLocalUser, MiRemoteUser } from '@/models/User.js';
import { MiPoll, type IPoll } from '@/models/Poll.js';
import type { MiChannel } from '@/models/Channel.js';
import { normalizeForSearch } from '@/misc/normalize-for-search.js';
import { RelayService } from '@/core/RelayService.js';
import { FederatedInstanceService } from '@/core/FederatedInstanceService.js';
import { DI } from '@/di-symbols.js';
import type { Config } from '@/config.js';
import InstanceChart from '@/core/chart/charts/instance.js';
import ActiveUsersChart from '@/core/chart/charts/active-users.js';
import { GlobalEventService } from '@/core/GlobalEventService.js';
import { NotificationService } from '@/core/NotificationService.js';
import { WebhookService } from '@/core/WebhookService.js';
import { QueueService } from '@/core/QueueService.js';
import { NoteEntityService } from '@/core/entities/NoteEntityService.js';
import { UserEntityService } from '@/core/entities/UserEntityService.js';
import { ApRendererService } from '@/core/activitypub/ApRendererService.js';
import { ApDeliverManagerService } from '@/core/activitypub/ApDeliverManagerService.js';
import { NoteReadService } from '@/core/NoteReadService.js';
import { RemoteUserResolveService } from '@/core/RemoteUserResolveService.js';
import { bindThis } from '@/decorators.js';
import { DB_MAX_NOTE_TEXT_LENGTH } from '@/const.js';
import { RoleService } from '@/core/RoleService.js';
import { MetaService } from '@/core/MetaService.js';
import { SearchService } from '@/core/SearchService.js';
import { FanoutTimelineService } from '@/core/FanoutTimelineService.js';
import { UtilityService } from '@/core/UtilityService.js';
import { UserBlockingService } from '@/core/UserBlockingService.js';
import { CacheService } from '@/core/CacheService.js';
import { isReply } from '@/misc/is-reply.js';
import { trackPromise } from '@/misc/promise-tracker.js';
import { isUserRelated } from '@/misc/is-user-related.js';
import { isNotNull } from '@/misc/is-not-null.js';
import { IdentifiableError } from '@/misc/identifiable-error.js';

type NotificationType = 'reply' | 'renote' | 'quote' | 'mention' | 'edited';

class NotificationManager {
	private notifier: { id: MiUser['id']; };
	private note: MiNote;
	private queue: {
		target: MiLocalUser['id'];
		reason: NotificationType;
	}[];

	constructor(
		private mutingsRepository: MutingsRepository,
		private notificationService: NotificationService,
		notifier: { id: MiUser['id']; },
		note: MiNote,
	) {
		this.notifier = notifier;
		this.note = note;
		this.queue = [];
	}

	@bindThis
	public push(notifiee: MiLocalUser['id'], reason: NotificationType) {
		// 自分自身へは通知しない
		if (this.notifier.id === notifiee) return;

		const exist = this.queue.find(x => x.target === notifiee);

		if (exist) {
			// 「メンションされているかつ返信されている」場合は、メンションとしての通知ではなく返信としての通知にする
			if (reason !== 'mention') {
				exist.reason = reason;
			}
		} else {
			this.queue.push({
				reason: reason,
				target: notifiee,
			});
		}
	}

	@bindThis
	public async notify() {
		for (const x of this.queue) {
			if (x.reason === 'renote') {
				this.notificationService.createNotification(x.target, 'renote', {
					noteId: this.note.id,
					targetNoteId: this.note.renoteId!,
				}, this.notifier.id);
			} else {
				this.notificationService.createNotification(x.target, x.reason, {
					noteId: this.note.id,
				}, this.notifier.id);
			}
		}
	}
}

type MinimumUser = {
	id: MiUser['id'];
	host: MiUser['host'];
	username: MiUser['username'];
	uri: MiUser['uri'];
};

type Option = {
	createdAt?: Date | null;
	name?: string | null;
	text?: string | null;
	reply?: MiNote | null;
	renote?: MiNote | null;
	files?: MiDriveFile[] | null;
	poll?: IPoll | null;
	localOnly?: boolean | null;
	reactionAcceptance?: MiNote['reactionAcceptance'];
	cw?: string | null;
	visibility?: string;
	visibleUsers?: MinimumUser[] | null;
	channel?: MiChannel | null;
	apMentions?: MinimumUser[] | null;
	apHashtags?: string[] | null;
	apEmojis?: string[] | null;
	uri?: string | null;
	url?: string | null;
	app?: MiApp | null;
	updatedAt?: Date | null;
	editcount?: boolean | null;
};

@Injectable()
export class NoteEditService implements OnApplicationShutdown {
	#shutdownController = new AbortController();

	constructor(
		@Inject(DI.config)
		private config: Config,

		@Inject(DI.db)
		private db: DataSource,

		@Inject(DI.redisForTimelines)
		private redisForTimelines: Redis.Redis,

		@Inject(DI.usersRepository)
		private usersRepository: UsersRepository,

		@Inject(DI.notesRepository)
		private notesRepository: NotesRepository,

		@Inject(DI.mutingsRepository)
		private mutingsRepository: MutingsRepository,

		@Inject(DI.instancesRepository)
		private instancesRepository: InstancesRepository,

		@Inject(DI.userProfilesRepository)
		private userProfilesRepository: UserProfilesRepository,

		@Inject(DI.userListMembershipsRepository)
		private userListMembershipsRepository: UserListMembershipsRepository,

		@Inject(DI.channelsRepository)
		private channelsRepository: ChannelsRepository,

		@Inject(DI.noteThreadMutingsRepository)
		private noteThreadMutingsRepository: NoteThreadMutingsRepository,

		@Inject(DI.followingsRepository)
		private followingsRepository: FollowingsRepository,

		@Inject(DI.channelFollowingsRepository)
		private channelFollowingsRepository: ChannelFollowingsRepository,

		@Inject(DI.noteEditRepository)
		private noteEditRepository: NoteEditRepository,

		@Inject(DI.pollsRepository)
		private pollsRepository: PollsRepository,

		private userEntityService: UserEntityService,
		private noteEntityService: NoteEntityService,
		private idService: IdService,
		private globalEventService: GlobalEventService,
		private queueService: QueueService,
		private fanoutTimelineService: FanoutTimelineService,
		private noteReadService: NoteReadService,
		private notificationService: NotificationService,
		private relayService: RelayService,
		private federatedInstanceService: FederatedInstanceService,
		private webhookService: WebhookService,
		private remoteUserResolveService: RemoteUserResolveService,
		private apDeliverManagerService: ApDeliverManagerService,
		private apRendererService: ApRendererService,
		private roleService: RoleService,
		private metaService: MetaService,
		private searchService: SearchService,
		private activeUsersChart: ActiveUsersChart,
		private instanceChart: InstanceChart,
		private utilityService: UtilityService,
		private userBlockingService: UserBlockingService,
		private cacheService: CacheService,
	) { }

	@bindThis
	public async edit(user: {
		id: MiUser['id'];
		username: MiUser['username'];
		host: MiUser['host'];
		isBot: MiUser['isBot'];
		noindex: MiUser['noindex'];
	}, editid: MiNote['id'], data: Option, silent = false): Promise<MiNote> {
		if (!editid) {
			throw new Error('fail');
		}

		const oldnote = await this.notesRepository.findOneBy({
			id: editid,
		});

		if (oldnote == null) {
			throw new Error('no such note');
		}

		if (oldnote.userId !== user.id) {
			throw new Error('not the author');
		}

		// we never want to change the replyId, so fetch the original "parent"
		if (oldnote.replyId) {
			data.reply = await this.notesRepository.findOneBy({ id: oldnote.replyId });
		} else {
			data.reply = undefined;
		}

		// チャンネル外にリプライしたら対象のスコープに合わせる
		// (クライアントサイドでやっても良い処理だと思うけどとりあえずサーバーサイドで)
		if (data.reply && data.channel && data.reply.channelId !== data.channel.id) {
			if (data.reply.channelId) {
				data.channel = await this.channelsRepository.findOneBy({ id: data.reply.channelId });
			} else {
				data.channel = null;
			}
		}

		// チャンネル内にリプライしたら対象のスコープに合わせる
		// (クライアントサイドでやっても良い処理だと思うけどとりあえずサーバーサイドで)
		if (data.reply && (data.channel == null) && data.reply.channelId) {
			data.channel = await this.channelsRepository.findOneBy({ id: data.reply.channelId });
		}

		if (data.visibility == null) data.visibility = 'public';
		if (data.localOnly == null) data.localOnly = false;
		if (data.channel != null) data.visibility = 'public';
		if (data.channel != null) data.visibleUsers = [];
		if (data.channel != null) data.localOnly = true;
		if (data.updatedAt == null) data.updatedAt = new Date();

		const meta = await this.metaService.fetch();

		if (data.visibility === 'public' && data.channel == null) {
			const sensitiveWords = meta.sensitiveWords;
			if (this.utilityService.isKeyWordIncluded(data.cw ?? data.text ?? '', sensitiveWords)) {
				data.visibility = 'home';
			} else if ((await this.roleService.getUserPolicies(user.id)).canPublicNote === false) {
				data.visibility = 'home';
			}
		}

		const hasProhibitedWords = await this.checkProhibitedWordsContain({
			cw: data.cw,
			text: data.text,
			pollChoices: data.poll?.choices,
		}, meta.prohibitedWords);

		if (hasProhibitedWords) {
			throw new IdentifiableError('689ee33f-f97c-479a-ac49-1b9f8140af99', 'Note contains prohibited words');
		}

		const inSilencedInstance = this.utilityService.isSilencedHost((meta).silencedHosts, user.host);

		if (data.visibility === 'public' && inSilencedInstance && user.host !== null) {
			data.visibility = 'home';
		}

<<<<<<< HEAD
		if (this.isRenote(data)) {
=======
		if (data.renote) {
			if (data.renote.id === oldnote.id) {
				throw new Error("A note can't renote itself");
			}

>>>>>>> 10631021
			switch (data.renote.visibility) {
				case 'public':
					// public noteは無条件にrenote可能
					break;
				case 'home':
					// home noteはhome以下にrenote可能
					if (data.visibility === 'public') {
						data.visibility = 'home';
					}
					break;
				case 'followers':
					// 他人のfollowers noteはreject
					if (data.renote.userId !== user.id) {
						throw new Error('Renote target is not public or home');
					}

					// Renote対象がfollowersならfollowersにする
					data.visibility = 'followers';
					break;
				case 'specified':
					// specified / direct noteはreject
					throw new Error('Renote target is not public or home');
			}
		}

		// Check blocking
		if (this.isRenote(data) && !this.isQuote(data)) {
			if (data.renote.userHost === null) {
				if (data.renote.userId !== user.id) {
					const blocked = await this.userBlockingService.checkBlocked(data.renote.userId, user.id);
					if (blocked) {
						throw new Error('blocked');
					}
				}
			}
		}

		// 返信対象がpublicではないならhomeにする
		if (data.reply && data.reply.visibility !== 'public' && data.visibility === 'public') {
			data.visibility = 'home';
		}

		// ローカルのみをRenoteしたらローカルのみにする
		if (this.isRenote(data) && data.renote.localOnly && data.channel == null) {
			data.localOnly = true;
		}

		// ローカルのみにリプライしたらローカルのみにする
		if (data.reply && data.reply.localOnly && data.channel == null) {
			data.localOnly = true;
		}

		if (data.text) {
			if (data.text.length > DB_MAX_NOTE_TEXT_LENGTH) {
				data.text = data.text.slice(0, DB_MAX_NOTE_TEXT_LENGTH);
			}
			data.text = data.text.trim();
			if (data.text === '') {
				data.text = null;
			}
		} else {
			data.text = null;
		}

		let tags = data.apHashtags;
		let emojis = data.apEmojis;
		let mentionedUsers = data.apMentions;

		// Parse MFM if needed
		if (!tags || !emojis || !mentionedUsers) {
			const tokens = data.text ? mfm.parse(data.text)! : [];
			const cwTokens = data.cw ? mfm.parse(data.cw)! : [];
			const choiceTokens = data.poll && data.poll.choices
				? concat(data.poll.choices.map(choice => mfm.parse(choice)!))
				: [];

			const combinedTokens = tokens.concat(cwTokens).concat(choiceTokens);

			tags = data.apHashtags ?? extractHashtags(combinedTokens);

			emojis = data.apEmojis ?? extractCustomEmojisFromMfm(combinedTokens);

			mentionedUsers = data.apMentions ?? await this.extractMentionedUsers(user, combinedTokens);
		}

		tags = tags.filter(tag => Array.from(tag ?? '').length <= 128).splice(0, 32);

		if (data.reply && (user.id !== data.reply.userId) && !mentionedUsers.some(u => u.id === data.reply!.userId)) {
			mentionedUsers.push(await this.usersRepository.findOneByOrFail({ id: data.reply!.userId }));
		}

		if (data.visibility === 'specified') {
			if (data.visibleUsers == null) throw new Error('invalid param');

			for (const u of data.visibleUsers) {
				if (!mentionedUsers.some(x => x.id === u.id)) {
					mentionedUsers.push(u);
				}
			}

			if (data.reply && !data.visibleUsers.some(x => x.id === data.reply!.userId)) {
				data.visibleUsers.push(await this.usersRepository.findOneByOrFail({ id: data.reply!.userId }));
			}
		}

		if (user.host && !data.cw) {
			await this.federatedInstanceService.fetch(user.host).then(async i => {
				if (i.isNSFW) {
					data.cw = 'Instance is marked as NSFW';
				}
			});
		}

		if (mentionedUsers.length > 0 && mentionedUsers.length > (await this.roleService.getUserPolicies(user.id)).mentionLimit) {
			throw new IdentifiableError('9f466dab-c856-48cd-9e65-ff90ff750580', 'Note contains too many mentions');
		}

		const update: Partial<MiNote> = {};
		if (data.text !== oldnote.text) {
			update.text = data.text;
		}
		if (data.cw !== oldnote.cw) {
			update.cw = data.cw;
		}
		if (data.localOnly !== oldnote.localOnly) {
			update.localOnly = data.localOnly;
		}
		if (oldnote.hasPoll !== !!data.poll) {
			update.hasPoll = !!data.poll;
		}

		// technically we should check if the two sets of files are
		// different, or if their descriptions have changed. In practice
		// this is good enough.
		const filesChanged = oldnote.fileIds?.length || data.files?.length;

		const poll = await this.pollsRepository.findOneBy({ noteId: oldnote.id });

		const oldPoll = poll ? { choices: poll.choices, multiple: poll.multiple, expiresAt: poll.expiresAt } : null;

		if (Object.keys(update).length > 0 || filesChanged) {
			const exists = await this.noteEditRepository.findOneBy({ noteId: oldnote.id });

			await this.noteEditRepository.insert({
				id: this.idService.gen(),
				noteId: oldnote.id,
				oldText: oldnote.text || undefined,
				newText: update.text || undefined,
				cw: update.cw || undefined,
				fileIds: undefined,
				oldDate: exists ? oldnote.updatedAt as Date : this.idService.parse(oldnote.id).date,
				updatedAt: new Date(),
			});

			const note = new MiNote({
				id: oldnote.id,
				updatedAt: data.updatedAt ? data.updatedAt : new Date(),
				fileIds: data.files ? data.files.map(file => file.id) : [],
				replyId: oldnote.replyId,
				renoteId: data.renote ? data.renote.id : null,
				channelId: data.channel ? data.channel.id : null,
				threadId: data.reply
					? data.reply.threadId
						? data.reply.threadId
						: data.reply.id
					: null,
				name: data.name,
				text: data.text,
				hasPoll: data.poll != null,
				cw: data.cw ?? null,
				tags: tags.map(tag => normalizeForSearch(tag)),
				emojis,
				reactions: oldnote.reactions,
				userId: user.id,
				localOnly: data.localOnly!,
				reactionAcceptance: data.reactionAcceptance,
				visibility: data.visibility as any,
				visibleUserIds: data.visibility === 'specified'
					? data.visibleUsers
						? data.visibleUsers.map(u => u.id)
						: []
					: [],

				attachedFileTypes: data.files ? data.files.map(file => file.type) : [],

				// 以下非正規化データ
				replyUserId: data.reply ? data.reply.userId : null,
				replyUserHost: data.reply ? data.reply.userHost : null,
				renoteUserId: data.renote ? data.renote.userId : null,
				renoteUserHost: data.renote ? data.renote.userHost : null,
				userHost: user.host,
			});

			if (data.uri != null) note.uri = data.uri;
			if (data.url != null) note.url = data.url;

			if (mentionedUsers.length > 0) {
				note.mentions = mentionedUsers.map(u => u.id);
				const profiles = await this.userProfilesRepository.findBy({ userId: In(note.mentions) });
				note.mentionedRemoteUsers = JSON.stringify(mentionedUsers.filter(u => this.userEntityService.isRemoteUser(u)).map(u => {
					const profile = profiles.find(p => p.userId === u.id);
					const url = profile != null ? profile.url : null;
					return {
						uri: u.uri,
						url: url ?? undefined,
						username: u.username,
						host: u.host,
					} as IMentionedRemoteUsers[0];
				}));
			}

			if (data.poll != null && JSON.stringify(data.poll) !== JSON.stringify(oldPoll)) {
				// Start transaction
				await this.db.transaction(async transactionalEntityManager => {
					await transactionalEntityManager.update(MiNote, oldnote.id, note);

					const poll = new MiPoll({
						noteId: note.id,
						choices: data.poll!.choices,
						expiresAt: data.poll!.expiresAt,
						multiple: data.poll!.multiple,
						votes: new Array(data.poll!.choices.length).fill(0),
						noteVisibility: note.visibility,
						userId: user.id,
						userHost: user.host,
						channelId: data.channel ? data.channel.id : null,
					});

					if (!oldnote.hasPoll) {
						await transactionalEntityManager.insert(MiPoll, poll);
					} else {
						await transactionalEntityManager.update(MiPoll, oldnote.id, poll);
					}
				});
			} else {
				await this.notesRepository.update(oldnote.id, note);
			}

			setImmediate('post edited', { signal: this.#shutdownController.signal }).then(
				() => this.postNoteEdited(note, user, data, silent, tags!, mentionedUsers!),
				() => { /* aborted, ignore this */ },
			);

			return note;
		} else {
			return oldnote;
		}
	}

	@bindThis
	private async postNoteEdited(note: MiNote, user: {
		id: MiUser['id'];
		username: MiUser['username'];
		host: MiUser['host'];
		isBot: MiUser['isBot'];
		noindex: MiUser['noindex'];
	}, data: Option, silent: boolean, tags: string[], mentionedUsers: MinimumUser[]) {
		// Register host
		if (this.userEntityService.isRemoteUser(user)) {
			this.federatedInstanceService.fetch(user.host).then(async i => {
				this.instancesRepository.increment({ id: i.id }, 'notesCount', 1);
				if ((await this.metaService.fetch()).enableChartsForFederatedInstances) {
					this.instanceChart.updateNote(i.host, note, true);
				}
			});
		}

		// ハッシュタグ更新
		this.pushToTl(note, user);

		if (data.poll && data.poll.expiresAt) {
			const delay = data.poll.expiresAt.getTime() - Date.now();
			this.queueService.endedPollNotificationQueue.remove(note.id);
			this.queueService.endedPollNotificationQueue.add(note.id, {
				noteId: note.id,
			}, {
				delay,
				removeOnComplete: true,
			});
		}

		if (!silent) {
			if (this.userEntityService.isLocalUser(user)) this.activeUsersChart.write(user);

			// 未読通知を作成
			if (data.visibility === 'specified') {
				if (data.visibleUsers == null) throw new Error('invalid param');

				for (const u of data.visibleUsers) {
					// ローカルユーザーのみ
					if (!this.userEntityService.isLocalUser(u)) continue;

					this.noteReadService.insertNoteUnread(u.id, note, {
						isSpecified: true,
						isMentioned: false,
					});
				}
			} else {
				for (const u of mentionedUsers) {
					// ローカルユーザーのみ
					if (!this.userEntityService.isLocalUser(u)) continue;

					this.noteReadService.insertNoteUnread(u.id, note, {
						isSpecified: false,
						isMentioned: true,
					});
				}
			}

			// Pack the note
			const noteObj = await this.noteEntityService.pack(note, null, { skipHide: true, withReactionAndUserPairCache: true });
			if (data.poll != null) {
				this.globalEventService.publishNoteStream(note.id, 'updated', {
					cw: note.cw,
					text: note.text!,
				});
			} else {
				this.globalEventService.publishNoteStream(note.id, 'updated', {
					cw: note.cw,
					text: note.text!,
				});
			}

			this.roleService.addNoteToRoleTimeline(noteObj);

			this.webhookService.getActiveWebhooks().then(webhooks => {
				webhooks = webhooks.filter(x => x.userId === user.id && x.on.includes('note'));
				for (const webhook of webhooks) {
					this.queueService.webhookDeliver(webhook, 'note', {
						note: noteObj,
					});
				}
			});

			const nm = new NotificationManager(this.mutingsRepository, this.notificationService, user, note);

			//await this.createMentionedEvents(mentionedUsers, note, nm);

			// If has in reply to note
			if (data.reply) {
				// 通知
				if (data.reply.userHost === null) {
					const isThreadMuted = await this.noteThreadMutingsRepository.exists({
						where: {
							userId: data.reply.userId,
							threadId: data.reply.threadId ?? data.reply.id,
						},
					});

					const [
						userIdsWhoMeMuting,
					] = data.reply.userId ? await Promise.all([
						this.cacheService.userMutingsCache.fetch(data.reply.userId),
					]) : [new Set<string>()];

					const muted = isUserRelated(note, userIdsWhoMeMuting);

					if (!isThreadMuted && !muted) {
						nm.push(data.reply.userId, 'edited');
						this.globalEventService.publishMainStream(data.reply.userId, 'edited', noteObj);

						const webhooks = (await this.webhookService.getActiveWebhooks()).filter(x => x.userId === data.reply!.userId && x.on.includes('edited'));
						for (const webhook of webhooks) {
							this.queueService.webhookDeliver(webhook, 'edited', {
								note: noteObj,
							});
						}
					}
				}
			}

			nm.notify();

			//#region AP deliver
			if (this.userEntityService.isLocalUser(user)) {
				(async () => {
					const noteActivity = await this.renderNoteOrRenoteActivity(data, note);
					const dm = this.apDeliverManagerService.createDeliverManager(user, noteActivity);

					// メンションされたリモートユーザーに配送
					for (const u of mentionedUsers.filter(u => this.userEntityService.isRemoteUser(u))) {
						dm.addDirectRecipe(u as MiRemoteUser);
					}

					// 投稿がリプライかつ投稿者がローカルユーザーかつリプライ先の投稿の投稿者がリモートユーザーなら配送
					if (data.reply && data.reply.userHost !== null) {
						const u = await this.usersRepository.findOneBy({ id: data.reply.userId });
						if (u && this.userEntityService.isRemoteUser(u)) dm.addDirectRecipe(u);
					}

					// 投稿がRenoteかつ投稿者がローカルユーザーかつRenote元の投稿の投稿者がリモートユーザーなら配送
					if (this.isRenote(data) && data.renote.userHost !== null) {
						const u = await this.usersRepository.findOneBy({ id: data.renote.userId });
						if (u && this.userEntityService.isRemoteUser(u)) dm.addDirectRecipe(u);
					}

					// フォロワーに配送
					if (['public', 'home', 'followers'].includes(note.visibility)) {
						dm.addFollowersRecipe();
					}

					if (['public', 'home'].includes(note.visibility)) {
						// Send edit event to all users who replied to,
						// renoted a post or reacted to a note.
						const noteId = note.id;
						const users = await this.usersRepository.createQueryBuilder()
							.where(
								'id IN (SELECT "userId" FROM note WHERE "replyId" = :noteId OR "renoteId" = :noteId UNION SELECT "userId" FROM note_reaction WHERE "noteId" = :noteId)',
								{ noteId },
							)
							.andWhere('host IS NOT NULL')
							.getMany();
						for (const u of users) {
							// User was verified to be remote by checking
							// whether host IS NOT NULL in SQL query.
							dm.addDirectRecipe(u as MiRemoteUser);
						}
					}

					if (['public'].includes(note.visibility)) {
						this.relayService.deliverToRelays(user, noteActivity);
					}

					trackPromise(dm.execute());
				})();
			}
			//#endregion
		}

		if (data.channel) {
			this.channelsRepository.increment({ id: data.channel.id }, 'notesCount', 1);
			this.channelsRepository.update(data.channel.id, {
				lastNotedAt: new Date(),
			});

			this.notesRepository.countBy({
				userId: user.id,
				channelId: data.channel.id,
			}).then(count => {
				// この処理が行われるのはノート作成後なので、ノートが一つしかなかったら最初の投稿だと判断できる
				// TODO: とはいえノートを削除して何回も投稿すればその分だけインクリメントされる雑さもあるのでどうにかしたい
				if (count === 1) {
					this.channelsRepository.increment({ id: data.channel!.id }, 'usersCount', 1);
				}
			});
		}

		// Register to search database
		if (!user.noindex) this.index(note);
	}

	@bindThis
	private isRenote(note: Option): note is Option & { renote: MiNote } {
		return note.renote != null;
	}

	@bindThis
	private isQuote(note: Option & { renote: MiNote }): note is Option & { renote: MiNote } & (
		{ text: string } | { cw: string } | { reply: MiNote } | { poll: IPoll } | { files: MiDriveFile[] }
	) {
		// NOTE: SYNC WITH misc/is-quote.ts
		return note.text != null ||
			note.reply != null ||
			note.cw != null ||
			note.poll != null ||
			(note.files != null && note.files.length > 0);
	}

	@bindThis
	private async createMentionedEvents(mentionedUsers: MinimumUser[], note: MiNote, nm: NotificationManager) {
		for (const u of mentionedUsers.filter(u => this.userEntityService.isLocalUser(u))) {
			const isThreadMuted = await this.noteThreadMutingsRepository.exists({
				where: {
					userId: u.id,
					threadId: note.threadId ?? note.id,
				},
			});

			const [
				userIdsWhoMeMuting,
			] = u.id ? await Promise.all([
				this.cacheService.userMutingsCache.fetch(u.id),
			]) : [new Set<string>()];

			const muted = isUserRelated(note, userIdsWhoMeMuting);

			if (isThreadMuted || muted) {
				continue;
			}

			const detailPackedNote = await this.noteEntityService.pack(note, u, {
				detail: true,
			});

			this.globalEventService.publishMainStream(u.id, 'edited', detailPackedNote);

			const webhooks = (await this.webhookService.getActiveWebhooks()).filter(x => x.userId === u.id && x.on.includes('edited'));
			for (const webhook of webhooks) {
				this.queueService.webhookDeliver(webhook, 'edited', {
					note: detailPackedNote,
				});
			}

			// Create notification
			nm.push(u.id, 'edited');
		}
	}

	@bindThis
	private async renderNoteOrRenoteActivity(data: Option, note: MiNote) {
		if (data.localOnly) return null;
		const user = await this.usersRepository.findOneBy({ id: note.userId });
		if (user == null) throw new Error('user not found');

		const content = this.isRenote(data) && !this.isQuote(data)
			? this.apRendererService.renderAnnounce(data.renote.uri ? data.renote.uri : `${this.config.url}/notes/${data.renote.id}`, note)
			: this.apRendererService.renderUpdate(await this.apRendererService.renderUpNote(note, false), user);

		return this.apRendererService.addContext(content);
	}

	@bindThis
	private index(note: MiNote) {
		if (note.text == null && note.cw == null) return;

		this.searchService.indexNote(note);
	}

	@bindThis
	private async extractMentionedUsers(user: { host: MiUser['host']; }, tokens: mfm.MfmNode[]): Promise<MiUser[]> {
		if (tokens == null) return [];

		const mentions = extractMentions(tokens);
		let mentionedUsers = (await Promise.all(mentions.map(m =>
			this.remoteUserResolveService.resolveUser(m.username, m.host ?? user.host).catch(() => null),
		))).filter(isNotNull) as MiUser[];

		// Drop duplicate users
		mentionedUsers = mentionedUsers.filter((u, i, self) =>
			i === self.findIndex(u2 => u.id === u2.id),
		);

		return mentionedUsers;
	}

	@bindThis
	private async pushToTl(note: MiNote, user: { id: MiUser['id']; host: MiUser['host']; }) {
		const meta = await this.metaService.fetch();
		if (!meta.enableFanoutTimeline) return;

		const r = this.redisForTimelines.pipeline();

		if (note.channelId) {
			this.fanoutTimelineService.push(`channelTimeline:${note.channelId}`, note.id, this.config.perChannelMaxNoteCacheCount, r);

			this.fanoutTimelineService.push(`userTimelineWithChannel:${user.id}`, note.id, note.userHost == null ? meta.perLocalUserUserTimelineCacheMax : meta.perRemoteUserUserTimelineCacheMax, r);

			const channelFollowings = await this.channelFollowingsRepository.find({
				where: {
					followeeId: note.channelId,
				},
				select: ['followerId'],
			});

			for (const channelFollowing of channelFollowings) {
				this.fanoutTimelineService.push(`homeTimeline:${channelFollowing.followerId}`, note.id, meta.perUserHomeTimelineCacheMax, r);
				if (note.fileIds.length > 0) {
					this.fanoutTimelineService.push(`homeTimelineWithFiles:${channelFollowing.followerId}`, note.id, meta.perUserHomeTimelineCacheMax / 2, r);
				}
			}
		} else {
			// TODO: キャッシュ？
			// eslint-disable-next-line prefer-const
			let [followings, userListMemberships] = await Promise.all([
				this.followingsRepository.find({
					where: {
						followeeId: user.id,
						followerHost: IsNull(),
						isFollowerHibernated: false,
					},
					select: ['followerId', 'withReplies'],
				}),
				this.userListMembershipsRepository.find({
					where: {
						userId: user.id,
					},
					select: ['userListId', 'userListUserId', 'withReplies'],
				}),
			]);

			if (note.visibility === 'followers') {
				// TODO: 重そうだから何とかしたい Set 使う？
				userListMemberships = userListMemberships.filter(x => x.userListUserId === user.id || followings.some(f => f.followerId === x.userListUserId));
			}

			// TODO: あまりにも数が多いと redisPipeline.exec に失敗する(理由は不明)ため、3万件程度を目安に分割して実行するようにする
			for (const following of followings) {
				// 基本的にvisibleUserIdsには自身のidが含まれている前提であること
				if (note.visibility === 'specified' && !note.visibleUserIds.some(v => v === following.followerId)) continue;

				// 「自分自身への返信 or そのフォロワーへの返信」のどちらでもない場合
				if (isReply(note, following.followerId)) {
					if (!following.withReplies) continue;
				}

				this.fanoutTimelineService.push(`homeTimeline:${following.followerId}`, note.id, meta.perUserHomeTimelineCacheMax, r);
				if (note.fileIds.length > 0) {
					this.fanoutTimelineService.push(`homeTimelineWithFiles:${following.followerId}`, note.id, meta.perUserHomeTimelineCacheMax / 2, r);
				}
			}

			for (const userListMembership of userListMemberships) {
				// ダイレクトのとき、そのリストが対象外のユーザーの場合
				if (
					note.visibility === 'specified' &&
					note.userId !== userListMembership.userListUserId &&
					!note.visibleUserIds.some(v => v === userListMembership.userListUserId)
				) continue;

				// 「自分自身への返信 or そのリストの作成者への返信」のどちらでもない場合
				if (isReply(note, userListMembership.userListUserId)) {
					if (!userListMembership.withReplies) continue;
				}

				this.fanoutTimelineService.push(`userListTimeline:${userListMembership.userListId}`, note.id, meta.perUserListTimelineCacheMax, r);
				if (note.fileIds.length > 0) {
					this.fanoutTimelineService.push(`userListTimelineWithFiles:${userListMembership.userListId}`, note.id, meta.perUserListTimelineCacheMax / 2, r);
				}
			}

			if (note.visibility !== 'specified' || !note.visibleUserIds.some(v => v === user.id)) { // 自分自身のHTL
				this.fanoutTimelineService.push(`homeTimeline:${user.id}`, note.id, meta.perUserHomeTimelineCacheMax, r);
				if (note.fileIds.length > 0) {
					this.fanoutTimelineService.push(`homeTimelineWithFiles:${user.id}`, note.id, meta.perUserHomeTimelineCacheMax / 2, r);
				}
			}

			// 自分自身以外への返信
			if (isReply(note)) {
				this.fanoutTimelineService.push(`userTimelineWithReplies:${user.id}`, note.id, note.userHost == null ? meta.perLocalUserUserTimelineCacheMax : meta.perRemoteUserUserTimelineCacheMax, r);

				if (note.visibility === 'public' && note.userHost == null) {
					this.fanoutTimelineService.push('localTimelineWithReplies', note.id, 300, r);
					if (note.replyUserHost == null) {
						this.fanoutTimelineService.push(`localTimelineWithReplyTo:${note.replyUserId}`, note.id, 300 / 10, r);
					}
				}
			} else {
				this.fanoutTimelineService.push(`userTimeline:${user.id}`, note.id, note.userHost == null ? meta.perLocalUserUserTimelineCacheMax : meta.perRemoteUserUserTimelineCacheMax, r);
				if (note.fileIds.length > 0) {
					this.fanoutTimelineService.push(`userTimelineWithFiles:${user.id}`, note.id, note.userHost == null ? meta.perLocalUserUserTimelineCacheMax / 2 : meta.perRemoteUserUserTimelineCacheMax / 2, r);
				}

				if (note.visibility === 'public' && note.userHost == null) {
					this.fanoutTimelineService.push('localTimeline', note.id, 1000, r);
					if (note.fileIds.length > 0) {
						this.fanoutTimelineService.push('localTimelineWithFiles', note.id, 500, r);
					}
				}
			}

			if (Math.random() < 0.1) {
				process.nextTick(() => {
					this.checkHibernation(followings);
				});
			}
		}

		r.exec();
	}

	@bindThis
	public async checkHibernation(followings: MiFollowing[]) {
		if (followings.length === 0) return;

		const shuffle = (array: MiFollowing[]) => {
			for (let i = array.length - 1; i > 0; i--) {
				const j = Math.floor(Math.random() * (i + 1));
				[array[i], array[j]] = [array[j], array[i]];
			}
			return array;
		};

		// ランダムに最大1000件サンプリング
		const samples = shuffle(followings).slice(0, Math.min(followings.length, 1000));

		const hibernatedUsers = await this.usersRepository.find({
			where: {
				id: In(samples.map(x => x.followerId)),
				lastActiveDate: LessThan(new Date(Date.now() - (1000 * 60 * 60 * 24 * 50))),
			},
			select: ['id'],
		});

		if (hibernatedUsers.length > 0) {
			this.usersRepository.update({
				id: In(hibernatedUsers.map(x => x.id)),
			}, {
				isHibernated: true,
			});

			this.followingsRepository.update({
				followerId: In(hibernatedUsers.map(x => x.id)),
			}, {
				isFollowerHibernated: true,
			});
		}
	}

	public async checkProhibitedWordsContain(content: Parameters<UtilityService['concatNoteContentsForKeyWordCheck']>[0], prohibitedWords?: string[]) {
		if (prohibitedWords == null) {
			prohibitedWords = (await this.metaService.fetch()).prohibitedWords;
		}

		if (
			this.utilityService.isKeyWordIncluded(
				this.utilityService.concatNoteContentsForKeyWordCheck(content),
				prohibitedWords,
			)
		) {
			return true;
		}

		return false;
	}

	@bindThis
	public dispose(): void {
		this.#shutdownController.abort();
	}

	@bindThis
	public onApplicationShutdown(signal?: string | undefined): void {
		this.dispose();
	}
}<|MERGE_RESOLUTION|>--- conflicted
+++ resolved
@@ -298,15 +298,11 @@
 			data.visibility = 'home';
 		}
 
-<<<<<<< HEAD
 		if (this.isRenote(data)) {
-=======
-		if (data.renote) {
 			if (data.renote.id === oldnote.id) {
 				throw new Error("A note can't renote itself");
 			}
 
->>>>>>> 10631021
 			switch (data.renote.visibility) {
 				case 'public':
 					// public noteは無条件にrenote可能
