/*
 * SPDX-FileCopyrightText: syuilo and misskey-project
 * SPDX-License-Identifier: AGPL-3.0-only
 */

import { randomUUID } from 'node:crypto';
import * as fs from 'node:fs';
import { Inject, Injectable } from '@nestjs/common';
import sharp from 'sharp';
import { sharpBmp } from '@misskey-dev/sharp-read-bmp';
import { IsNull } from 'typeorm';
import { DeleteObjectCommandInput, PutObjectCommandInput, NoSuchKey } from '@aws-sdk/client-s3';
import { DI } from '@/di-symbols.js';
import type { DriveFilesRepository, UsersRepository, DriveFoldersRepository, UserProfilesRepository, MiMeta } from '@/models/_.js';
import type { Config } from '@/config.js';
import Logger from '@/logger.js';
import type { MiRemoteUser, MiUser } from '@/models/User.js';
import { MiDriveFile } from '@/models/DriveFile.js';
import { IdService } from '@/core/IdService.js';
import { isDuplicateKeyValueError } from '@/misc/is-duplicate-key-value-error.js';
import { FILE_TYPE_BROWSERSAFE } from '@/const.js';
import { IdentifiableError } from '@/misc/identifiable-error.js';
import { contentDisposition } from '@/misc/content-disposition.js';
import { GlobalEventService } from '@/core/GlobalEventService.js';
import { VideoProcessingService } from '@/core/VideoProcessingService.js';
import { ImageProcessingService } from '@/core/ImageProcessingService.js';
import type { IImage } from '@/core/ImageProcessingService.js';
import { QueueService } from '@/core/QueueService.js';
import type { MiDriveFolder } from '@/models/DriveFolder.js';
import { createTemp } from '@/misc/create-temp.js';
import DriveChart from '@/core/chart/charts/drive.js';
import PerUserDriveChart from '@/core/chart/charts/per-user-drive.js';
import InstanceChart from '@/core/chart/charts/instance.js';
import { DownloadService } from '@/core/DownloadService.js';
import { S3Service } from '@/core/S3Service.js';
import { InternalStorageService } from '@/core/InternalStorageService.js';
import { DriveFileEntityService } from '@/core/entities/DriveFileEntityService.js';
import { UserEntityService } from '@/core/entities/UserEntityService.js';
import { FileInfoService } from '@/core/FileInfoService.js';
import { bindThis } from '@/decorators.js';
import { RoleService } from '@/core/RoleService.js';
import { correctFilename } from '@/misc/correct-filename.js';
import { isMimeImage } from '@/misc/is-mime-image.js';
import { ModerationLogService } from '@/core/ModerationLogService.js';
import { UtilityService } from '@/core/UtilityService.js';

type AddFileArgs = {
	/** User who wish to add file */
	user: { id: MiUser['id']; host: MiUser['host'] } | null;
	/** File path */
	path: string;
	/** Name */
	name?: string | null;
	/** Comment */
	comment?: string | null;
	/** Folder ID */
	folderId?: any;
	/** If set to true, forcibly upload the file even if there is a file with the same hash. */
	force?: boolean;
	/** Do not save file to local */
	isLink?: boolean;
	/** URL of source (URLからアップロードされた場合(ローカル/リモート)の元URL) */
	url?: string | null;
	/** URL of source (リモートインスタンスのURLからアップロードされた場合の元URL) */
	uri?: string | null;
	/** Mark file as sensitive */
	sensitive?: boolean | null;
	/** Extension to force */
	ext?: string | null;

	requestIp?: string | null;
	requestHeaders?: Record<string, string> | null;
};

type UploadFromUrlArgs = {
	url: string;
	user: { id: MiUser['id']; host: MiUser['host'] } | null;
	folderId?: MiDriveFolder['id'] | null;
	uri?: string | null;
	sensitive?: boolean;
	force?: boolean;
	isLink?: boolean;
	comment?: string | null;
	requestIp?: string | null;
	requestHeaders?: Record<string, string> | null;
};

@Injectable()
export class DriveService {
	public static NoSuchFolderError = class extends Error {};
	public static InvalidFileNameError = class extends Error {};
	public static CannotUnmarkSensitiveError = class extends Error {};
	private registerLogger: Logger;
	private downloaderLogger: Logger;
	private deleteLogger: Logger;

	constructor(
		@Inject(DI.config)
		private config: Config,

		@Inject(DI.meta)
		private meta: MiMeta,

		@Inject(DI.usersRepository)
		private usersRepository: UsersRepository,

		@Inject(DI.userProfilesRepository)
		private userProfilesRepository: UserProfilesRepository,

		@Inject(DI.driveFilesRepository)
		private driveFilesRepository: DriveFilesRepository,

		@Inject(DI.driveFoldersRepository)
		private driveFoldersRepository: DriveFoldersRepository,

		private fileInfoService: FileInfoService,
		private userEntityService: UserEntityService,
		private driveFileEntityService: DriveFileEntityService,
		private idService: IdService,
		private downloadService: DownloadService,
		private internalStorageService: InternalStorageService,
		private s3Service: S3Service,
		private imageProcessingService: ImageProcessingService,
		private videoProcessingService: VideoProcessingService,
		private globalEventService: GlobalEventService,
		private queueService: QueueService,
		private roleService: RoleService,
		private moderationLogService: ModerationLogService,
		private driveChart: DriveChart,
		private perUserDriveChart: PerUserDriveChart,
		private instanceChart: InstanceChart,
		private utilityService: UtilityService,
	) {
		const logger = new Logger('drive', 'blue');
		this.registerLogger = logger.createSubLogger('register', 'yellow');
		this.downloaderLogger = logger.createSubLogger('downloader');
		this.deleteLogger = logger.createSubLogger('delete');
	}

	/***
	 * Save file
	 * @param path Path for original
	 * @param name Name for original (should be extention corrected)
	 * @param type Content-Type for original
	 * @param hash Hash for original
	 * @param size Size for original
	 */
	@bindThis
	private async save(file: MiDriveFile, path: string, name: string, type: string, hash: string, size: number): Promise<MiDriveFile> {
	// thunbnail, webpublic を必要なら生成
		const alts = await this.generateAlts(path, type, !file.uri);

		if (this.meta.useObjectStorage) {
		//#region ObjectStorage params
			let [ext] = (name.match(/\.([a-zA-Z0-9_-]+)$/) ?? ['']);

			if (ext === '') {
				if (type === 'image/jpeg') ext = '.jpg';
				if (type === 'image/png') ext = '.png';
				if (type === 'image/webp') ext = '.webp';
				if (type === 'image/avif') ext = '.avif';
				if (type === 'image/apng') ext = '.apng';
				if (type === 'image/vnd.mozilla.apng') ext = '.apng';
			}

			// 拡張子からContent-Typeを設定してそうな挙動を示すオブジェクトストレージ (upcloud?) も存在するので、
			// 許可されているファイル形式でしかURLに拡張子をつけない
			if (!FILE_TYPE_BROWSERSAFE.includes(type)) {
				ext = '';
			}

			const baseUrl = this.meta.objectStorageBaseUrl
				?? `${ this.meta.objectStorageUseSSL ? 'https' : 'http' }://${ this.meta.objectStorageEndpoint }${ this.meta.objectStoragePort ? `:${this.meta.objectStoragePort}` : '' }/${ this.meta.objectStorageBucket }`;

			// for original
			const key = `${this.meta.objectStoragePrefix}/${randomUUID()}${ext}`;
			const url = `${ baseUrl }/${ key }`;

			// for alts
			let webpublicKey: string | null = null;
			let webpublicUrl: string | null = null;
			let thumbnailKey: string | null = null;
			let thumbnailUrl: string | null = null;
			//#endregion

			//#region Uploads
			this.registerLogger.info(`uploading original: ${key}`);
			const uploads = [
				this.upload(key, fs.createReadStream(path), type, null, name),
			];

			if (alts.webpublic) {
				webpublicKey = `${this.meta.objectStoragePrefix}/webpublic-${randomUUID()}.${alts.webpublic.ext}`;
				webpublicUrl = `${ baseUrl }/${ webpublicKey }`;

				this.registerLogger.info(`uploading webpublic: ${webpublicKey}`);
				uploads.push(this.upload(webpublicKey, alts.webpublic.data, alts.webpublic.type, alts.webpublic.ext, name));
			}

			if (alts.thumbnail) {
				thumbnailKey = `${this.meta.objectStoragePrefix}/thumbnail-${randomUUID()}.${alts.thumbnail.ext}`;
				thumbnailUrl = `${ baseUrl }/${ thumbnailKey }`;

				this.registerLogger.info(`uploading thumbnail: ${thumbnailKey}`);
				uploads.push(this.upload(thumbnailKey, alts.thumbnail.data, alts.thumbnail.type, alts.thumbnail.ext, `${name}.thumbnail`));
			}

			await Promise.all(uploads);
			//#endregion

			file.url = url;
			file.thumbnailUrl = thumbnailUrl;
			file.webpublicUrl = webpublicUrl;
			file.accessKey = key;
			file.thumbnailAccessKey = thumbnailKey;
			file.webpublicAccessKey = webpublicKey;
			file.webpublicType = alts.webpublic?.type ?? null;
			file.name = name;
			file.type = type;
			file.md5 = hash;
			file.size = size;
			file.storedInternal = false;

			return await this.driveFilesRepository.insertOne(file);
		} else { // use internal storage
			const accessKey = randomUUID();
			const thumbnailAccessKey = 'thumbnail-' + randomUUID();
			const webpublicAccessKey = 'webpublic-' + randomUUID();

			const url = this.internalStorageService.saveFromPath(accessKey, path);

			let thumbnailUrl: string | null = null;
			let webpublicUrl: string | null = null;

			if (alts.thumbnail) {
				thumbnailUrl = this.internalStorageService.saveFromBuffer(thumbnailAccessKey, alts.thumbnail.data);
				this.registerLogger.info(`thumbnail stored: ${thumbnailAccessKey}`);
			}

			if (alts.webpublic) {
				webpublicUrl = this.internalStorageService.saveFromBuffer(webpublicAccessKey, alts.webpublic.data);
				this.registerLogger.info(`web stored: ${webpublicAccessKey}`);
			}

			file.storedInternal = true;
			file.url = url;
			file.thumbnailUrl = thumbnailUrl;
			file.webpublicUrl = webpublicUrl;
			file.accessKey = accessKey;
			file.thumbnailAccessKey = thumbnailAccessKey;
			file.webpublicAccessKey = webpublicAccessKey;
			file.webpublicType = alts.webpublic?.type ?? null;
			file.name = name;
			file.type = type;
			file.md5 = hash;
			file.size = size;

			return await this.driveFilesRepository.insertOne(file);
		}
	}

	/**
	 * Generate webpublic, thumbnail, etc
	 * @param path Path for original
	 * @param type Content-Type for original
	 * @param generateWeb Generate webpublic or not
	 */
	@bindThis
	public async generateAlts(path: string, type: string, generateWeb: boolean) {
		if (type.startsWith('video/')) {
			if (this.config.videoThumbnailGenerator != null) {
				// videoThumbnailGeneratorが指定されていたら動画サムネイル生成はスキップ
				return {
					webpublic: null,
					thumbnail: null,
				};
			}

			try {
				const thumbnail = await this.videoProcessingService.generateVideoThumbnail(path);
				return {
					webpublic: null,
					thumbnail,
				};
			} catch (err) {
				this.registerLogger.warn(`GenerateVideoThumbnail failed: ${err}`);
				return {
					webpublic: null,
					thumbnail: null,
				};
			}
		}

		if (!isMimeImage(type, 'sharp-convertible-image-with-bmp')) {
			this.registerLogger.debug('web image and thumbnail not created (cannot convert by sharp)');
			return {
				webpublic: null,
				thumbnail: null,
			};
		}

		let img: sharp.Sharp | null = null;
		let satisfyWebpublic: boolean;
		let isAnimated: boolean;

		try {
			img = await sharpBmp(path, type);
			const metadata = await img.metadata();
			isAnimated = !!(metadata.pages && metadata.pages > 1);

			satisfyWebpublic = !!(
				type !== 'image/svg+xml' && // security reason
				type !== 'image/avif' && // not supported by Mastodon and MS Edge
			!(metadata.exif ?? metadata.iptc ?? metadata.xmp ?? metadata.tifftagPhotoshop) &&
			metadata.width && metadata.width <= 2048 &&
			metadata.height && metadata.height <= 2048
			);
		} catch (err) {
			this.registerLogger.warn(`sharp failed: ${err}`);
			return {
				webpublic: null,
				thumbnail: null,
			};
		}

		// #region webpublic
		let webpublic: IImage | null = null;

		if (generateWeb && !satisfyWebpublic && !isAnimated) {
			this.registerLogger.info('creating web image');

			try {
				if (['image/jpeg', 'image/webp', 'image/avif'].includes(type)) {
					webpublic = await this.imageProcessingService.convertSharpToWebp(img, 2048, 2048);
				} else if (['image/png', 'image/bmp', 'image/svg+xml'].includes(type)) {
					webpublic = await this.imageProcessingService.convertSharpToPng(img, 2048, 2048);
				} else {
					this.registerLogger.debug('web image not created (not an required image)');
				}
			} catch (err) {
				this.registerLogger.warn('web image not created (an error occurred)', err as Error);
			}
		} else {
			if (satisfyWebpublic) this.registerLogger.info('web image not created (original satisfies webpublic)');
			else if (isAnimated) this.registerLogger.info('web image not created (animated image)');
			else this.registerLogger.info('web image not created (from remote)');
		}
		// #endregion webpublic

		// #region thumbnail
		let thumbnail: IImage | null = null;

		try {
			if (isAnimated) {
				thumbnail = await this.imageProcessingService.convertSharpToWebp(sharp(path, { animated: true }), 374, 317, { alphaQuality: 70 });
			} else {
				thumbnail = await this.imageProcessingService.convertSharpToWebp(img, 498, 422);
			}
		} catch (err) {
			this.registerLogger.warn('thumbnail not created (an error occurred)', err as Error);
		}
		// #endregion thumbnail

		return {
			webpublic,
			thumbnail,
		};
	}

	/**
	 * Upload to ObjectStorage
	 */
	@bindThis
	private async upload(key: string, stream: fs.ReadStream | Buffer, type: string, ext?: string | null, filename?: string) {
		if (type === 'image/apng') type = 'image/png';
		if (!FILE_TYPE_BROWSERSAFE.includes(type)) type = 'application/octet-stream';

		const params = {
			Bucket: this.meta.objectStorageBucket,
			Key: key,
			Body: stream,
			ContentType: type,
			CacheControl: 'max-age=31536000, immutable',
		} as PutObjectCommandInput;

		if (filename) params.ContentDisposition = contentDisposition(
			'inline',
			// 拡張子からContent-Typeを設定してそうな挙動を示すオブジェクトストレージ (upcloud?) も存在するので、
			// 許可されているファイル形式でしか拡張子をつけない
			ext ? correctFilename(filename, ext) : filename,
		);
		if (this.meta.objectStorageSetPublicRead) params.ACL = 'public-read';

		await this.s3Service.upload(this.meta, params)
			.then(
				result => {
					if ('Bucket' in result) { // CompleteMultipartUploadCommandOutput
						this.registerLogger.debug(`Uploaded: ${result.Bucket}/${result.Key} => ${result.Location}`);
					} else { // AbortMultipartUploadCommandOutput
						this.registerLogger.error(`Upload Result Aborted: key = ${key}, filename = ${filename}`);
					}
				})
			.catch(
				err => {
					this.registerLogger.error(`Upload Failed: key = ${key}, filename = ${filename}`, err);
				},
			);
	}

	// Expire oldest file (without avatar or banner) of remote user
	@bindThis
	private async expireOldFile(user: MiRemoteUser, driveCapacity: number) {
		const q = this.driveFilesRepository.createQueryBuilder('file')
			.where('file.userId = :userId', { userId: user.id })
			.andWhere('file.isLink = FALSE');

		if (user.avatarId) {
			q.andWhere('file.id != :avatarId', { avatarId: user.avatarId });
		}

		if (user.bannerId) {
			q.andWhere('file.id != :bannerId', { bannerId: user.bannerId });
		}

		if (user.backgroundId) {
			q.andWhere('file.id != :backgroundId', { backgroundId: user.backgroundId });
		}

		//This selete is hard coded, be careful if change database schema
		q.addSelect('SUM("file"."size") OVER (ORDER BY "file"."id" DESC ROWS BETWEEN UNBOUNDED PRECEDING AND CURRENT ROW)', 'acc_usage');
		q.orderBy('file.id', 'ASC');

		const fileList = await q.getRawMany();
		const exceedFileIds = fileList.filter((x: any) => x.acc_usage > driveCapacity).map((x: any) => x.file_id);

		for (const fileId of exceedFileIds) {
			const file = await this.driveFilesRepository.findOneBy({ id: fileId });
			if (file == null) continue;
			this.deleteFile(file, true);
		}
	}

	/**
	 * Add file to drive
	 *
	 */
	@bindThis
	public async addFile({
		user,
		path,
		name = null,
		comment = null,
		folderId = null,
		force = false,
		isLink = false,
		url = null,
		uri = null,
		sensitive = null,
		requestIp = null,
		requestHeaders = null,
		ext = null,
	}: AddFileArgs): Promise<MiDriveFile> {
<<<<<<< HEAD
		const instance = await this.metaService.fetch();
		const userRoleNSFW = user && (await this.roleService.getUserPolicies(user.id)).alwaysMarkNsfw;

		const info = await this.fileInfoService.getFileInfo(path);
		this.registerLogger.info(`${JSON.stringify(info)}`);
=======
		let skipNsfwCheck = false;
		const userRoleNSFW = user && (await this.roleService.getUserPolicies(user.id)).alwaysMarkNsfw;
		if (user == null) {
			skipNsfwCheck = true;
		} else if (userRoleNSFW) {
			skipNsfwCheck = true;
		}
		if (this.meta.sensitiveMediaDetection === 'none') skipNsfwCheck = true;
		if (user && this.meta.sensitiveMediaDetection === 'local' && this.userEntityService.isRemoteUser(user)) skipNsfwCheck = true;
		if (user && this.meta.sensitiveMediaDetection === 'remote' && this.userEntityService.isLocalUser(user)) skipNsfwCheck = true;

		const info = await this.fileInfoService.getFileInfo(path, {
			skipSensitiveDetection: skipNsfwCheck,
			sensitiveThreshold: // 感度が高いほどしきい値は低くすることになる
			this.meta.sensitiveMediaDetectionSensitivity === 'veryHigh' ? 0.1 :
			this.meta.sensitiveMediaDetectionSensitivity === 'high' ? 0.3 :
			this.meta.sensitiveMediaDetectionSensitivity === 'low' ? 0.7 :
			this.meta.sensitiveMediaDetectionSensitivity === 'veryLow' ? 0.9 :
			0.5,
			sensitiveThresholdForPorn: 0.75,
			enableSensitiveMediaDetectionForVideos: this.meta.enableSensitiveMediaDetectionForVideos,
		});
		this.registerLogger.info(`${JSON.stringify(info)}`);

		// 現状 false positive が多すぎて実用に耐えない
		//if (info.porn && this.meta.disallowUploadWhenPredictedAsPorn) {
		//	throw new IdentifiableError('282f77bf-5816-4f72-9264-aa14d8261a21', 'Detected as porn.');
		//}
>>>>>>> 5fc8b3bc

		// detect name
		const detectedName = correctFilename(
			// DriveFile.nameは256文字, validateFileNameは200文字制限であるため、
			// extを付加してデータベースの文字数制限に当たることはまずない
			(name && this.driveFileEntityService.validateFileName(name)) ? name : 'untitled',
			ext ?? info.type.ext,
		);

		if (user && !force) {
		// Check if there is a file with the same hash
			const matched = await this.driveFilesRepository.findOneBy({
				md5: info.md5,
				userId: user.id,
			});

			if (matched) {
				this.registerLogger.info(`file with same hash is found: ${matched.id}`);
				if (sensitive && !matched.isSensitive) {
					// The file is federated as sensitive for this time, but was federated as non-sensitive before.
					// Therefore, update the file to sensitive.
					await this.driveFilesRepository.update({ id: matched.id }, { isSensitive: true });
					matched.isSensitive = true;
				}
				return matched;
			}
		}

		this.registerLogger.debug(`ADD DRIVE FILE: user ${user?.id ?? 'not set'}, name ${detectedName}, tmp ${path}`);

		//#region Check drive usage
		if (user && !isLink) {
			const usage = await this.driveFileEntityService.calcDriveUsageOf(user);
			const isLocalUser = this.userEntityService.isLocalUser(user);

			const policies = await this.roleService.getUserPolicies(user.id);
			const driveCapacity = 1024 * 1024 * policies.driveCapacityMb;
			this.registerLogger.debug('drive capacity override applied');
			this.registerLogger.debug(`overrideCap: ${driveCapacity}bytes, usage: ${usage}bytes, u+s: ${usage + info.size}bytes`);

			// If usage limit exceeded
			if (driveCapacity < usage + info.size) {
				if (isLocalUser) {
					throw new IdentifiableError('c6244ed2-a39a-4e1c-bf93-f0fbd7764fa6', 'No free space.');
				}
				await this.expireOldFile(await this.usersRepository.findOneByOrFail({ id: user.id }) as MiRemoteUser, driveCapacity - info.size);
			}
		}
		//#endregion

		const fetchFolder = async () => {
			if (!folderId) {
				return null;
			}

			const driveFolder = await this.driveFoldersRepository.findOneBy({
				id: folderId,
				userId: user ? user.id : IsNull(),
			});

			if (driveFolder == null) throw new Error('folder-not-found');

			return driveFolder;
		};

		const properties: {
			width?: number;
			height?: number;
			orientation?: number;
		} = {};

		if (info.width) {
			properties['width'] = info.width;
			properties['height'] = info.height;
		}
		if (info.orientation != null) {
			properties['orientation'] = info.orientation;
		}

		const profile = user ? await this.userProfilesRepository.findOneBy({ userId: user.id }) : null;

		const folder = await fetchFolder();

		let file = new MiDriveFile();
		file.id = this.idService.gen();
		file.userId = user ? user.id : null;
		file.userHost = user ? user.host : null;
		file.folderId = folder !== null ? folder.id : null;
		file.comment = comment;
		file.properties = properties;
		file.blurhash = info.blurhash ?? null;
		file.isLink = isLink;
		file.requestIp = requestIp;
		file.requestHeaders = requestHeaders;
		file.maybeSensitive = info.sensitive;
		file.maybePorn = info.porn;
		file.isSensitive = user
			? this.userEntityService.isLocalUser(user) && profile!.alwaysMarkNsfw ? true :
			sensitive ?? false
			: false;

		if (user && this.utilityService.isMediaSilencedHost(this.meta.mediaSilencedHosts, user.host)) file.isSensitive = true;
		if (info.sensitive && profile!.autoSensitive) file.isSensitive = true;
<<<<<<< HEAD
=======
		if (info.sensitive && this.meta.setSensitiveFlagAutomatically) file.isSensitive = true;
>>>>>>> 5fc8b3bc
		if (userRoleNSFW) file.isSensitive = true;

		if (url !== null) {
			file.src = url;

			if (isLink) {
				file.url = url;
				// ローカルプロキシ用
				file.accessKey = randomUUID();
				file.thumbnailAccessKey = 'thumbnail-' + randomUUID();
				file.webpublicAccessKey = 'webpublic-' + randomUUID();
			}
		}

		if (uri !== null) {
			file.uri = uri;
		}

		if (isLink) {
			try {
				file.size = 0;
				file.md5 = info.md5;
				file.name = detectedName;
				file.type = info.type.mime;
				file.storedInternal = false;

				file = await this.driveFilesRepository.insertOne(file);
			} catch (err) {
			// duplicate key error (when already registered)
				if (isDuplicateKeyValueError(err)) {
					this.registerLogger.info(`already registered ${file.uri}`);

					file = await this.driveFilesRepository.findOneBy({
						uri: file.uri!,
						userId: user ? user.id : IsNull(),
					}) as MiDriveFile;
				} else {
					this.registerLogger.error(err as Error);
					throw err;
				}
			}
		} else {
			file = await (this.save(file, path, detectedName, info.type.mime, info.md5, info.size));
		}

		this.registerLogger.succ(`drive file has been created ${file.id}`);

		if (user) {
			this.driveFileEntityService.pack(file, { self: true }).then(packedFile => {
				// Publish driveFileCreated event
				this.globalEventService.publishMainStream(user.id, 'driveFileCreated', packedFile);
				this.globalEventService.publishDriveStream(user.id, 'fileCreated', packedFile);
			});
		}

		this.driveChart.update(file, true);
		if (file.userHost == null) {
			// ローカルユーザーのみ
			this.perUserDriveChart.update(file, true);
		} else {
			if (this.meta.enableChartsForFederatedInstances) {
				this.instanceChart.updateDrive(file, true);
			}
		}

		return file;
	}

	@bindThis
	public async updateFile(file: MiDriveFile, values: Partial<MiDriveFile>, updater: MiUser) {
		const profile = file.userId ? await this.userProfilesRepository.findOneBy({ userId: file.userId }) : null;
		const alwaysMarkNsfw = file.userId ? (await this.roleService.getUserPolicies(file.userId)).alwaysMarkNsfw || (profile !== null && profile!.alwaysMarkNsfw) : false;

		if (values.name != null && !this.driveFileEntityService.validateFileName(values.name)) {
			throw new DriveService.InvalidFileNameError();
		}

		if (values.isSensitive !== undefined && values.isSensitive !== file.isSensitive && alwaysMarkNsfw && !values.isSensitive) {
			throw new DriveService.CannotUnmarkSensitiveError();
		}

		if (values.folderId != null) {
			const folder = await this.driveFoldersRepository.findOneBy({
				id: values.folderId,
				userId: file.userId!,
			});

			if (folder == null) {
				throw new DriveService.NoSuchFolderError();
			}
		}

		await this.driveFilesRepository.update(file.id, values);

		const fileObj = await this.driveFileEntityService.pack(file.id, { self: true });

		// Publish fileUpdated event
		if (file.userId) {
			this.globalEventService.publishDriveStream(file.userId, 'fileUpdated', fileObj);
		}

		if (await this.roleService.isModerator(updater) && (file.userId !== updater.id)) {
			if (values.isSensitive !== undefined && values.isSensitive !== file.isSensitive) {
				const user = file.userId ? await this.usersRepository.findOneByOrFail({ id: file.userId }) : null;
				if (values.isSensitive) {
					this.moderationLogService.log(updater, 'markSensitiveDriveFile', {
						fileId: file.id,
						fileUserId: file.userId,
						fileUserUsername: user?.username ?? null,
						fileUserHost: user?.host ?? null,
					});
				} else {
					this.moderationLogService.log(updater, 'unmarkSensitiveDriveFile', {
						fileId: file.id,
						fileUserId: file.userId,
						fileUserUsername: user?.username ?? null,
						fileUserHost: user?.host ?? null,
					});
				}
			}
		}

		return fileObj;
	}

	@bindThis
	public async deleteFile(file: MiDriveFile, isExpired = false, deleter?: MiUser) {
		if (file.storedInternal) {
			this.internalStorageService.del(file.accessKey!);

			if (file.thumbnailUrl) {
				this.internalStorageService.del(file.thumbnailAccessKey!);
			}

			if (file.webpublicUrl) {
				this.internalStorageService.del(file.webpublicAccessKey!);
			}
		} else if (!file.isLink) {
			this.queueService.createDeleteObjectStorageFileJob(file.accessKey!);

			if (file.thumbnailUrl) {
				this.queueService.createDeleteObjectStorageFileJob(file.thumbnailAccessKey!);
			}

			if (file.webpublicUrl) {
				this.queueService.createDeleteObjectStorageFileJob(file.webpublicAccessKey!);
			}
		}

		this.deletePostProcess(file, isExpired, deleter);
	}

	@bindThis
	public async deleteFileSync(file: MiDriveFile, isExpired = false, deleter?: MiUser) {
		if (file.storedInternal) {
			this.internalStorageService.del(file.accessKey!);

			if (file.thumbnailUrl) {
				this.internalStorageService.del(file.thumbnailAccessKey!);
			}

			if (file.webpublicUrl) {
				this.internalStorageService.del(file.webpublicAccessKey!);
			}
		} else if (!file.isLink) {
			const promises = [];

			promises.push(this.deleteObjectStorageFile(file.accessKey!));

			if (file.thumbnailUrl) {
				promises.push(this.deleteObjectStorageFile(file.thumbnailAccessKey!));
			}

			if (file.webpublicUrl) {
				promises.push(this.deleteObjectStorageFile(file.webpublicAccessKey!));
			}

			await Promise.all(promises);
		}

		this.deletePostProcess(file, isExpired, deleter);
	}

	@bindThis
	private async deletePostProcess(file: MiDriveFile, isExpired = false, deleter?: MiUser) {
		// リモートファイル期限切れ削除後は直リンクにする
		if (isExpired && file.userHost !== null && file.uri != null) {
			this.driveFilesRepository.update(file.id, {
				isLink: true,
				url: file.uri,
				thumbnailUrl: null,
				webpublicUrl: null,
				storedInternal: false,
				// ローカルプロキシ用
				accessKey: randomUUID(),
				thumbnailAccessKey: 'thumbnail-' + randomUUID(),
				webpublicAccessKey: 'webpublic-' + randomUUID(),
			});
		} else {
			this.driveFilesRepository.delete(file.id);
		}

		this.driveChart.update(file, false);
		if (file.userHost == null) {
			// ローカルユーザーのみ
			this.perUserDriveChart.update(file, false);
		} else {
			if (this.meta.enableChartsForFederatedInstances) {
				this.instanceChart.updateDrive(file, false);
			}
		}

		if (file.userId) {
			this.globalEventService.publishDriveStream(file.userId, 'fileDeleted', file.id);
		}

		if (deleter && await this.roleService.isModerator(deleter) && (file.userId !== deleter.id)) {
			const user = file.userId ? await this.usersRepository.findOneByOrFail({ id: file.userId }) : null;
			this.moderationLogService.log(deleter, 'deleteDriveFile', {
				fileId: file.id,
				fileUserId: file.userId,
				fileUserUsername: user?.username ?? null,
				fileUserHost: user?.host ?? null,
			});
		}
	}

	@bindThis
	public async deleteObjectStorageFile(key: string) {
		try {
			const param = {
				Bucket: this.meta.objectStorageBucket,
				Key: key,
			} as DeleteObjectCommandInput;

			await this.s3Service.delete(this.meta, param);
		} catch (err: any) {
			if (err.name === 'NoSuchKey') {
				this.deleteLogger.warn(`The object storage had no such key to delete: ${key}. Skipping this.`, err as Error);
				return;
			} else {
				throw new Error(`Failed to delete the file from the object storage with the given key: ${key}`, {
					cause: err,
				});
			}
		}
	}

	@bindThis
	public async uploadFromUrl({
		url,
		user,
		folderId = null,
		uri = null,
		sensitive = false,
		force = false,
		isLink = false,
		comment = null,
		requestIp = null,
		requestHeaders = null,
	}: UploadFromUrlArgs): Promise<MiDriveFile> {
		// Create temp file
		const [path, cleanup] = await createTemp();

		try {
			// write content at URL to temp file
			const { filename: name } = await this.downloadService.downloadUrl(url, path);

			// If the comment is same as the name, skip comment
			// (image.name is passed in when receiving attachment)
			if (comment !== null && name === comment) {
				comment = null;
			}

			const driveFile = await this.addFile({ user, path, name, comment, folderId, force, isLink, url, uri, sensitive, requestIp, requestHeaders });
			this.downloaderLogger.succ(`Got: ${driveFile.id}`);
			return driveFile!;
		} catch (err) {
			this.downloaderLogger.error(`Failed to create drive file: ${err}`, {
				url: url,
				e: err,
			});
			throw err;
		} finally {
			cleanup();
		}
	}
}<|MERGE_RESOLUTION|>--- conflicted
+++ resolved
@@ -460,42 +460,9 @@
 		requestHeaders = null,
 		ext = null,
 	}: AddFileArgs): Promise<MiDriveFile> {
-<<<<<<< HEAD
-		const instance = await this.metaService.fetch();
 		const userRoleNSFW = user && (await this.roleService.getUserPolicies(user.id)).alwaysMarkNsfw;
-
 		const info = await this.fileInfoService.getFileInfo(path);
 		this.registerLogger.info(`${JSON.stringify(info)}`);
-=======
-		let skipNsfwCheck = false;
-		const userRoleNSFW = user && (await this.roleService.getUserPolicies(user.id)).alwaysMarkNsfw;
-		if (user == null) {
-			skipNsfwCheck = true;
-		} else if (userRoleNSFW) {
-			skipNsfwCheck = true;
-		}
-		if (this.meta.sensitiveMediaDetection === 'none') skipNsfwCheck = true;
-		if (user && this.meta.sensitiveMediaDetection === 'local' && this.userEntityService.isRemoteUser(user)) skipNsfwCheck = true;
-		if (user && this.meta.sensitiveMediaDetection === 'remote' && this.userEntityService.isLocalUser(user)) skipNsfwCheck = true;
-
-		const info = await this.fileInfoService.getFileInfo(path, {
-			skipSensitiveDetection: skipNsfwCheck,
-			sensitiveThreshold: // 感度が高いほどしきい値は低くすることになる
-			this.meta.sensitiveMediaDetectionSensitivity === 'veryHigh' ? 0.1 :
-			this.meta.sensitiveMediaDetectionSensitivity === 'high' ? 0.3 :
-			this.meta.sensitiveMediaDetectionSensitivity === 'low' ? 0.7 :
-			this.meta.sensitiveMediaDetectionSensitivity === 'veryLow' ? 0.9 :
-			0.5,
-			sensitiveThresholdForPorn: 0.75,
-			enableSensitiveMediaDetectionForVideos: this.meta.enableSensitiveMediaDetectionForVideos,
-		});
-		this.registerLogger.info(`${JSON.stringify(info)}`);
-
-		// 現状 false positive が多すぎて実用に耐えない
-		//if (info.porn && this.meta.disallowUploadWhenPredictedAsPorn) {
-		//	throw new IdentifiableError('282f77bf-5816-4f72-9264-aa14d8261a21', 'Detected as porn.');
-		//}
->>>>>>> 5fc8b3bc
 
 		// detect name
 		const detectedName = correctFilename(
@@ -599,10 +566,6 @@
 
 		if (user && this.utilityService.isMediaSilencedHost(this.meta.mediaSilencedHosts, user.host)) file.isSensitive = true;
 		if (info.sensitive && profile!.autoSensitive) file.isSensitive = true;
-<<<<<<< HEAD
-=======
-		if (info.sensitive && this.meta.setSensitiveFlagAutomatically) file.isSensitive = true;
->>>>>>> 5fc8b3bc
 		if (userRoleNSFW) file.isSensitive = true;
 
 		if (url !== null) {
