--- conflicted
+++ resolved
@@ -223,10 +223,7 @@
 		private utilityService: UtilityService,
 		private userBlockingService: UserBlockingService,
 		private cacheService: CacheService,
-<<<<<<< HEAD
 		private latestNoteService: LatestNoteService,
-=======
->>>>>>> 551040ed
 	) {
 		this.updateNotesCountQueue = new CollapsedQueue(process.env.NODE_ENV !== 'test' ? 60 * 1000 * 5 : 0, this.collapseNotesCount, this.performUpdateNotesCount);
 	}
