/*
 * SPDX-FileCopyrightText: syuilo and misskey-project
 * SPDX-License-Identifier: AGPL-3.0-only
 */

import { setImmediate } from 'node:timers/promises';
import * as mfm from '@transfem-org/sfm-js';
import { In, DataSource, IsNull, LessThan } from 'typeorm';
import * as Redis from 'ioredis';
import { Inject, Injectable, OnApplicationShutdown } from '@nestjs/common';
import { extractMentions } from '@/misc/extract-mentions.js';
import { extractCustomEmojisFromMfm } from '@/misc/extract-custom-emojis-from-mfm.js';
import { extractHashtags } from '@/misc/extract-hashtags.js';
import type { IMentionedRemoteUsers } from '@/models/Note.js';
import { MiNote } from '@/models/Note.js';
<<<<<<< HEAD
import { LatestNote } from '@/models/LatestNote.js';
import type { ChannelFollowingsRepository, ChannelsRepository, FollowingsRepository, InstancesRepository, LatestNotesRepository, MiFollowing, MutingsRepository, NotesRepository, NoteThreadMutingsRepository, UserListMembershipsRepository, UserProfilesRepository, UsersRepository } from '@/models/_.js';
=======
import type { ChannelFollowingsRepository, ChannelsRepository, FollowingsRepository, InstancesRepository, MiFollowing, MiMeta, MutingsRepository, NotesRepository, NoteThreadMutingsRepository, UserListMembershipsRepository, UserProfilesRepository, UsersRepository } from '@/models/_.js';
>>>>>>> 5fc8b3bc
import type { MiDriveFile } from '@/models/DriveFile.js';
import type { MiApp } from '@/models/App.js';
import { concat } from '@/misc/prelude/array.js';
import { IdService } from '@/core/IdService.js';
import type { MiUser, MiLocalUser, MiRemoteUser } from '@/models/User.js';
import type { IPoll } from '@/models/Poll.js';
import { MiPoll } from '@/models/Poll.js';
import { isDuplicateKeyValueError } from '@/misc/is-duplicate-key-value-error.js';
import type { MiChannel } from '@/models/Channel.js';
import { normalizeForSearch } from '@/misc/normalize-for-search.js';
import { RelayService } from '@/core/RelayService.js';
import { FederatedInstanceService } from '@/core/FederatedInstanceService.js';
import { DI } from '@/di-symbols.js';
import type { Config } from '@/config.js';
import NotesChart from '@/core/chart/charts/notes.js';
import PerUserNotesChart from '@/core/chart/charts/per-user-notes.js';
import InstanceChart from '@/core/chart/charts/instance.js';
import ActiveUsersChart from '@/core/chart/charts/active-users.js';
import { GlobalEventService } from '@/core/GlobalEventService.js';
import { NotificationService } from '@/core/NotificationService.js';
import { UserWebhookService } from '@/core/UserWebhookService.js';
import { HashtagService } from '@/core/HashtagService.js';
import { AntennaService } from '@/core/AntennaService.js';
import { QueueService } from '@/core/QueueService.js';
import { NoteEntityService } from '@/core/entities/NoteEntityService.js';
import { UserEntityService } from '@/core/entities/UserEntityService.js';
import { ApRendererService } from '@/core/activitypub/ApRendererService.js';
import { ApDeliverManagerService } from '@/core/activitypub/ApDeliverManagerService.js';
import { NoteReadService } from '@/core/NoteReadService.js';
import { RemoteUserResolveService } from '@/core/RemoteUserResolveService.js';
import { bindThis } from '@/decorators.js';
import { DB_MAX_NOTE_TEXT_LENGTH } from '@/const.js';
import { RoleService } from '@/core/RoleService.js';
import { SearchService } from '@/core/SearchService.js';
import { FeaturedService } from '@/core/FeaturedService.js';
import { FanoutTimelineService } from '@/core/FanoutTimelineService.js';
import { UtilityService } from '@/core/UtilityService.js';
import { UserBlockingService } from '@/core/UserBlockingService.js';
import { CacheService } from '@/core/CacheService.js';
import { isReply } from '@/misc/is-reply.js';
import { trackPromise } from '@/misc/promise-tracker.js';
import { isUserRelated } from '@/misc/is-user-related.js';
import { IdentifiableError } from '@/misc/identifiable-error.js';
<<<<<<< HEAD
import { isQuote, isRenote } from '@/misc/is-renote.js';
=======
import { CollapsedQueue } from '@/misc/collapsed-queue.js';
>>>>>>> 5fc8b3bc

type NotificationType = 'reply' | 'renote' | 'quote' | 'mention';

class NotificationManager {
	private notifier: { id: MiUser['id']; };
	private note: MiNote;
	private queue: {
		target: MiLocalUser['id'];
		reason: NotificationType;
	}[];

	constructor(
		private mutingsRepository: MutingsRepository,
		private notificationService: NotificationService,
		notifier: { id: MiUser['id']; },
		note: MiNote,
	) {
		this.notifier = notifier;
		this.note = note;
		this.queue = [];
	}

	@bindThis
	public push(notifiee: MiLocalUser['id'], reason: NotificationType) {
		// 自分自身へは通知しない
		if (this.notifier.id === notifiee) return;

		const exist = this.queue.find(x => x.target === notifiee);

		if (exist) {
			// 「メンションされているかつ返信されている」場合は、メンションとしての通知ではなく返信としての通知にする
			if (reason !== 'mention') {
				exist.reason = reason;
			}
		} else {
			this.queue.push({
				reason: reason,
				target: notifiee,
			});
		}
	}

	@bindThis
	public async notify() {
		for (const x of this.queue) {
			if (x.reason === 'renote') {
				this.notificationService.createNotification(x.target, 'renote', {
					noteId: this.note.id,
					targetNoteId: this.note.renoteId!,
				}, this.notifier.id);
			} else {
				this.notificationService.createNotification(x.target, x.reason, {
					noteId: this.note.id,
				}, this.notifier.id);
			}
		}
	}
}

type MinimumUser = {
	id: MiUser['id'];
	host: MiUser['host'];
	username: MiUser['username'];
	uri: MiUser['uri'];
};

type Option = {
	createdAt?: Date | null;
	name?: string | null;
	text?: string | null;
	reply?: MiNote | null;
	renote?: MiNote | null;
	files?: MiDriveFile[] | null;
	poll?: IPoll | null;
	localOnly?: boolean | null;
	reactionAcceptance?: MiNote['reactionAcceptance'];
	cw?: string | null;
	visibility?: string;
	visibleUsers?: MinimumUser[] | null;
	channel?: MiChannel | null;
	apMentions?: MinimumUser[] | null;
	apHashtags?: string[] | null;
	apEmojis?: string[] | null;
	uri?: string | null;
	url?: string | null;
	app?: MiApp | null;
};

@Injectable()
export class NoteCreateService implements OnApplicationShutdown {
	#shutdownController = new AbortController();
	private updateNotesCountQueue: CollapsedQueue<MiNote['id'], number>;

	constructor(
		@Inject(DI.config)
		private config: Config,

		@Inject(DI.meta)
		private meta: MiMeta,

		@Inject(DI.db)
		private db: DataSource,

		@Inject(DI.redisForTimelines)
		private redisForTimelines: Redis.Redis,

		@Inject(DI.usersRepository)
		private usersRepository: UsersRepository,

		@Inject(DI.notesRepository)
		private notesRepository: NotesRepository,

		@Inject(DI.latestNotesRepository)
		private latestNotesRepository: LatestNotesRepository,

		@Inject(DI.mutingsRepository)
		private mutingsRepository: MutingsRepository,

		@Inject(DI.instancesRepository)
		private instancesRepository: InstancesRepository,

		@Inject(DI.userProfilesRepository)
		private userProfilesRepository: UserProfilesRepository,

		@Inject(DI.userListMembershipsRepository)
		private userListMembershipsRepository: UserListMembershipsRepository,

		@Inject(DI.channelsRepository)
		private channelsRepository: ChannelsRepository,

		@Inject(DI.noteThreadMutingsRepository)
		private noteThreadMutingsRepository: NoteThreadMutingsRepository,

		@Inject(DI.followingsRepository)
		private followingsRepository: FollowingsRepository,

		@Inject(DI.channelFollowingsRepository)
		private channelFollowingsRepository: ChannelFollowingsRepository,

		private userEntityService: UserEntityService,
		private noteEntityService: NoteEntityService,
		private idService: IdService,
		private globalEventService: GlobalEventService,
		private queueService: QueueService,
		private fanoutTimelineService: FanoutTimelineService,
		private noteReadService: NoteReadService,
		private notificationService: NotificationService,
		private relayService: RelayService,
		private federatedInstanceService: FederatedInstanceService,
		private hashtagService: HashtagService,
		private antennaService: AntennaService,
		private webhookService: UserWebhookService,
		private featuredService: FeaturedService,
		private remoteUserResolveService: RemoteUserResolveService,
		private apDeliverManagerService: ApDeliverManagerService,
		private apRendererService: ApRendererService,
		private roleService: RoleService,
		private searchService: SearchService,
		private notesChart: NotesChart,
		private perUserNotesChart: PerUserNotesChart,
		private activeUsersChart: ActiveUsersChart,
		private instanceChart: InstanceChart,
		private utilityService: UtilityService,
		private userBlockingService: UserBlockingService,
<<<<<<< HEAD
		private cacheService: CacheService,
	) { }
=======
	) {
		this.updateNotesCountQueue = new CollapsedQueue(60 * 1000 * 5, this.collapseNotesCount, this.performUpdateNotesCount);
	}
>>>>>>> 5fc8b3bc

	@bindThis
	public async create(user: {
		id: MiUser['id'];
		username: MiUser['username'];
		host: MiUser['host'];
		isBot: MiUser['isBot'];
		noindex: MiUser['noindex'];
	}, data: Option, silent = false): Promise<MiNote> {
		// チャンネル外にリプライしたら対象のスコープに合わせる
		// (クライアントサイドでやっても良い処理だと思うけどとりあえずサーバーサイドで)
		if (data.reply && data.channel && data.reply.channelId !== data.channel.id) {
			if (data.reply.channelId) {
				data.channel = await this.channelsRepository.findOneBy({ id: data.reply.channelId });
			} else {
				data.channel = null;
			}
		}

		// チャンネル内にリプライしたら対象のスコープに合わせる
		// (クライアントサイドでやっても良い処理だと思うけどとりあえずサーバーサイドで)
		if (data.reply && (data.channel == null) && data.reply.channelId) {
			data.channel = await this.channelsRepository.findOneBy({ id: data.reply.channelId });
		}

		if (data.createdAt == null) data.createdAt = new Date();
		if (data.visibility == null) data.visibility = 'public';
		if (data.localOnly == null) data.localOnly = false;
		if (data.channel != null) data.visibility = 'public';
		if (data.channel != null) data.visibleUsers = [];
		if (data.channel != null) data.localOnly = true;

		if (data.visibility === 'public' && data.channel == null) {
			const sensitiveWords = this.meta.sensitiveWords;
			if (this.utilityService.isKeyWordIncluded(data.cw ?? data.text ?? '', sensitiveWords)) {
				data.visibility = 'home';
			} else if ((await this.roleService.getUserPolicies(user.id)).canPublicNote === false) {
				data.visibility = 'home';
			}
		}

		const hasProhibitedWords = this.checkProhibitedWordsContain({
			cw: data.cw,
			text: data.text,
			pollChoices: data.poll?.choices,
		}, this.meta.prohibitedWords);

		if (hasProhibitedWords) {
			throw new IdentifiableError('689ee33f-f97c-479a-ac49-1b9f8140af99', 'Note contains prohibited words');
		}

		const inSilencedInstance = this.utilityService.isSilencedHost(this.meta.silencedHosts, user.host);

		if (data.visibility === 'public' && inSilencedInstance && user.host !== null) {
			data.visibility = 'home';
		}

		if (data.renote) {
			switch (data.renote.visibility) {
				case 'public':
					// public noteは無条件にrenote可能
					break;
				case 'home':
					// home noteはhome以下にrenote可能
					if (data.visibility === 'public') {
						data.visibility = 'home';
					}
					break;
				case 'followers':
					// 他人のfollowers noteはreject
					if (data.renote.userId !== user.id) {
						throw new Error('Renote target is not public or home');
					}

					// Renote対象がfollowersならfollowersにする
					data.visibility = 'followers';
					break;
				case 'specified':
					// specified / direct noteはreject
					throw new Error('Renote target is not public or home');
			}
		}

		// Check blocking
		if (this.isRenote(data) && !this.isQuote(data)) {
			if (data.renote.userHost === null) {
				if (data.renote.userId !== user.id) {
					const blocked = await this.userBlockingService.checkBlocked(data.renote.userId, user.id);
					if (blocked) {
						throw new Error('blocked');
					}
				}
			}
		}

		// 返信対象がpublicではないならhomeにする
		if (data.reply && data.reply.visibility !== 'public' && data.visibility === 'public') {
			data.visibility = 'home';
		}

		// ローカルのみをRenoteしたらローカルのみにする
		if (data.renote && data.renote.localOnly && data.channel == null) {
			data.localOnly = true;
		}

		// ローカルのみにリプライしたらローカルのみにする
		if (data.reply && data.reply.localOnly && data.channel == null) {
			data.localOnly = true;
		}

		if (data.text) {
			if (data.text.length > DB_MAX_NOTE_TEXT_LENGTH) {
				data.text = data.text.slice(0, DB_MAX_NOTE_TEXT_LENGTH);
			}
			data.text = data.text.trim();
			if (data.text === '') {
				data.text = null;
			}
		} else {
			data.text = null;
		}

		if (data.cw) {
			if (data.cw.length > DB_MAX_NOTE_TEXT_LENGTH) {
				data.cw = data.cw.slice(0, DB_MAX_NOTE_TEXT_LENGTH);
			}
			data.cw = data.cw.trim();
			if (data.cw === '') {
				data.cw = null;
			}
		} else {
			data.cw = null;
		}

		let tags = data.apHashtags;
		let emojis = data.apEmojis;
		let mentionedUsers = data.apMentions;

		// Parse MFM if needed
		if (!tags || !emojis || !mentionedUsers) {
			const tokens = (data.text ? mfm.parse(data.text)! : []);
			const cwTokens = data.cw ? mfm.parse(data.cw)! : [];
			const choiceTokens = data.poll && data.poll.choices
				? concat(data.poll.choices.map(choice => mfm.parse(choice)!))
				: [];

			const combinedTokens = tokens.concat(cwTokens).concat(choiceTokens);

			tags = data.apHashtags ?? extractHashtags(combinedTokens);

			emojis = data.apEmojis ?? extractCustomEmojisFromMfm(combinedTokens);

			mentionedUsers = data.apMentions ?? await this.extractMentionedUsers(user, combinedTokens);
		}

		// if the host is media-silenced, custom emojis are not allowed
		if (this.utilityService.isMediaSilencedHost(this.meta.mediaSilencedHosts, user.host)) emojis = [];

		tags = tags.filter(tag => Array.from(tag).length <= 128).splice(0, 32);

		if (data.reply && (user.id !== data.reply.userId) && !mentionedUsers.some(u => u.id === data.reply!.userId)) {
			mentionedUsers.push(await this.usersRepository.findOneByOrFail({ id: data.reply!.userId }));
		}

		if (data.visibility === 'specified') {
			if (data.visibleUsers == null) throw new Error('invalid param');

			for (const u of data.visibleUsers) {
				if (!mentionedUsers.some(x => x.id === u.id)) {
					mentionedUsers.push(u);
				}
			}

			if (data.reply && !data.visibleUsers.some(x => x.id === data.reply!.userId)) {
				data.visibleUsers.push(await this.usersRepository.findOneByOrFail({ id: data.reply!.userId }));
			}
		}

		if (user.host && !data.cw) {
			await this.federatedInstanceService.fetch(user.host).then(async i => {
				if (i.isNSFW) {
					data.cw = 'Instance is marked as NSFW';
				}
			});
		}

		if (mentionedUsers.length > 0 && mentionedUsers.length > (await this.roleService.getUserPolicies(user.id)).mentionLimit) {
			throw new IdentifiableError('9f466dab-c856-48cd-9e65-ff90ff750580', 'Note contains too many mentions');
		}

		const note = await this.insertNote(user, data, tags, emojis, mentionedUsers);

		setImmediate('post created', { signal: this.#shutdownController.signal }).then(
			() => this.postNoteCreated(note, user, data, silent, tags!, mentionedUsers!),
			() => { /* aborted, ignore this */ },
		);

		return note;
	}

	@bindThis
	public async import(user: {
		id: MiUser['id'];
		username: MiUser['username'];
		host: MiUser['host'];
		isBot: MiUser['isBot'];
		noindex: MiUser['noindex'];
	}, data: Option): Promise<MiNote> {
		return this.create(user, data, true);
	}

	@bindThis
	private async insertNote(user: { id: MiUser['id']; host: MiUser['host']; }, data: Option, tags: string[], emojis: string[], mentionedUsers: MinimumUser[]) {
		const insert = new MiNote({
			id: this.idService.gen(data.createdAt?.getTime()),
			fileIds: data.files ? data.files.map(file => file.id) : [],
			replyId: data.reply ? data.reply.id : null,
			renoteId: data.renote ? data.renote.id : null,
			channelId: data.channel ? data.channel.id : null,
			threadId: data.reply
				? data.reply.threadId
					? data.reply.threadId
					: data.reply.id
				: null,
			name: data.name,
			text: data.text,
			hasPoll: data.poll != null,
			cw: data.cw ?? null,
			tags: tags.map(tag => normalizeForSearch(tag)),
			emojis,
			userId: user.id,
			localOnly: data.localOnly!,
			reactionAcceptance: data.reactionAcceptance,
			visibility: data.visibility as any,
			visibleUserIds: data.visibility === 'specified'
				? data.visibleUsers
					? data.visibleUsers.map(u => u.id)
					: []
				: [],

			attachedFileTypes: data.files ? data.files.map(file => file.type) : [],

			// 以下非正規化データ
			replyUserId: data.reply ? data.reply.userId : null,
			replyUserHost: data.reply ? data.reply.userHost : null,
			renoteUserId: data.renote ? data.renote.userId : null,
			renoteUserHost: data.renote ? data.renote.userHost : null,
			userHost: user.host,
		});

		// should really not happen, but better safe than sorry
		if (data.reply?.id === insert.id) {
			throw new Error("A note can't reply to itself");
		}
		if (data.renote?.id === insert.id) {
			throw new Error("A note can't renote itself");
		}

		if (data.uri != null) insert.uri = data.uri;
		if (data.url != null) insert.url = data.url;

		// Append mentions data
		if (mentionedUsers.length > 0) {
			insert.mentions = mentionedUsers.map(u => u.id);
			const profiles = await this.userProfilesRepository.findBy({ userId: In(insert.mentions) });
			insert.mentionedRemoteUsers = JSON.stringify(mentionedUsers.filter(u => this.userEntityService.isRemoteUser(u)).map(u => {
				const profile = profiles.find(p => p.userId === u.id);
				const url = profile != null ? profile.url : null;
				return {
					uri: u.uri,
					url: url ?? undefined,
					username: u.username,
					host: u.host,
				} as IMentionedRemoteUsers[0];
			}));
		}

		// 投稿を作成
		try {
			if (insert.hasPoll) {
				// Start transaction
				await this.db.transaction(async transactionalEntityManager => {
					await transactionalEntityManager.insert(MiNote, insert);

					const poll = new MiPoll({
						noteId: insert.id,
						choices: data.poll!.choices,
						expiresAt: data.poll!.expiresAt,
						multiple: data.poll!.multiple,
						votes: new Array(data.poll!.choices.length).fill(0),
						noteVisibility: insert.visibility,
						userId: user.id,
						userHost: user.host,
						channelId: insert.channelId,
					});

					await transactionalEntityManager.insert(MiPoll, poll);
				});
			} else {
				await this.notesRepository.insert(insert);
			}

			await this.updateLatestNote(insert);

			return insert;
		} catch (e) {
			// duplicate key error
			if (isDuplicateKeyValueError(e)) {
				const err = new Error('Duplicated note');
				err.name = 'duplicated';
				throw err;
			}

			console.error(e);

			throw e;
		}
	}

	@bindThis
	private async postNoteCreated(note: MiNote, user: {
		id: MiUser['id'];
		username: MiUser['username'];
		host: MiUser['host'];
		isBot: MiUser['isBot'];
		noindex: MiUser['noindex'];
	}, data: Option, silent: boolean, tags: string[], mentionedUsers: MinimumUser[]) {
		this.notesChart.update(note, true);
		if (note.visibility !== 'specified' && (this.meta.enableChartsForRemoteUser || (user.host == null))) {
			this.perUserNotesChart.update(user, note, true);
		}

		// Register host
		if (this.userEntityService.isRemoteUser(user)) {
			this.federatedInstanceService.fetch(user.host).then(async i => {
<<<<<<< HEAD
				if (note.renote && note.text) {
					this.instancesRepository.increment({ id: i.id }, 'notesCount', 1);
				} else if (!note.renote) {
					this.instancesRepository.increment({ id: i.id }, 'notesCount', 1);
				}
				if ((await this.metaService.fetch()).enableChartsForFederatedInstances) {
=======
				this.updateNotesCountQueue.enqueue(i.id, 1);
				if (this.meta.enableChartsForFederatedInstances) {
>>>>>>> 5fc8b3bc
					this.instanceChart.updateNote(i.host, note, true);
				}
			});
		}

		// ハッシュタグ更新
		if (data.visibility === 'public' || data.visibility === 'home') {
			if (user.isBot && meta.enableBotTrending) {
				this.hashtagService.updateHashtags(user, tags);
			} else if (!user.isBot) {
				this.hashtagService.updateHashtags(user, tags);
			}
		}

		if (data.renote && data.text) {
			// Increment notes count (user)
			this.incNotesCountOfUser(user);
		} else if (!data.renote) {
			// Increment notes count (user)
			this.incNotesCountOfUser(user);
		}

		this.pushToTl(note, user);

		this.antennaService.addNoteToAntennas(note, user);

		if (data.reply) {
			this.saveReply(data.reply, note);
		}

		if (data.reply == null) {
			// TODO: キャッシュ
			this.followingsRepository.findBy({
				followeeId: user.id,
				notify: 'normal',
			}).then(followings => {
				if (note.visibility !== 'specified') {
					for (const following of followings) {
						// TODO: ワードミュート考慮
						this.notificationService.createNotification(following.followerId, 'note', {
							noteId: note.id,
						}, user.id);
					}
				}
			});
		}

		if (data.renote && data.text == null && data.renote.userId !== user.id && !user.isBot) {
			this.incRenoteCount(data.renote);
		}

		if (data.poll && data.poll.expiresAt) {
			const delay = data.poll.expiresAt.getTime() - Date.now();
			this.queueService.endedPollNotificationQueue.add(note.id, {
				noteId: note.id,
			}, {
				delay,
				removeOnComplete: true,
			});
		}

		if (!silent) {
			if (this.userEntityService.isLocalUser(user)) this.activeUsersChart.write(user);

			// 未読通知を作成
			if (data.visibility === 'specified') {
				if (data.visibleUsers == null) throw new Error('invalid param');

				for (const u of data.visibleUsers) {
					// ローカルユーザーのみ
					if (!this.userEntityService.isLocalUser(u)) continue;

					this.noteReadService.insertNoteUnread(u.id, note, {
						isSpecified: true,
						isMentioned: false,
					});
				}
			} else {
				for (const u of mentionedUsers) {
					// ローカルユーザーのみ
					if (!this.userEntityService.isLocalUser(u)) continue;

					this.noteReadService.insertNoteUnread(u.id, note, {
						isSpecified: false,
						isMentioned: true,
					});
				}
			}

			// Pack the note
			const noteObj = await this.noteEntityService.pack(note, null, { skipHide: true, withReactionAndUserPairCache: true });

			this.globalEventService.publishNotesStream(noteObj);

			this.roleService.addNoteToRoleTimeline(noteObj);

			this.webhookService.getActiveWebhooks().then(webhooks => {
				webhooks = webhooks.filter(x => x.userId === user.id && x.on.includes('note'));
				for (const webhook of webhooks) {
					this.queueService.userWebhookDeliver(webhook, 'note', {
						note: noteObj,
					});
				}
			});

			const nm = new NotificationManager(this.mutingsRepository, this.notificationService, user, note);

			await this.createMentionedEvents(mentionedUsers, note, nm);

			// If has in reply to note
			if (data.reply) {
				this.globalEventService.publishNoteStream(data.reply.id, 'replied', {
					id: note.id,
					userId: user.id,
				});
				// 通知
				if (data.reply.userHost === null) {
					const isThreadMuted = await this.noteThreadMutingsRepository.exists({
						where: {
							userId: data.reply.userId,
							threadId: data.reply.threadId ?? data.reply.id,
						},
					});

					const [
						userIdsWhoMeMuting,
					] = data.reply.userId ? await Promise.all([
						this.cacheService.userMutingsCache.fetch(data.reply.userId),
					]) : [new Set<string>()];

					const muted = isUserRelated(note, userIdsWhoMeMuting);

					if (!isThreadMuted && !muted) {
						nm.push(data.reply.userId, 'reply');
						this.globalEventService.publishMainStream(data.reply.userId, 'reply', noteObj);

						const webhooks = (await this.webhookService.getActiveWebhooks()).filter(x => x.userId === data.reply!.userId && x.on.includes('reply'));
						for (const webhook of webhooks) {
							this.queueService.userWebhookDeliver(webhook, 'reply', {
								note: noteObj,
							});
						}
					}
				}
			}

			// If it is renote
			if (this.isRenote(data)) {
				const type = this.isQuote(data) ? 'quote' : 'renote';

				// Notify
				if (data.renote.userHost === null) {
					const isThreadMuted = await this.noteThreadMutingsRepository.exists({
						where: {
							userId: data.renote.userId,
							threadId: data.renote.threadId ?? data.renote.id,
						},
					});

					const [
						userIdsWhoMeMuting,
					] = data.renote.userId ? await Promise.all([
						this.cacheService.userMutingsCache.fetch(data.renote.userId),
					]) : [new Set<string>()];

					const muted = isUserRelated(note, userIdsWhoMeMuting);

					if (!isThreadMuted && !muted) {
						nm.push(data.renote.userId, type);
					}
				}

				// Publish event
				if ((user.id !== data.renote.userId) && data.renote.userHost === null) {
					this.globalEventService.publishMainStream(data.renote.userId, 'renote', noteObj);

					const webhooks = (await this.webhookService.getActiveWebhooks()).filter(x => x.userId === data.renote!.userId && x.on.includes('renote'));
					for (const webhook of webhooks) {
						this.queueService.userWebhookDeliver(webhook, 'renote', {
							note: noteObj,
						});
					}
				}
			}

			nm.notify();

			//#region AP deliver
			if (this.userEntityService.isLocalUser(user)) {
				(async () => {
					const noteActivity = await this.renderNoteOrRenoteActivity(data, note);
					const dm = this.apDeliverManagerService.createDeliverManager(user, noteActivity);

					// メンションされたリモートユーザーに配送
					for (const u of mentionedUsers.filter(u => this.userEntityService.isRemoteUser(u))) {
						dm.addDirectRecipe(u as MiRemoteUser);
					}

					// 投稿がリプライかつ投稿者がローカルユーザーかつリプライ先の投稿の投稿者がリモートユーザーなら配送
					if (data.reply && data.reply.userHost !== null) {
						const u = await this.usersRepository.findOneBy({ id: data.reply.userId });
						if (u && this.userEntityService.isRemoteUser(u)) dm.addDirectRecipe(u);
					}

					// 投稿がRenoteかつ投稿者がローカルユーザーかつRenote元の投稿の投稿者がリモートユーザーなら配送
					if (data.renote && data.renote.userHost !== null) {
						const u = await this.usersRepository.findOneBy({ id: data.renote.userId });
						if (u && this.userEntityService.isRemoteUser(u)) dm.addDirectRecipe(u);
					}

					// フォロワーに配送
					if (['public', 'home', 'followers'].includes(note.visibility)) {
						dm.addFollowersRecipe();
					}

					if (['public'].includes(note.visibility)) {
						this.relayService.deliverToRelays(user, noteActivity);
					}

					trackPromise(dm.execute());
				})();
			}
			//#endregion
		}

		if (data.channel) {
			this.channelsRepository.increment({ id: data.channel.id }, 'notesCount', 1);
			this.channelsRepository.update(data.channel.id, {
				lastNotedAt: new Date(),
			});

			this.notesRepository.countBy({
				userId: user.id,
				channelId: data.channel.id,
			}).then(count => {
				// この処理が行われるのはノート作成後なので、ノートが一つしかなかったら最初の投稿だと判断できる
				// TODO: とはいえノートを削除して何回も投稿すればその分だけインクリメントされる雑さもあるのでどうにかしたい
				if (count === 1) {
					this.channelsRepository.increment({ id: data.channel!.id }, 'usersCount', 1);
				}
			});
		}

		// Register to search database
		if (!user.noindex) this.index(note);
	}

	@bindThis
	private isRenote(note: Option): note is Option & { renote: MiNote } {
		return note.renote != null;
	}

	@bindThis
	private isQuote(note: Option & { renote: MiNote }): note is Option & { renote: MiNote } & (
		{ text: string } | { cw: string } | { reply: MiNote } | { poll: IPoll } | { files: MiDriveFile[] }
	) {
		// NOTE: SYNC WITH misc/is-quote.ts
		return note.text != null ||
			note.reply != null ||
			note.cw != null ||
			note.poll != null ||
			(note.files != null && note.files.length > 0);
	}

	@bindThis
	private incRenoteCount(renote: MiNote) {
		this.notesRepository.createQueryBuilder().update()
			.set({
				renoteCount: () => '"renoteCount" + 1',
			})
			.where('id = :id', { id: renote.id })
			.execute();

		// 30%の確率、3日以内に投稿されたノートの場合ハイライト用ランキング更新
		if (Math.random() < 0.3 && (Date.now() - this.idService.parse(renote.id).date.getTime()) < 1000 * 60 * 60 * 24 * 3) {
			if (renote.channelId != null) {
				if (renote.replyId == null) {
					this.featuredService.updateInChannelNotesRanking(renote.channelId, renote.id, 5);
				}
			} else {
				if (renote.visibility === 'public' && renote.userHost == null && renote.replyId == null) {
					this.featuredService.updateGlobalNotesRanking(renote.id, 5);
					this.featuredService.updatePerUserNotesRanking(renote.userId, renote.id, 5);
				}
			}
		}
	}

	@bindThis
	private async createMentionedEvents(mentionedUsers: MinimumUser[], note: MiNote, nm: NotificationManager) {
		for (const u of mentionedUsers.filter(u => this.userEntityService.isLocalUser(u))) {
			const isThreadMuted = await this.noteThreadMutingsRepository.exists({
				where: {
					userId: u.id,
					threadId: note.threadId ?? note.id,
				},
			});

			const [
				userIdsWhoMeMuting,
			] = u.id ? await Promise.all([
				this.cacheService.userMutingsCache.fetch(u.id),
			]) : [new Set<string>()];

			const muted = isUserRelated(note, userIdsWhoMeMuting);

			if (isThreadMuted || muted) {
				continue;
			}

			const detailPackedNote = await this.noteEntityService.pack(note, u, {
				detail: true,
			});

			this.globalEventService.publishMainStream(u.id, 'mention', detailPackedNote);

			const webhooks = (await this.webhookService.getActiveWebhooks()).filter(x => x.userId === u.id && x.on.includes('mention'));
			for (const webhook of webhooks) {
				this.queueService.userWebhookDeliver(webhook, 'mention', {
					note: detailPackedNote,
				});
			}

			// Create notification
			nm.push(u.id, 'mention');
		}
	}

	@bindThis
	private saveReply(reply: MiNote, note: MiNote) {
		this.notesRepository.increment({ id: reply.id }, 'repliesCount', 1);
	}

	@bindThis
	private async renderNoteOrRenoteActivity(data: Option, note: MiNote) {
		if (data.localOnly) return null;

		const content = this.isRenote(data) && !this.isQuote(data)
			? this.apRendererService.renderAnnounce(data.renote.uri ? data.renote.uri : `${this.config.url}/notes/${data.renote.id}`, note)
			: this.apRendererService.renderCreate(await this.apRendererService.renderNote(note, false), note);

		return this.apRendererService.addContext(content);
	}

	@bindThis
	private index(note: MiNote) {
		if (note.text == null && note.cw == null) return;

		this.searchService.indexNote(note);
	}

	@bindThis
	private incNotesCountOfUser(user: { id: MiUser['id']; }) {
		this.usersRepository.createQueryBuilder().update()
			.set({
				updatedAt: new Date(),
				notesCount: () => '"notesCount" + 1',
			})
			.where('id = :id', { id: user.id })
			.execute();
	}

	@bindThis
	private async extractMentionedUsers(user: { host: MiUser['host']; }, tokens: mfm.MfmNode[]): Promise<MiUser[]> {
		if (tokens == null) return [];

		const mentions = extractMentions(tokens);
		let mentionedUsers = (await Promise.all(mentions.map(m =>
			this.remoteUserResolveService.resolveUser(m.username, m.host ?? user.host).catch(() => null),
		))).filter(x => x != null);

		// Drop duplicate users
		mentionedUsers = mentionedUsers.filter((u, i, self) =>
			i === self.findIndex(u2 => u.id === u2.id),
		);

		return mentionedUsers;
	}

	@bindThis
	private async pushToTl(note: MiNote, user: { id: MiUser['id']; host: MiUser['host']; }) {
		if (!this.meta.enableFanoutTimeline) return;

		const r = this.redisForTimelines.pipeline();

		if (note.channelId) {
			this.fanoutTimelineService.push(`channelTimeline:${note.channelId}`, note.id, this.config.perChannelMaxNoteCacheCount, r);

			this.fanoutTimelineService.push(`userTimelineWithChannel:${user.id}`, note.id, note.userHost == null ? this.meta.perLocalUserUserTimelineCacheMax : this.meta.perRemoteUserUserTimelineCacheMax, r);

			const channelFollowings = await this.channelFollowingsRepository.find({
				where: {
					followeeId: note.channelId,
				},
				select: ['followerId'],
			});

			for (const channelFollowing of channelFollowings) {
				this.fanoutTimelineService.push(`homeTimeline:${channelFollowing.followerId}`, note.id, this.meta.perUserHomeTimelineCacheMax, r);
				if (note.fileIds.length > 0) {
					this.fanoutTimelineService.push(`homeTimelineWithFiles:${channelFollowing.followerId}`, note.id, this.meta.perUserHomeTimelineCacheMax / 2, r);
				}
			}
		} else {
			// TODO: キャッシュ？
			// eslint-disable-next-line prefer-const
			let [followings, userListMemberships] = await Promise.all([
				this.followingsRepository.find({
					where: {
						followeeId: user.id,
						followerHost: IsNull(),
						isFollowerHibernated: false,
					},
					select: ['followerId', 'withReplies'],
				}),
				this.userListMembershipsRepository.find({
					where: {
						userId: user.id,
					},
					select: ['userListId', 'userListUserId', 'withReplies'],
				}),
			]);

			if (note.visibility === 'followers') {
				// TODO: 重そうだから何とかしたい Set 使う？
				userListMemberships = userListMemberships.filter(x => x.userListUserId === user.id || followings.some(f => f.followerId === x.userListUserId));
			}

			// TODO: あまりにも数が多いと redisPipeline.exec に失敗する(理由は不明)ため、3万件程度を目安に分割して実行するようにする
			for (const following of followings) {
				// 基本的にvisibleUserIdsには自身のidが含まれている前提であること
				if (note.visibility === 'specified' && !note.visibleUserIds.some(v => v === following.followerId)) continue;

				// 「自分自身への返信 or そのフォロワーへの返信」のどちらでもない場合
				if (isReply(note, following.followerId)) {
					if (!following.withReplies) continue;
				}

				this.fanoutTimelineService.push(`homeTimeline:${following.followerId}`, note.id, this.meta.perUserHomeTimelineCacheMax, r);
				if (note.fileIds.length > 0) {
					this.fanoutTimelineService.push(`homeTimelineWithFiles:${following.followerId}`, note.id, this.meta.perUserHomeTimelineCacheMax / 2, r);
				}
			}

			for (const userListMembership of userListMemberships) {
				// ダイレクトのとき、そのリストが対象外のユーザーの場合
				if (
					note.visibility === 'specified' &&
					note.userId !== userListMembership.userListUserId &&
					!note.visibleUserIds.some(v => v === userListMembership.userListUserId)
				) continue;

				// 「自分自身への返信 or そのリストの作成者への返信」のどちらでもない場合
				if (isReply(note, userListMembership.userListUserId)) {
					if (!userListMembership.withReplies) continue;
				}

				this.fanoutTimelineService.push(`userListTimeline:${userListMembership.userListId}`, note.id, this.meta.perUserListTimelineCacheMax, r);
				if (note.fileIds.length > 0) {
					this.fanoutTimelineService.push(`userListTimelineWithFiles:${userListMembership.userListId}`, note.id, this.meta.perUserListTimelineCacheMax / 2, r);
				}
			}

			// 自分自身のHTL
			if (note.userHost == null) {
				if (note.visibility !== 'specified' || !note.visibleUserIds.some(v => v === user.id)) {
					this.fanoutTimelineService.push(`homeTimeline:${user.id}`, note.id, this.meta.perUserHomeTimelineCacheMax, r);
					if (note.fileIds.length > 0) {
						this.fanoutTimelineService.push(`homeTimelineWithFiles:${user.id}`, note.id, this.meta.perUserHomeTimelineCacheMax / 2, r);
					}
				}
			}

			// 自分自身以外への返信
			if (isReply(note)) {
				this.fanoutTimelineService.push(`userTimelineWithReplies:${user.id}`, note.id, note.userHost == null ? this.meta.perLocalUserUserTimelineCacheMax : this.meta.perRemoteUserUserTimelineCacheMax, r);

				if (note.visibility === 'public' && note.userHost == null) {
					this.fanoutTimelineService.push('localTimelineWithReplies', note.id, 300, r);
					if (note.replyUserHost == null) {
						this.fanoutTimelineService.push(`localTimelineWithReplyTo:${note.replyUserId}`, note.id, 300 / 10, r);
					}
				}
			} else {
				this.fanoutTimelineService.push(`userTimeline:${user.id}`, note.id, note.userHost == null ? this.meta.perLocalUserUserTimelineCacheMax : this.meta.perRemoteUserUserTimelineCacheMax, r);
				if (note.fileIds.length > 0) {
					this.fanoutTimelineService.push(`userTimelineWithFiles:${user.id}`, note.id, note.userHost == null ? this.meta.perLocalUserUserTimelineCacheMax / 2 : this.meta.perRemoteUserUserTimelineCacheMax / 2, r);
				}

				if (note.visibility === 'public' && note.userHost == null) {
					this.fanoutTimelineService.push('localTimeline', note.id, 1000, r);
					if (note.fileIds.length > 0) {
						this.fanoutTimelineService.push('localTimelineWithFiles', note.id, 500, r);
					}
				}
			}

			if (Math.random() < 0.1) {
				process.nextTick(() => {
					this.checkHibernation(followings);
				});
			}
		}

		r.exec();
	}

	@bindThis
	public async checkHibernation(followings: MiFollowing[]) {
		if (followings.length === 0) return;

		const shuffle = (array: MiFollowing[]) => {
			for (let i = array.length - 1; i > 0; i--) {
				const j = Math.floor(Math.random() * (i + 1));
				[array[i], array[j]] = [array[j], array[i]];
			}
			return array;
		};

		// ランダムに最大1000件サンプリング
		const samples = shuffle(followings).slice(0, Math.min(followings.length, 1000));

		const hibernatedUsers = await this.usersRepository.find({
			where: {
				id: In(samples.map(x => x.followerId)),
				lastActiveDate: LessThan(new Date(Date.now() - (1000 * 60 * 60 * 24 * 50))),
			},
			select: ['id'],
		});

		if (hibernatedUsers.length > 0) {
			this.usersRepository.update({
				id: In(hibernatedUsers.map(x => x.id)),
			}, {
				isHibernated: true,
			});

			this.followingsRepository.update({
				followerId: In(hibernatedUsers.map(x => x.id)),
			}, {
				isFollowerHibernated: true,
			});
		}
	}

	public checkProhibitedWordsContain(content: Parameters<UtilityService['concatNoteContentsForKeyWordCheck']>[0], prohibitedWords?: string[]) {
		if (prohibitedWords == null) {
			prohibitedWords = this.meta.prohibitedWords;
		}

		if (
			this.utilityService.isKeyWordIncluded(
				this.utilityService.concatNoteContentsForKeyWordCheck(content),
				prohibitedWords,
			)
		) {
			return true;
		}

		return false;
	}

	@bindThis
	private collapseNotesCount(oldValue: number, newValue: number) {
		return oldValue + newValue;
	}

	@bindThis
	private async performUpdateNotesCount(id: MiNote['id'], incrBy: number) {
		await this.instancesRepository.increment({ id: id }, 'notesCount', incrBy);
	}

	@bindThis
	public async dispose(): Promise<void> {
		this.#shutdownController.abort();
		await this.updateNotesCountQueue.performAllNow();
	}

	@bindThis
	public async onApplicationShutdown(signal?: string | undefined): Promise<void> {
		await this.dispose();
	}

	private async updateLatestNote(note: MiNote) {
		// Ignore DMs.
		// Followers-only posts are *included*, as this table is used to back the "following" feed.
		if (note.visibility === 'specified') return;

		// Ignore pure renotes
		if (isRenote(note) && !isQuote(note)) return;

		// Make sure that this isn't an *older* post.
		// We can get older posts through replies, lookups, etc.
		const currentLatest = await this.latestNotesRepository.findOneBy({ userId: note.userId });
		if (currentLatest != null && currentLatest.noteId >= note.id) return;

		// Record this as the latest note for the given user
		const latestNote = new LatestNote({
			userId: note.userId,
			noteId: note.id,
		});
		await this.latestNotesRepository.upsert(latestNote, ['userId']);
	}
}<|MERGE_RESOLUTION|>--- conflicted
+++ resolved
@@ -13,12 +13,8 @@
 import { extractHashtags } from '@/misc/extract-hashtags.js';
 import type { IMentionedRemoteUsers } from '@/models/Note.js';
 import { MiNote } from '@/models/Note.js';
-<<<<<<< HEAD
 import { LatestNote } from '@/models/LatestNote.js';
-import type { ChannelFollowingsRepository, ChannelsRepository, FollowingsRepository, InstancesRepository, LatestNotesRepository, MiFollowing, MutingsRepository, NotesRepository, NoteThreadMutingsRepository, UserListMembershipsRepository, UserProfilesRepository, UsersRepository } from '@/models/_.js';
-=======
-import type { ChannelFollowingsRepository, ChannelsRepository, FollowingsRepository, InstancesRepository, MiFollowing, MiMeta, MutingsRepository, NotesRepository, NoteThreadMutingsRepository, UserListMembershipsRepository, UserProfilesRepository, UsersRepository } from '@/models/_.js';
->>>>>>> 5fc8b3bc
+import type { ChannelFollowingsRepository, ChannelsRepository, FollowingsRepository, InstancesRepository, LatestNotesRepository, MiFollowing, MiMeta, MutingsRepository, NotesRepository, NoteThreadMutingsRepository, UserListMembershipsRepository, UserProfilesRepository, UsersRepository } from '@/models/_.js';
 import type { MiDriveFile } from '@/models/DriveFile.js';
 import type { MiApp } from '@/models/App.js';
 import { concat } from '@/misc/prelude/array.js';
@@ -62,11 +58,8 @@
 import { trackPromise } from '@/misc/promise-tracker.js';
 import { isUserRelated } from '@/misc/is-user-related.js';
 import { IdentifiableError } from '@/misc/identifiable-error.js';
-<<<<<<< HEAD
 import { isQuote, isRenote } from '@/misc/is-renote.js';
-=======
 import { CollapsedQueue } from '@/misc/collapsed-queue.js';
->>>>>>> 5fc8b3bc
 
 type NotificationType = 'reply' | 'renote' | 'quote' | 'mention';
 
@@ -231,14 +224,10 @@
 		private instanceChart: InstanceChart,
 		private utilityService: UtilityService,
 		private userBlockingService: UserBlockingService,
-<<<<<<< HEAD
 		private cacheService: CacheService,
-	) { }
-=======
 	) {
 		this.updateNotesCountQueue = new CollapsedQueue(60 * 1000 * 5, this.collapseNotesCount, this.performUpdateNotesCount);
 	}
->>>>>>> 5fc8b3bc
 
 	@bindThis
 	public async create(user: {
@@ -574,17 +563,12 @@
 		// Register host
 		if (this.userEntityService.isRemoteUser(user)) {
 			this.federatedInstanceService.fetch(user.host).then(async i => {
-<<<<<<< HEAD
 				if (note.renote && note.text) {
-					this.instancesRepository.increment({ id: i.id }, 'notesCount', 1);
+					this.updateNotesCountQueue.enqueue(i.id, 1);
 				} else if (!note.renote) {
-					this.instancesRepository.increment({ id: i.id }, 'notesCount', 1);
-				}
-				if ((await this.metaService.fetch()).enableChartsForFederatedInstances) {
-=======
-				this.updateNotesCountQueue.enqueue(i.id, 1);
+					this.updateNotesCountQueue.enqueue(i.id, 1);
+				}
 				if (this.meta.enableChartsForFederatedInstances) {
->>>>>>> 5fc8b3bc
 					this.instanceChart.updateNote(i.host, note, true);
 				}
 			});
