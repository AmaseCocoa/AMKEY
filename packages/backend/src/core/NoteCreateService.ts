--- conflicted
+++ resolved
@@ -317,13 +317,8 @@
 			}
 			data.text = data.text.trim();
 
-<<<<<<< HEAD
 			if (user.isCat && user.speakAsCat) {
-				patsedText = patsedText ?? mfm.parse(data.text);
-=======
-			if (user.isCat) {
 				patsedText = mfm.parse(data.text);
->>>>>>> de6e15e3
 				function nyaizeNode(node: mfm.MfmNode) {
 					if (node.type === 'quote') return;
 					if (node.type === 'text') {
