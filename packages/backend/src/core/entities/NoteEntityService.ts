/*
 * SPDX-FileCopyrightText: syuilo and other misskey contributors
 * SPDX-License-Identifier: AGPL-3.0-only
 */

import { Inject, Injectable } from '@nestjs/common';
import { In } from 'typeorm';
import { ModuleRef } from '@nestjs/core';
import { DI } from '@/di-symbols.js';
import type { Packed } from '@/misc/json-schema.js';
import { awaitAll } from '@/misc/prelude/await-all.js';
import type { MiUser } from '@/models/User.js';
import type { MiNote } from '@/models/Note.js';
import type { MiNoteReaction } from '@/models/NoteReaction.js';
import type { UsersRepository, NotesRepository, FollowingsRepository, PollsRepository, PollVotesRepository, NoteReactionsRepository, ChannelsRepository } from '@/models/_.js';
import { bindThis } from '@/decorators.js';
import { isNotNull } from '@/misc/is-not-null.js';
import { DebounceLoader } from '@/misc/loader.js';
import { IdService } from '@/core/IdService.js';
import type { OnModuleInit } from '@nestjs/common';
import type { CustomEmojiService } from '../CustomEmojiService.js';
import type { ReactionService } from '../ReactionService.js';
import type { UserEntityService } from './UserEntityService.js';
import type { DriveFileEntityService } from './DriveFileEntityService.js';
import type { Config } from '@/config.js';

@Injectable()
export class NoteEntityService implements OnModuleInit {
	private userEntityService: UserEntityService;
	private driveFileEntityService: DriveFileEntityService;
	private customEmojiService: CustomEmojiService;
	private reactionService: ReactionService;
	private idService: IdService;
	private noteLoader = new DebounceLoader(this.findNoteOrFail);

	constructor(
		private moduleRef: ModuleRef,

		@Inject(DI.usersRepository)
		private usersRepository: UsersRepository,

		@Inject(DI.config)
		private config: Config,

		@Inject(DI.notesRepository)
		private notesRepository: NotesRepository,

		@Inject(DI.followingsRepository)
		private followingsRepository: FollowingsRepository,

		@Inject(DI.pollsRepository)
		private pollsRepository: PollsRepository,

		@Inject(DI.pollVotesRepository)
		private pollVotesRepository: PollVotesRepository,

		@Inject(DI.noteReactionsRepository)
		private noteReactionsRepository: NoteReactionsRepository,

		@Inject(DI.channelsRepository)
		private channelsRepository: ChannelsRepository,

		//private userEntityService: UserEntityService,
		//private driveFileEntityService: DriveFileEntityService,
		//private customEmojiService: CustomEmojiService,
		//private reactionService: ReactionService,
	) {
	}

	onModuleInit() {
		this.userEntityService = this.moduleRef.get('UserEntityService');
		this.driveFileEntityService = this.moduleRef.get('DriveFileEntityService');
		this.customEmojiService = this.moduleRef.get('CustomEmojiService');
		this.reactionService = this.moduleRef.get('ReactionService');
		this.idService = this.moduleRef.get('IdService');
	}

	@bindThis
	private async hideNote(packedNote: Packed<'Note'>, meId: MiUser['id'] | null) {
	// TODO: isVisibleForMe を使うようにしても良さそう(型違うけど)
		let hide = false;

		// visibility が specified かつ自分が指定されていなかったら非表示
		if (packedNote.visibility === 'specified') {
			if (meId == null) {
				hide = true;
			} else if (meId === packedNote.userId) {
				hide = false;
			} else {
			// 指定されているかどうか
				const specified = packedNote.visibleUserIds!.some((id: any) => meId === id);

				if (specified) {
					hide = false;
				} else {
					hide = true;
				}
			}
		}

		// visibility が followers かつ自分が投稿者のフォロワーでなかったら非表示
		if (packedNote.visibility === 'followers') {
			if (meId == null) {
				hide = true;
			} else if (meId === packedNote.userId) {
				hide = false;
			} else if (packedNote.reply && (meId === packedNote.reply.userId)) {
				// 自分の投稿に対するリプライ
				hide = false;
			} else if (packedNote.mentions && packedNote.mentions.some(id => meId === id)) {
				// 自分へのメンション
				hide = false;
			} else {
				// フォロワーかどうか
				const isFollowing = await this.followingsRepository.exist({
					where: {
						followeeId: packedNote.userId,
						followerId: meId,
					},
				});

				hide = !isFollowing;
			}
		}

		if (hide) {
			packedNote.visibleUserIds = undefined;
			packedNote.fileIds = [];
			packedNote.files = [];
			packedNote.text = null;
			packedNote.poll = undefined;
			packedNote.cw = null;
			packedNote.isHidden = true;
		}
	}

	@bindThis
	private async populatePoll(note: MiNote, meId: MiUser['id'] | null) {
		const poll = await this.pollsRepository.findOneByOrFail({ noteId: note.id });
		const choices = poll.choices.map(c => ({
			text: c,
			votes: poll.votes[poll.choices.indexOf(c)],
			isVoted: false,
		}));

		if (meId) {
			if (poll.multiple) {
				const votes = await this.pollVotesRepository.findBy({
					userId: meId,
					noteId: note.id,
				});

				const myChoices = votes.map(v => v.choice);
				for (const myChoice of myChoices) {
					choices[myChoice].isVoted = true;
				}
			} else {
				const vote = await this.pollVotesRepository.findOneBy({
					userId: meId,
					noteId: note.id,
				});

				if (vote) {
					choices[vote.choice].isVoted = true;
				}
			}
		}

		return {
			multiple: poll.multiple,
			expiresAt: poll.expiresAt,
			choices,
		};
	}

	@bindThis
	public async populateMyReaction(noteId: MiNote['id'], meId: MiUser['id'], _hint_?: {
		myReactions: Map<MiNote['id'], MiNoteReaction | null>;
	}) {
		if (_hint_?.myReactions) {
			const reaction = _hint_.myReactions.get(noteId);
			if (reaction) {
				return this.reactionService.convertLegacyReaction(reaction.reaction);
			} else if (reaction === null) {
				return undefined;
			}
		// 実装上抜けがあるだけかもしれないので、「ヒントに含まれてなかったら(=undefinedなら)return」のようにはしない
		}

		// パフォーマンスのためノートが作成されてから2秒以上経っていない場合はリアクションを取得しない
		if (this.idService.parse(noteId).date.getTime() + 2000 > Date.now()) {
			return undefined;
		}

		const reaction = await this.noteReactionsRepository.findOneBy({
			userId: meId,
			noteId: noteId,
		});

		if (reaction) {
			return this.reactionService.convertLegacyReaction(reaction.reaction);
		}

		return undefined;
	}

	@bindThis
	public async isVisibleForMe(note: MiNote, meId: MiUser['id'] | null): Promise<boolean> {
		// This code must always be synchronized with the checks in generateVisibilityQuery.
		// visibility が specified かつ自分が指定されていなかったら非表示
		if (note.visibility === 'specified') {
			if (meId == null) {
				return false;
			} else if (meId === note.userId) {
				return true;
			} else {
				// 指定されているかどうか
				return note.visibleUserIds.some((id: any) => meId === id);
			}
		}

		// visibility が followers かつ自分が投稿者のフォロワーでなかったら非表示
		if (note.visibility === 'followers') {
			if (meId == null) {
				return false;
			} else if (meId === note.userId) {
				return true;
			} else if (note.reply && (meId === note.reply.userId)) {
				// 自分の投稿に対するリプライ
				return true;
			} else if (note.mentions && note.mentions.some(id => meId === id)) {
				// 自分へのメンション
				return true;
			} else {
				// フォロワーかどうか
				const [following, user] = await Promise.all([
					this.followingsRepository.count({
						where: {
							followeeId: note.userId,
							followerId: meId,
						},
						take: 1,
					}),
					this.usersRepository.findOneByOrFail({ id: meId }),
				]);

				/* If we know the following, everyhting is fine.

				But if we do not know the following, it might be that both the
				author of the note and the author of the like are remote users,
				in which case we can never know the following. Instead we have
				to assume that the users are following each other.
				*/
				return following > 0 || (note.userHost != null && user.host != null);
			}
		}

		return true;
	}

	@bindThis
	public async packAttachedFiles(fileIds: MiNote['fileIds'], packedFiles: Map<MiNote['fileIds'][number], Packed<'DriveFile'> | null>): Promise<Packed<'DriveFile'>[]> {
		const missingIds = [];
		for (const id of fileIds) {
			if (!packedFiles.has(id)) missingIds.push(id);
		}
		if (missingIds.length) {
			const additionalMap = await this.driveFileEntityService.packManyByIdsMap(missingIds);
			for (const [k, v] of additionalMap) {
				packedFiles.set(k, v);
			}
		}
		return fileIds.map(id => packedFiles.get(id)).filter(isNotNull);
	}

	@bindThis
	public async pack(
		src: MiNote['id'] | MiNote,
		me?: { id: MiUser['id'] } | null | undefined,
		options?: {
			detail?: boolean;
			skipHide?: boolean;
			_hint_?: {
				myReactions: Map<MiNote['id'], MiNoteReaction | null>;
				packedFiles: Map<MiNote['fileIds'][number], Packed<'DriveFile'> | null>;
			};
		},
	): Promise<Packed<'Note'>> {
		const opts = Object.assign({
			detail: true,
			skipHide: false,
		}, options);

		const meId = me ? me.id : null;
		const note = typeof src === 'object' ? src : await this.noteLoader.load(src);
		const host = note.userHost;

		let text = note.text;

		if (note.name && (note.url ?? note.uri)) {
			text = `【${note.name}】\n${(note.text ?? '').trim()}\n\n${note.url ?? note.uri}`;
		}

		const channel = note.channelId
			? note.channel
				? note.channel
				: await this.channelsRepository.findOneBy({ id: note.channelId })
			: null;

		const reactionEmojiNames = Object.keys(note.reactions)
			.filter(x => x.startsWith(':') && x.includes('@') && !x.includes('@.')) // リモートカスタム絵文字のみ
			.map(x => this.reactionService.decodeReaction(x).reaction.replaceAll(':', ''));
		const packedFiles = options?._hint_?.packedFiles;

		const packed: Packed<'Note'> = await awaitAll({
			id: note.id,
			createdAt: note.createdAt.toISOString(),
			updatedAt: note.updatedAt ? note.updatedAt.toISOString() : undefined,
			userId: note.userId,
			user: this.userEntityService.pack(note.user ?? note.userId, me, {
				detail: false,
			}),
			text: text,
			cw: note.cw,
			visibility: note.visibility,
			localOnly: note.localOnly ?? undefined,
			reactionAcceptance: note.reactionAcceptance,
			visibleUserIds: note.visibility === 'specified' ? note.visibleUserIds : undefined,
			renoteCount: note.renoteCount,
			repliesCount: note.repliesCount,
			reactions: this.reactionService.convertLegacyReactions(note.reactions),
			reactionEmojis: this.customEmojiService.populateEmojis(reactionEmojiNames, host),
			emojis: host != null ? this.customEmojiService.populateEmojis(note.emojis, host) : undefined,
			tags: note.tags.length > 0 ? note.tags : undefined,
			fileIds: note.fileIds,
			files: packedFiles != null ? this.packAttachedFiles(note.fileIds, packedFiles) : this.driveFileEntityService.packManyByIds(note.fileIds),
			replyId: note.replyId,
			renoteId: note.renoteId,
			channelId: note.channelId ?? undefined,
			channel: channel ? {
				id: channel.id,
				name: channel.name,
				color: channel.color,
				isSensitive: channel.isSensitive,
			} : undefined,
			mentions: note.mentions && note.mentions.length > 0 ? note.mentions : undefined,
			uri: note.uri ?? undefined,
			url: note.url ?? undefined,
			poll: note.hasPoll ? this.populatePoll(note, meId) : undefined,
			...(meId ? {
				myReaction: this.populateMyReaction(note, meId, options?._hint_),
			} : {}),

			...(opts.detail ? {
				clippedCount: note.clippedCount,

				reply: note.replyId ? this.pack(note.reply ?? note.replyId, me, {
					detail: false,
					_hint_: options?._hint_,
				}) : undefined,

				renote: note.renoteId ? this.pack(note.renote ?? note.renoteId, me, {
					detail: true,
					_hint_: options?._hint_,
				}) : undefined,
<<<<<<< HEAD
=======

				poll: note.hasPoll ? this.populatePoll(note, meId) : undefined,

				...(meId ? {
					myReaction: this.populateMyReaction(note.id, meId, options?._hint_),
				} : {}),
>>>>>>> 15706c8c
			} : {}),
		});

		if (!opts.skipHide) {
			await this.hideNote(packed, meId);
		}

		return packed;
	}

	@bindThis
	public async packMany(
		notes: MiNote[],
		me?: { id: MiUser['id'] } | null | undefined,
		options?: {
			detail?: boolean;
			skipHide?: boolean;
		},
	) {
		if (notes.length === 0) return [];

		const meId = me ? me.id : null;
		const myReactionsMap = new Map<MiNote['id'], MiNoteReaction | null>();
		if (meId) {
			const renoteIds = notes.filter(n => n.renoteId != null).map(n => n.renoteId!);
			// パフォーマンスのためノートが作成されてから2秒以上経っていない場合はリアクションを取得しない
			const targets = [...notes.filter(n => n.createdAt.getTime() + 2000 < Date.now()).map(n => n.id), ...renoteIds];
			const myReactions = await this.noteReactionsRepository.findBy({
				userId: meId,
				noteId: In(targets),
			});

			for (const target of targets) {
				myReactionsMap.set(target, myReactions.find(reaction => reaction.noteId === target) ?? null);
			}
		}

		await this.customEmojiService.prefetchEmojis(this.aggregateNoteEmojis(notes));
		// TODO: 本当は renote とか reply がないのに renoteId とか replyId があったらここで解決しておく
		const fileIds = notes.map(n => [n.fileIds, n.renote?.fileIds, n.reply?.fileIds]).flat(2).filter(isNotNull);
		const packedFiles = fileIds.length > 0 ? await this.driveFileEntityService.packManyByIdsMap(fileIds) : new Map();

		return await Promise.all(notes.map(n => this.pack(n, me, {
			...options,
			_hint_: {
				myReactions: myReactionsMap,
				packedFiles,
			},
		})));
	}

	@bindThis
	public aggregateNoteEmojis(notes: MiNote[]) {
		let emojis: { name: string | null; host: string | null; }[] = [];
		for (const note of notes) {
			emojis = emojis.concat(note.emojis
				.map(e => this.customEmojiService.parseEmojiStr(e, note.userHost)));
			if (note.renote) {
				emojis = emojis.concat(note.renote.emojis
					.map(e => this.customEmojiService.parseEmojiStr(e, note.renote!.userHost)));
				if (note.renote.user) {
					emojis = emojis.concat(note.renote.user.emojis
						.map(e => this.customEmojiService.parseEmojiStr(e, note.renote!.userHost)));
				}
			}
			const customReactions = Object.keys(note.reactions).map(x => this.reactionService.decodeReaction(x)).filter(x => x.name != null) as typeof emojis;
			emojis = emojis.concat(customReactions);
			if (note.user) {
				emojis = emojis.concat(note.user.emojis
					.map(e => this.customEmojiService.parseEmojiStr(e, note.userHost)));
			}
		}
		return emojis.filter(x => x.name != null && x.host != null) as { name: string; host: string; }[];
	}

	@bindThis
	private findNoteOrFail(id: string): Promise<MiNote> {
		return this.notesRepository.findOneOrFail({
			where: { id },
			relations: ['user'],
		});
	}
}<|MERGE_RESOLUTION|>--- conflicted
+++ resolved
@@ -363,15 +363,12 @@
 					detail: true,
 					_hint_: options?._hint_,
 				}) : undefined,
-<<<<<<< HEAD
-=======
 
 				poll: note.hasPoll ? this.populatePoll(note, meId) : undefined,
 
 				...(meId ? {
 					myReaction: this.populateMyReaction(note.id, meId, options?._hint_),
 				} : {}),
->>>>>>> 15706c8c
 			} : {}),
 		});
 
