/*
 * SPDX-FileCopyrightText: syuilo and other misskey contributors
 * SPDX-License-Identifier: AGPL-3.0-only
 */

import { Inject, Injectable } from '@nestjs/common';
import { In } from 'typeorm';
import { ModuleRef } from '@nestjs/core';
import { DI } from '@/di-symbols.js';
import type { Packed } from '@/misc/json-schema.js';
import { awaitAll } from '@/misc/prelude/await-all.js';
import type { MiUser } from '@/models/User.js';
import type { MiNote } from '@/models/Note.js';
import type { MiNoteReaction } from '@/models/NoteReaction.js';
import type { UsersRepository, NotesRepository, FollowingsRepository, PollsRepository, PollVotesRepository, NoteReactionsRepository, ChannelsRepository } from '@/models/_.js';
import { bindThis } from '@/decorators.js';
import { isNotNull } from '@/misc/is-not-null.js';
import { DebounceLoader } from '@/misc/loader.js';
import { IdService } from '@/core/IdService.js';
import type { OnModuleInit } from '@nestjs/common';
import type { CustomEmojiService } from '../CustomEmojiService.js';
import type { ReactionService } from '../ReactionService.js';
import type { UserEntityService } from './UserEntityService.js';
import type { DriveFileEntityService } from './DriveFileEntityService.js';
import type { Config } from '@/config.js';

@Injectable()
export class NoteEntityService implements OnModuleInit {
	private userEntityService: UserEntityService;
	private driveFileEntityService: DriveFileEntityService;
	private customEmojiService: CustomEmojiService;
	private reactionService: ReactionService;
	private idService: IdService;
	private noteLoader = new DebounceLoader(this.findNoteOrFail);

	constructor(
		private moduleRef: ModuleRef,

		@Inject(DI.usersRepository)
		private usersRepository: UsersRepository,

		@Inject(DI.config)
		private config: Config,

		@Inject(DI.notesRepository)
		private notesRepository: NotesRepository,

		@Inject(DI.followingsRepository)
		private followingsRepository: FollowingsRepository,

		@Inject(DI.pollsRepository)
		private pollsRepository: PollsRepository,

		@Inject(DI.pollVotesRepository)
		private pollVotesRepository: PollVotesRepository,

		@Inject(DI.noteReactionsRepository)
		private noteReactionsRepository: NoteReactionsRepository,

		@Inject(DI.channelsRepository)
		private channelsRepository: ChannelsRepository,

		//private userEntityService: UserEntityService,
		//private driveFileEntityService: DriveFileEntityService,
		//private customEmojiService: CustomEmojiService,
		//private reactionService: ReactionService,
	) {
	}

	onModuleInit() {
		this.userEntityService = this.moduleRef.get('UserEntityService');
		this.driveFileEntityService = this.moduleRef.get('DriveFileEntityService');
		this.customEmojiService = this.moduleRef.get('CustomEmojiService');
		this.reactionService = this.moduleRef.get('ReactionService');
		this.idService = this.moduleRef.get('IdService');
	}

	@bindThis
	private async hideNote(packedNote: Packed<'Note'>, meId: MiUser['id'] | null) {
	// TODO: isVisibleForMe を使うようにしても良さそう(型違うけど)
		let hide = false;

		// visibility が specified かつ自分が指定されていなかったら非表示
		if (packedNote.visibility === 'specified') {
			if (meId == null) {
				hide = true;
			} else if (meId === packedNote.userId) {
				hide = false;
			} else {
			// 指定されているかどうか
				const specified = packedNote.visibleUserIds!.some((id: any) => meId === id);

				if (specified) {
					hide = false;
				} else {
					hide = true;
				}
			}
		}

		// visibility が followers かつ自分が投稿者のフォロワーでなかったら非表示
		if (packedNote.visibility === 'followers') {
			if (meId == null) {
				hide = true;
			} else if (meId === packedNote.userId) {
				hide = false;
			} else if (packedNote.reply && (meId === packedNote.reply.userId)) {
				// 自分の投稿に対するリプライ
				hide = false;
			} else if (packedNote.mentions && packedNote.mentions.some(id => meId === id)) {
				// 自分へのメンション
				hide = false;
			} else {
				// フォロワーかどうか
				const isFollowing = await this.followingsRepository.exist({
					where: {
						followeeId: packedNote.userId,
						followerId: meId,
					},
				});

				hide = !isFollowing;
			}
		}

		if (hide) {
			packedNote.visibleUserIds = undefined;
			packedNote.fileIds = [];
			packedNote.files = [];
			packedNote.text = null;
			packedNote.poll = undefined;
			packedNote.cw = null;
			packedNote.isHidden = true;
		}
	}

	@bindThis
	private async populatePoll(note: MiNote, meId: MiUser['id'] | null) {
		const poll = await this.pollsRepository.findOneByOrFail({ noteId: note.id });
		const choices = poll.choices.map(c => ({
			text: c,
			votes: poll.votes[poll.choices.indexOf(c)],
			isVoted: false,
		}));

		if (meId) {
			if (poll.multiple) {
				const votes = await this.pollVotesRepository.findBy({
					userId: meId,
					noteId: note.id,
				});

				const myChoices = votes.map(v => v.choice);
				for (const myChoice of myChoices) {
					choices[myChoice].isVoted = true;
				}
			} else {
				const vote = await this.pollVotesRepository.findOneBy({
					userId: meId,
					noteId: note.id,
				});

				if (vote) {
					choices[vote.choice].isVoted = true;
				}
			}
		}

		return {
			multiple: poll.multiple,
			expiresAt: poll.expiresAt,
			choices,
		};
	}

	@bindThis
	public async populateMyReaction(noteId: MiNote['id'], meId: MiUser['id'], _hint_?: {
		myReactions: Map<MiNote['id'], MiNoteReaction | null>;
	}) {
		if (_hint_?.myReactions) {
			const reaction = _hint_.myReactions.get(noteId);
			if (reaction) {
				return this.reactionService.convertLegacyReaction(reaction.reaction);
			} else if (reaction === null) {
				return undefined;
			}
		// 実装上抜けがあるだけかもしれないので、「ヒントに含まれてなかったら(=undefinedなら)return」のようにはしない
		}

		// パフォーマンスのためノートが作成されてから2秒以上経っていない場合はリアクションを取得しない
		if (this.idService.parse(noteId).date.getTime() + 2000 > Date.now()) {
			return undefined;
		}

		const reaction = await this.noteReactionsRepository.findOneBy({
			userId: meId,
			noteId: noteId,
		});

		if (reaction) {
			return this.reactionService.convertLegacyReaction(reaction.reaction);
		}

		return undefined;
	}

	@bindThis
	public async isVisibleForMe(note: MiNote, meId: MiUser['id'] | null): Promise<boolean> {
		// This code must always be synchronized with the checks in generateVisibilityQuery.
		// visibility が specified かつ自分が指定されていなかったら非表示
		if (note.visibility === 'specified') {
			if (meId == null) {
				return false;
			} else if (meId === note.userId) {
				return true;
			} else {
				// 指定されているかどうか
				return note.visibleUserIds.some((id: any) => meId === id);
			}
		}

		// visibility が followers かつ自分が投稿者のフォロワーでなかったら非表示
		if (note.visibility === 'followers') {
			if (meId == null) {
				return false;
			} else if (meId === note.userId) {
				return true;
			} else if (note.reply && (meId === note.reply.userId)) {
				// 自分の投稿に対するリプライ
				return true;
			} else if (note.mentions && note.mentions.some(id => meId === id)) {
				// 自分へのメンション
				return true;
			} else {
				// フォロワーかどうか
				const [following, user] = await Promise.all([
					this.followingsRepository.count({
						where: {
							followeeId: note.userId,
							followerId: meId,
						},
						take: 1,
					}),
					this.usersRepository.findOneByOrFail({ id: meId }),
				]);

				/* If we know the following, everyhting is fine.

				But if we do not know the following, it might be that both the
				author of the note and the author of the like are remote users,
				in which case we can never know the following. Instead we have
				to assume that the users are following each other.
				*/
				return following > 0 || (note.userHost != null && user.host != null);
			}
		}

		return true;
	}

	@bindThis
	public async packAttachedFiles(fileIds: MiNote['fileIds'], packedFiles: Map<MiNote['fileIds'][number], Packed<'DriveFile'> | null>): Promise<Packed<'DriveFile'>[]> {
		const missingIds = [];
		for (const id of fileIds) {
			if (!packedFiles.has(id)) missingIds.push(id);
		}
		if (missingIds.length) {
			const additionalMap = await this.driveFileEntityService.packManyByIdsMap(missingIds);
			for (const [k, v] of additionalMap) {
				packedFiles.set(k, v);
			}
		}
		return fileIds.map(id => packedFiles.get(id)).filter(isNotNull);
	}

	@bindThis
	public async pack(
		src: MiNote['id'] | MiNote,
		me?: { id: MiUser['id'] } | null | undefined,
		options?: {
			detail?: boolean;
			skipHide?: boolean;
			_hint_?: {
				myReactions: Map<MiNote['id'], MiNoteReaction | null>;
				packedFiles: Map<MiNote['fileIds'][number], Packed<'DriveFile'> | null>;
			};
		},
	): Promise<Packed<'Note'>> {
		const opts = Object.assign({
			detail: true,
			skipHide: false,
		}, options);

		const meId = me ? me.id : null;
		const note = typeof src === 'object' ? src : await this.noteLoader.load(src);
		const host = note.userHost;

		let text = note.text;

		if (note.name && (note.url ?? note.uri)) {
			text = `【${note.name}】\n${(note.text ?? '').trim()}\n\n${note.url ?? note.uri}`;
		}

		const channel = note.channelId
			? note.channel
				? note.channel
				: await this.channelsRepository.findOneBy({ id: note.channelId })
			: null;

		const reactionEmojiNames = Object.keys(note.reactions)
			.filter(x => x.startsWith(':') && x.includes('@') && !x.includes('@.')) // リモートカスタム絵文字のみ
			.map(x => this.reactionService.decodeReaction(x).reaction.replaceAll(':', ''));
		const packedFiles = options?._hint_?.packedFiles;

		const packed: Packed<'Note'> = await awaitAll({
			id: note.id,
<<<<<<< HEAD
			createdAt: note.createdAt.toISOString(),
			updatedAt: note.updatedAt ? note.updatedAt.toISOString() : undefined,
=======
			createdAt: this.idService.parse(note.id).date.toISOString(),
>>>>>>> 9338ab46
			userId: note.userId,
			user: this.userEntityService.pack(note.user ?? note.userId, me, {
				detail: false,
			}),
			text: text,
			cw: note.cw,
			visibility: note.visibility,
			localOnly: note.localOnly ?? undefined,
			reactionAcceptance: note.reactionAcceptance,
			visibleUserIds: note.visibility === 'specified' ? note.visibleUserIds : undefined,
			renoteCount: note.renoteCount,
			repliesCount: note.repliesCount,
			reactions: this.reactionService.convertLegacyReactions(note.reactions),
			reactionEmojis: this.customEmojiService.populateEmojis(reactionEmojiNames, host),
			emojis: host != null ? this.customEmojiService.populateEmojis(note.emojis, host) : undefined,
			tags: note.tags.length > 0 ? note.tags : undefined,
			fileIds: note.fileIds,
			files: packedFiles != null ? this.packAttachedFiles(note.fileIds, packedFiles) : this.driveFileEntityService.packManyByIds(note.fileIds),
			replyId: note.replyId,
			renoteId: note.renoteId,
			channelId: note.channelId ?? undefined,
			channel: channel ? {
				id: channel.id,
				name: channel.name,
				color: channel.color,
				isSensitive: channel.isSensitive,
			} : undefined,
			mentions: note.mentions && note.mentions.length > 0 ? note.mentions : undefined,
			uri: note.uri ?? undefined,
			url: note.url ?? undefined,
			poll: note.hasPoll ? this.populatePoll(note, meId) : undefined,
			...(meId ? {
				myReaction: this.populateMyReaction(note.id, meId, options?._hint_),
			} : {}),

			...(opts.detail ? {
				clippedCount: note.clippedCount,

				reply: note.replyId ? this.pack(note.reply ?? note.replyId, me, {
					detail: false,
					_hint_: options?._hint_,
				}) : undefined,

				renote: note.renoteId ? this.pack(note.renote ?? note.renoteId, me, {
					detail: true,
					_hint_: options?._hint_,
				}) : undefined,
			} : {}),
		});

		if (!opts.skipHide) {
			await this.hideNote(packed, meId);
		}

		return packed;
	}

	@bindThis
	public async packMany(
		notes: MiNote[],
		me?: { id: MiUser['id'] } | null | undefined,
		options?: {
			detail?: boolean;
			skipHide?: boolean;
		},
	) {
		if (notes.length === 0) return [];

		const meId = me ? me.id : null;
		const myReactionsMap = new Map<MiNote['id'], MiNoteReaction | null>();
		if (meId) {
			const renoteIds = notes.filter(n => n.renoteId != null).map(n => n.renoteId!);
			// パフォーマンスのためノートが作成されてから2秒以上経っていない場合はリアクションを取得しない
			const oldId = this.idService.gen(Date.now() - 2000);
			const targets = [...notes.filter(n => n.id < oldId).map(n => n.id), ...renoteIds];
			const myReactions = await this.noteReactionsRepository.findBy({
				userId: meId,
				noteId: In(targets),
			});

			for (const target of targets) {
				myReactionsMap.set(target, myReactions.find(reaction => reaction.noteId === target) ?? null);
			}
		}

		await this.customEmojiService.prefetchEmojis(this.aggregateNoteEmojis(notes));
		// TODO: 本当は renote とか reply がないのに renoteId とか replyId があったらここで解決しておく
		const fileIds = notes.map(n => [n.fileIds, n.renote?.fileIds, n.reply?.fileIds]).flat(2).filter(isNotNull);
		const packedFiles = fileIds.length > 0 ? await this.driveFileEntityService.packManyByIdsMap(fileIds) : new Map();

		return await Promise.all(notes.map(n => this.pack(n, me, {
			...options,
			_hint_: {
				myReactions: myReactionsMap,
				packedFiles,
			},
		})));
	}

	@bindThis
	public aggregateNoteEmojis(notes: MiNote[]) {
		let emojis: { name: string | null; host: string | null; }[] = [];
		for (const note of notes) {
			emojis = emojis.concat(note.emojis
				.map(e => this.customEmojiService.parseEmojiStr(e, note.userHost)));
			if (note.renote) {
				emojis = emojis.concat(note.renote.emojis
					.map(e => this.customEmojiService.parseEmojiStr(e, note.renote!.userHost)));
				if (note.renote.user) {
					emojis = emojis.concat(note.renote.user.emojis
						.map(e => this.customEmojiService.parseEmojiStr(e, note.renote!.userHost)));
				}
			}
			const customReactions = Object.keys(note.reactions).map(x => this.reactionService.decodeReaction(x)).filter(x => x.name != null) as typeof emojis;
			emojis = emojis.concat(customReactions);
			if (note.user) {
				emojis = emojis.concat(note.user.emojis
					.map(e => this.customEmojiService.parseEmojiStr(e, note.userHost)));
			}
		}
		return emojis.filter(x => x.name != null && x.host != null) as { name: string; host: string; }[];
	}

	@bindThis
	private findNoteOrFail(id: string): Promise<MiNote> {
		return this.notesRepository.findOneOrFail({
			where: { id },
			relations: ['user'],
		});
	}
}<|MERGE_RESOLUTION|>--- conflicted
+++ resolved
@@ -314,12 +314,8 @@
 
 		const packed: Packed<'Note'> = await awaitAll({
 			id: note.id,
-<<<<<<< HEAD
-			createdAt: note.createdAt.toISOString(),
+			createdAt: this.idService.parse(note.id).date.toISOString(),
 			updatedAt: note.updatedAt ? note.updatedAt.toISOString() : undefined,
-=======
-			createdAt: this.idService.parse(note.id).date.toISOString(),
->>>>>>> 9338ab46
 			userId: note.userId,
 			user: this.userEntityService.pack(note.user ?? note.userId, me, {
 				detail: false,
