--- conflicted
+++ resolved
@@ -113,9 +113,8 @@
 			} else if (packedNote.renote && (meId === packedNote.renote.userId)) {
 				hide = false;
 			} else {
-<<<<<<< HEAD
 				if (packedNote.renote) {
-					const isFollowing = await this.followingsRepository.exist({
+					const isFollowing = await this.followingsRepository.exists({
 						where: {
 							followeeId: packedNote.renote.userId,
 							followerId: meId,
@@ -125,21 +124,12 @@
 					hide = !isFollowing;
 				} else {
 					// フォロワーかどうか
-					const isFollowing = await this.followingsRepository.exist({
+					const isFollowing = await this.followingsRepository.exists({
 						where: {
 							followeeId: packedNote.userId,
 							followerId: meId,
 						},
 					});
-=======
-				// フォロワーかどうか
-				const isFollowing = await this.followingsRepository.exists({
-					where: {
-						followeeId: packedNote.userId,
-						followerId: meId,
-					},
-				});
->>>>>>> 7a8cf274
 
 					hide = !isFollowing;
 				}
