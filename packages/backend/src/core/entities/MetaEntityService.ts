/*
 * SPDX-FileCopyrightText: syuilo and misskey-project
 * SPDX-License-Identifier: AGPL-3.0-only
 */

import { Brackets } from 'typeorm';
import { Inject, Injectable } from '@nestjs/common';
import JSON5 from 'json5';
import type { Packed } from '@/misc/json-schema.js';
import type { MiMeta } from '@/models/Meta.js';
import type { AdsRepository } from '@/models/_.js';
import { MetaService } from '@/core/MetaService.js';
import { bindThis } from '@/decorators.js';
import { UserEntityService } from '@/core/entities/UserEntityService.js';
import { InstanceActorService } from '@/core/InstanceActorService.js';
import type { Config } from '@/config.js';
import { DI } from '@/di-symbols.js';
import { DEFAULT_POLICIES } from '@/core/RoleService.js';

@Injectable()
export class MetaEntityService {
	constructor(
		@Inject(DI.config)
		private config: Config,

		@Inject(DI.adsRepository)
		private adsRepository: AdsRepository,

		private userEntityService: UserEntityService,
		private metaService: MetaService,
		private instanceActorService: InstanceActorService,
	) { }

	@bindThis
	public async pack(meta?: MiMeta): Promise<Packed<'MetaLite'>> {
		let instance = meta;

		if (!instance) {
			instance = await this.metaService.fetch();
		}

		const ads = await this.adsRepository.createQueryBuilder('ads')
			.where('ads.expiresAt > :now', { now: new Date() })
			.andWhere('ads.startsAt <= :now', { now: new Date() })
			.andWhere(new Brackets(qb => {
				// 曜日のビットフラグを確認する
				qb.where('ads.dayOfWeek & :dayOfWeek > 0', { dayOfWeek: 1 << new Date().getDay() })
					.orWhere('ads.dayOfWeek = 0');
			}))
			.getMany();

		// クライアントの手間を減らすためあらかじめJSONに変換しておく
		let defaultLightTheme = null;
		let defaultDarkTheme = null;
		if (instance.defaultLightTheme) {
			try {
				defaultLightTheme = JSON.stringify(JSON5.parse(instance.defaultLightTheme));
			} catch (e) {
			}
		}
		if (instance.defaultDarkTheme) {
			try {
				defaultDarkTheme = JSON.stringify(JSON5.parse(instance.defaultDarkTheme));
			} catch (e) {
			}
		}

		const packed: Packed<'MetaLite'> = {
			maintainerName: instance.maintainerName,
			maintainerEmail: instance.maintainerEmail,

			version: this.config.version,
			providesTarball: this.config.publishTarballInsteadOfProvideRepositoryUrl,

			name: instance.name,
			shortName: instance.shortName,
			uri: this.config.url,
			description: instance.description,
			langs: instance.langs,
			tosUrl: instance.termsOfServiceUrl,
			repositoryUrl: instance.repositoryUrl,
			feedbackUrl: instance.feedbackUrl,
			impressumUrl: instance.impressumUrl,
			donationUrl: instance.donationUrl,
			privacyPolicyUrl: instance.privacyPolicyUrl,
			inquiryUrl: instance.inquiryUrl,
			disableRegistration: instance.disableRegistration,
			emailRequiredForSignup: instance.emailRequiredForSignup,
			approvalRequiredForSignup: instance.approvalRequiredForSignup,
			enableHcaptcha: instance.enableHcaptcha,
			hcaptchaSiteKey: instance.hcaptchaSiteKey,
			enableMcaptcha: instance.enableMcaptcha,
			mcaptchaSiteKey: instance.mcaptchaSitekey,
			mcaptchaInstanceUrl: instance.mcaptchaInstanceUrl,
			enableRecaptcha: instance.enableRecaptcha,
			enableAchievements: instance.enableAchievements,
			recaptchaSiteKey: instance.recaptchaSiteKey,
			enableTurnstile: instance.enableTurnstile,
			turnstileSiteKey: instance.turnstileSiteKey,
			swPublickey: instance.swPublicKey,
			themeColor: instance.themeColor,
			mascotImageUrl: instance.mascotImageUrl ?? '/assets/ai.png',
			bannerUrl: instance.bannerUrl,
			infoImageUrl: instance.infoImageUrl,
			serverErrorImageUrl: instance.serverErrorImageUrl,
			notFoundImageUrl: instance.notFoundImageUrl,
			iconUrl: instance.iconUrl,
			backgroundImageUrl: instance.backgroundImageUrl,
			logoImageUrl: instance.logoImageUrl,
<<<<<<< HEAD
			maxNoteTextLength: this.config.maxNoteLength,
			// クライアントの手間を減らすためあらかじめJSONに変換しておく
			defaultLightTheme: instance.defaultLightTheme ? JSON.stringify(JSON5.parse(instance.defaultLightTheme)) : null,
			defaultDarkTheme: instance.defaultDarkTheme ? JSON.stringify(JSON5.parse(instance.defaultDarkTheme)) : null,
			defaultLike: instance.defaultLike,
=======
			maxNoteTextLength: MAX_NOTE_TEXT_LENGTH,
			defaultLightTheme,
			defaultDarkTheme,
>>>>>>> e98f66db
			ads: ads.map(ad => ({
				id: ad.id,
				url: ad.url,
				place: ad.place,
				ratio: ad.ratio,
				imageUrl: ad.imageUrl,
				dayOfWeek: ad.dayOfWeek,
			})),
			notesPerOneAd: instance.notesPerOneAd,
			enableEmail: instance.enableEmail,
			enableServiceWorker: instance.enableServiceWorker,

			translatorAvailable: instance.deeplAuthKey != null || instance.deeplFreeMode && instance.deeplFreeInstance != null,

			serverRules: instance.serverRules,

			policies: { ...DEFAULT_POLICIES, ...instance.policies },

			mediaProxy: this.config.mediaProxy,
			enableUrlPreview: instance.urlPreviewEnabled,
			noteSearchableScope: (this.config.meilisearch == null || this.config.meilisearch.scope !== 'local') ? 'global' : 'local',
		};

		return packed;
	}

	@bindThis
	public async packDetailed(meta?: MiMeta): Promise<Packed<'MetaDetailed'>> {
		let instance = meta;

		if (!instance) {
			instance = await this.metaService.fetch();
		}

		const packed = await this.pack(instance);

		const proxyAccount = instance.proxyAccountId ? await this.userEntityService.pack(instance.proxyAccountId).catch(() => null) : null;

		const packDetailed: Packed<'MetaDetailed'> = {
			...packed,
			cacheRemoteFiles: instance.cacheRemoteFiles,
			cacheRemoteSensitiveFiles: instance.cacheRemoteSensitiveFiles,
			requireSetup: !await this.instanceActorService.realLocalUsersPresent(),
			proxyAccountName: proxyAccount ? proxyAccount.username : null,
			features: {
				localTimeline: instance.policies.ltlAvailable,
				globalTimeline: instance.policies.gtlAvailable,
				registration: !instance.disableRegistration,
				emailRequiredForSignup: instance.emailRequiredForSignup,
				hcaptcha: instance.enableHcaptcha,
				recaptcha: instance.enableRecaptcha,
				turnstile: instance.enableTurnstile,
				objectStorage: instance.useObjectStorage,
				serviceWorker: instance.enableServiceWorker,
				miauth: true,
			},
		};

		return packDetailed;
	}
}
<|MERGE_RESOLUTION|>--- conflicted
+++ resolved
@@ -107,17 +107,10 @@
 			iconUrl: instance.iconUrl,
 			backgroundImageUrl: instance.backgroundImageUrl,
 			logoImageUrl: instance.logoImageUrl,
-<<<<<<< HEAD
 			maxNoteTextLength: this.config.maxNoteLength,
-			// クライアントの手間を減らすためあらかじめJSONに変換しておく
-			defaultLightTheme: instance.defaultLightTheme ? JSON.stringify(JSON5.parse(instance.defaultLightTheme)) : null,
-			defaultDarkTheme: instance.defaultDarkTheme ? JSON.stringify(JSON5.parse(instance.defaultDarkTheme)) : null,
-			defaultLike: instance.defaultLike,
-=======
-			maxNoteTextLength: MAX_NOTE_TEXT_LENGTH,
 			defaultLightTheme,
 			defaultDarkTheme,
->>>>>>> e98f66db
+			defaultLike: instance.defaultLike,
 			ads: ads.map(ad => ({
 				id: ad.id,
 				url: ad.url,
@@ -178,4 +171,4 @@
 
 		return packDetailed;
 	}
-}
+}