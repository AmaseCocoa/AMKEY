--- conflicted
+++ resolved
@@ -364,17 +364,12 @@
 			host: user.host,
 			avatarUrl: user.avatarUrl ?? this.getIdenticonUrl(user),
 			avatarBlurhash: user.avatarBlurhash,
-<<<<<<< HEAD
 			description: mastoapi ? mastoapi.description : profile ? profile.description : '',
 			createdAt: this.idService.parse(user.id).date.toISOString(),
-			isBot: user.isBot ?? falsy,
-			isCat: user.isCat ?? falsy,
+			isBot: user.isBot,
+			isCat: user.isCat,
 			isSilenced: user.isSilenced || this.roleService.getUserPolicies(user.id).then(r => !r.canPublicNote),
 			speakAsCat: user.speakAsCat ?? falsy,
-=======
-			isBot: user.isBot,
-			isCat: user.isCat,
->>>>>>> de6e15e3
 			instance: user.host ? this.federatedInstanceService.federatedInstanceCache.fetch(user.host).then(instance => instance ? {
 				name: instance.name,
 				softwareName: instance.softwareName,
@@ -410,13 +405,7 @@
 				backgroundUrl: user.backgroundUrl,
 				backgroundBlurhash: user.backgroundBlurhash,
 				isLocked: user.isLocked,
-<<<<<<< HEAD
-				isSuspended: user.isSuspended ?? falsy,
-=======
-				isSilenced: this.roleService.getUserPolicies(user.id).then(r => !r.canPublicNote),
 				isSuspended: user.isSuspended,
-				description: profile!.description,
->>>>>>> de6e15e3
 				location: profile!.location,
 				birthday: profile!.birthday,
 				listenbrainz: profile!.listenbrainz,
