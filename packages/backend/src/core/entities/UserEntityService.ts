/*
 * SPDX-FileCopyrightText: syuilo and other misskey contributors
 * SPDX-License-Identifier: AGPL-3.0-only
 */

import { Inject, Injectable } from '@nestjs/common';
import * as Redis from 'ioredis';
import _Ajv from 'ajv';
import { ModuleRef } from '@nestjs/core';
import { DI } from '@/di-symbols.js';
import type { Config } from '@/config.js';
import type { Packed } from '@/misc/json-schema.js';
import type { Promiseable } from '@/misc/prelude/await-all.js';
import { awaitAll } from '@/misc/prelude/await-all.js';
import { USER_ACTIVE_THRESHOLD, USER_ONLINE_THRESHOLD } from '@/const.js';
import type { MiLocalUser, MiPartialLocalUser, MiPartialRemoteUser, MiRemoteUser, MiUser } from '@/models/User.js';
import { birthdaySchema, listenbrainzSchema, descriptionSchema, localUsernameSchema, locationSchema, nameSchema, passwordSchema } from '@/models/User.js';
import type { UsersRepository, UserSecurityKeysRepository, FollowingsRepository, FollowRequestsRepository, BlockingsRepository, MutingsRepository, DriveFilesRepository, NoteUnreadsRepository, UserNotePiningsRepository, UserProfilesRepository, AnnouncementReadsRepository, AnnouncementsRepository, MiUserProfile, RenoteMutingsRepository, UserMemoRepository } from '@/models/_.js';
import { bindThis } from '@/decorators.js';
import { RoleService } from '@/core/RoleService.js';
import { ApPersonService } from '@/core/activitypub/models/ApPersonService.js';
import { FederatedInstanceService } from '@/core/FederatedInstanceService.js';
import { IdService } from '@/core/IdService.js';
import type { OnModuleInit } from '@nestjs/common';
import type { AnnouncementService } from '../AnnouncementService.js';
import type { CustomEmojiService } from '../CustomEmojiService.js';
import type { NoteEntityService } from './NoteEntityService.js';
import type { DriveFileEntityService } from './DriveFileEntityService.js';
import type { PageEntityService } from './PageEntityService.js';

type IsUserDetailed<Detailed extends boolean> = Detailed extends true ? Packed<'UserDetailed'> : Packed<'UserLite'>;
type IsMeAndIsUserDetailed<ExpectsMe extends boolean | null, Detailed extends boolean> =
	Detailed extends true ?
		ExpectsMe extends true ? Packed<'MeDetailed'> :
		ExpectsMe extends false ? Packed<'UserDetailedNotMe'> :
		Packed<'UserDetailed'> :
	Packed<'UserLite'>;

const Ajv = _Ajv.default;
const ajv = new Ajv();

function isLocalUser(user: MiUser): user is MiLocalUser;
function isLocalUser<T extends { host: MiUser['host'] }>(user: T): user is (T & { host: null; });
function isLocalUser(user: MiUser | { host: MiUser['host'] }): boolean {
	return user.host == null;
}

function isRemoteUser(user: MiUser): user is MiRemoteUser;
function isRemoteUser<T extends { host: MiUser['host'] }>(user: T): user is (T & { host: string; });
function isRemoteUser(user: MiUser | { host: MiUser['host'] }): boolean {
	return !isLocalUser(user);
}

@Injectable()
export class UserEntityService implements OnModuleInit {
	private apPersonService: ApPersonService;
	private noteEntityService: NoteEntityService;
	private driveFileEntityService: DriveFileEntityService;
	private pageEntityService: PageEntityService;
	private customEmojiService: CustomEmojiService;
	private announcementService: AnnouncementService;
	private roleService: RoleService;
	private federatedInstanceService: FederatedInstanceService;
	private idService: IdService;

	constructor(
		private moduleRef: ModuleRef,

		@Inject(DI.config)
		private config: Config,

		@Inject(DI.redis)
		private redisClient: Redis.Redis,

		@Inject(DI.usersRepository)
		private usersRepository: UsersRepository,

		@Inject(DI.userSecurityKeysRepository)
		private userSecurityKeysRepository: UserSecurityKeysRepository,

		@Inject(DI.followingsRepository)
		private followingsRepository: FollowingsRepository,

		@Inject(DI.followRequestsRepository)
		private followRequestsRepository: FollowRequestsRepository,

		@Inject(DI.blockingsRepository)
		private blockingsRepository: BlockingsRepository,

		@Inject(DI.mutingsRepository)
		private mutingsRepository: MutingsRepository,

		@Inject(DI.renoteMutingsRepository)
		private renoteMutingsRepository: RenoteMutingsRepository,

		@Inject(DI.driveFilesRepository)
		private driveFilesRepository: DriveFilesRepository,

		@Inject(DI.noteUnreadsRepository)
		private noteUnreadsRepository: NoteUnreadsRepository,

		@Inject(DI.userNotePiningsRepository)
		private userNotePiningsRepository: UserNotePiningsRepository,

		@Inject(DI.userProfilesRepository)
		private userProfilesRepository: UserProfilesRepository,

		@Inject(DI.announcementReadsRepository)
		private announcementReadsRepository: AnnouncementReadsRepository,

		@Inject(DI.announcementsRepository)
		private announcementsRepository: AnnouncementsRepository,

		@Inject(DI.userMemosRepository)
		private userMemosRepository: UserMemoRepository,
	) {
	}

	onModuleInit() {
		this.apPersonService = this.moduleRef.get('ApPersonService');
		this.noteEntityService = this.moduleRef.get('NoteEntityService');
		this.driveFileEntityService = this.moduleRef.get('DriveFileEntityService');
		this.pageEntityService = this.moduleRef.get('PageEntityService');
		this.customEmojiService = this.moduleRef.get('CustomEmojiService');
		this.announcementService = this.moduleRef.get('AnnouncementService');
		this.roleService = this.moduleRef.get('RoleService');
		this.federatedInstanceService = this.moduleRef.get('FederatedInstanceService');
		this.idService = this.moduleRef.get('IdService');
	}

	//#region Validators
	public validateLocalUsername = ajv.compile(localUsernameSchema);
	public validatePassword = ajv.compile(passwordSchema);
	public validateName = ajv.compile(nameSchema);
	public validateDescription = ajv.compile(descriptionSchema);
	public validateLocation = ajv.compile(locationSchema);
	public validateBirthday = ajv.compile(birthdaySchema);
	public validateListenBrainz = ajv.compile(listenbrainzSchema);
	//#endregion

	public isLocalUser = isLocalUser;
	public isRemoteUser = isRemoteUser;

	@bindThis
	public async getRelation(me: MiUser['id'], target: MiUser['id']) {
		const [
			following,
			isFollowed,
			hasPendingFollowRequestFromYou,
			hasPendingFollowRequestToYou,
			isBlocking,
			isBlocked,
			isMuted,
			isRenoteMuted,
		] = await Promise.all([
			this.followingsRepository.findOneBy({
				followerId: me,
				followeeId: target,
			}),
			this.followingsRepository.exist({
				where: {
					followerId: target,
					followeeId: me,
				},
			}),
			this.followRequestsRepository.exist({
				where: {
					followerId: me,
					followeeId: target,
				},
			}),
			this.followRequestsRepository.exist({
				where: {
					followerId: target,
					followeeId: me,
				},
			}),
			this.blockingsRepository.exist({
				where: {
					blockerId: me,
					blockeeId: target,
				},
			}),
			this.blockingsRepository.exist({
				where: {
					blockerId: target,
					blockeeId: me,
				},
			}),
			this.mutingsRepository.exist({
				where: {
					muterId: me,
					muteeId: target,
				},
			}),
			this.renoteMutingsRepository.exist({
				where: {
					muterId: me,
					muteeId: target,
				},
			}),
		]);

		return {
			id: target,
			following,
			isFollowing: following != null,
			isFollowed,
			hasPendingFollowRequestFromYou,
			hasPendingFollowRequestToYou,
			isBlocking,
			isBlocked,
			isMuted,
			isRenoteMuted,
		};
	}

	@bindThis
	public async getHasUnreadAntenna(userId: MiUser['id']): Promise<boolean> {
		/*
		const myAntennas = (await this.antennaService.getAntennas()).filter(a => a.userId === userId);

		const isUnread = (myAntennas.length > 0 ? await this.antennaNotesRepository.exist({
			where: {
				antennaId: In(myAntennas.map(x => x.id)),
				read: false,
			},
		}) : false);

		return isUnread;
		*/
		return false; // TODO
	}

	@bindThis
	public async getHasUnreadNotification(userId: MiUser['id']): Promise<boolean> {
		const latestReadNotificationId = await this.redisClient.get(`latestReadNotification:${userId}`);

		const latestNotificationIdsRes = await this.redisClient.xrevrange(
			`notificationTimeline:${userId}`,
			'+',
			'-',
			'COUNT', 1);
		const latestNotificationId = latestNotificationIdsRes[0]?.[0];

		return latestNotificationId != null && (latestReadNotificationId == null || latestReadNotificationId < latestNotificationId);
	}

	@bindThis
	public async getHasPendingReceivedFollowRequest(userId: MiUser['id']): Promise<boolean> {
		const count = await this.followRequestsRepository.countBy({
			followeeId: userId,
		});

		return count > 0;
	}

	@bindThis
	public getOnlineStatus(user: MiUser): 'unknown' | 'online' | 'active' | 'offline' {
		if (user.hideOnlineStatus) return 'unknown';
		if (user.lastActiveDate == null) return 'unknown';
		const elapsed = Date.now() - user.lastActiveDate.getTime();
		return (
			elapsed < USER_ONLINE_THRESHOLD ? 'online' :
			elapsed < USER_ACTIVE_THRESHOLD ? 'active' :
			'offline'
		);
	}

	@bindThis
	public getIdenticonUrl(user: MiUser): string {
		return `${this.config.url}/identicon/${user.username.toLowerCase()}@${user.host ?? this.config.host}`;
	}

	@bindThis
	public getUserUri(user: MiLocalUser | MiPartialLocalUser | MiRemoteUser | MiPartialRemoteUser): string {
		return this.isRemoteUser(user)
			? user.uri : this.genLocalUserUri(user.id);
	}

	@bindThis
	public genLocalUserUri(userId: string): string {
		return `${this.config.url}/users/${userId}`;
	}

	public async pack<ExpectsMe extends boolean | null = null, D extends boolean = false>(
		src: MiUser['id'] | MiUser,
		me?: { id: MiUser['id']; } | null | undefined,
		options?: {
			detail?: D,
			includeSecrets?: boolean,
			userProfile?: MiUserProfile,
		},
	): Promise<IsMeAndIsUserDetailed<ExpectsMe, D>> {
		const opts = Object.assign({
			detail: false,
			includeSecrets: false,
		}, options);

		const user = typeof src === 'object' ? src : await this.usersRepository.findOneByOrFail({ id: src });

		// migration
		if (user.avatarId != null && user.avatarUrl === null) {
			const avatar = await this.driveFilesRepository.findOneByOrFail({ id: user.avatarId });
			user.avatarUrl = this.driveFileEntityService.getPublicUrl(avatar, 'avatar');
			this.usersRepository.update(user.id, {
				avatarUrl: user.avatarUrl,
				avatarBlurhash: avatar.blurhash,
			});
		}
		if (user.bannerId != null && user.bannerUrl === null) {
			const banner = await this.driveFilesRepository.findOneByOrFail({ id: user.bannerId });
			user.bannerUrl = this.driveFileEntityService.getPublicUrl(banner);
			this.usersRepository.update(user.id, {
				bannerUrl: user.bannerUrl,
				bannerBlurhash: banner.blurhash,
			});
		}
		if (user.backgroundId != null && user.backgroundUrl === null) {
			const background = await this.driveFilesRepository.findOneByOrFail({ id: user.backgroundId });
			user.backgroundUrl = this.driveFileEntityService.getPublicUrl(background);
			this.usersRepository.update(user.id, {
				backgroundUrl: user.backgroundUrl,
				backgroundBlurhash: background.blurhash,
			});
		}

		const meId = me ? me.id : null;
		const isMe = meId === user.id;
		const iAmModerator = me ? await this.roleService.isModerator(me as MiUser) : false;

		const relation = meId && !isMe && opts.detail ? await this.getRelation(meId, user.id) : null;
		const pins = opts.detail ? await this.userNotePiningsRepository.createQueryBuilder('pin')
			.where('pin.userId = :userId', { userId: user.id })
			.innerJoinAndSelect('pin.note', 'note')
			.orderBy('pin.id', 'DESC')
			.getMany() : [];
		const profile = opts.detail ? (opts.userProfile ?? await this.userProfilesRepository.findOneByOrFail({ userId: user.id })) : null;

		const mastoapi = !opts.detail ? opts.userProfile ?? await this.userProfilesRepository.findOneByOrFail({ userId: user.id }) : null;

		const followingCount = profile == null ? null :
			(profile.ffVisibility === 'public') || isMe ? user.followingCount :
			(profile.ffVisibility === 'followers') && (relation && relation.isFollowing) ? user.followingCount :
			null;

		const followersCount = profile == null ? null :
			(profile.ffVisibility === 'public') || isMe ? user.followersCount :
			(profile.ffVisibility === 'followers') && (relation && relation.isFollowing) ? user.followersCount :
			null;

		const isModerator = isMe && opts.detail ? this.roleService.isModerator(user) : null;
		const isAdmin = isMe && opts.detail ? this.roleService.isAdministrator(user) : null;
		const unreadAnnouncements = isMe && opts.detail ? await this.announcementService.getUnreadAnnouncements(user) : null;

		const falsy = opts.detail ? false : undefined;

		const checkHost = user.host == null ? this.config.host : user.host;

		const packed = {
			id: user.id,
			name: user.name,
			username: user.username,
			host: user.host,
			avatarUrl: user.avatarUrl ?? this.getIdenticonUrl(user),
			avatarBlurhash: user.avatarBlurhash,
			description: mastoapi ? mastoapi.description : profile ? profile.description : '',
			createdAt: user.createdAt.toISOString(),
			isBot: user.isBot ?? falsy,
			isCat: user.isCat ?? falsy,
			speakAsCat: user.speakAsCat ?? falsy,
			instance: user.host ? this.federatedInstanceService.federatedInstanceCache.fetch(user.host).then(instance => instance ? {
				name: instance.name,
				softwareName: instance.softwareName,
				softwareVersion: instance.softwareVersion,
				iconUrl: instance.iconUrl,
				faviconUrl: instance.faviconUrl,
				themeColor: instance.themeColor,
			} : undefined) : undefined,
			followersCount: followersCount ?? 0,
			followingCount: followingCount ?? 0,
			notesCount: user.notesCount,
			emojis: this.customEmojiService.populateEmojis(user.emojis, checkHost),
			onlineStatus: this.getOnlineStatus(user),
			// パフォーマンス上の理由でローカルユーザーのみ
			badgeRoles: user.host == null ? this.roleService.getUserBadgeRoles(user.id).then(rs => rs.sort((a, b) => b.displayOrder - a.displayOrder).map(r => ({
				name: r.name,
				iconUrl: r.iconUrl,
				displayOrder: r.displayOrder,
			}))) : undefined,

			...(opts.detail ? {
				url: profile!.url,
				uri: user.uri,
				movedTo: user.movedToUri ? this.apPersonService.resolvePerson(user.movedToUri).then(user => user.id).catch(() => null) : null,
				alsoKnownAs: user.alsoKnownAs
					? Promise.all(user.alsoKnownAs.map(uri => this.apPersonService.fetchPerson(uri).then(user => user?.id).catch(() => null)))
						.then(xs => xs.length === 0 ? null : xs.filter(x => x != null) as string[])
					: null,
<<<<<<< HEAD
=======
				createdAt: this.idService.parse(user.id).date.toISOString(),
>>>>>>> 9338ab46
				updatedAt: user.updatedAt ? user.updatedAt.toISOString() : null,
				lastFetchedAt: user.lastFetchedAt ? user.lastFetchedAt.toISOString() : null,
				bannerUrl: user.bannerUrl,
				bannerBlurhash: user.bannerBlurhash,
				backgroundUrl: user.backgroundUrl,
				backgroundBlurhash: user.backgroundBlurhash,
				isLocked: user.isLocked,
				isSilenced: this.roleService.getUserPolicies(user.id).then(r => !r.canPublicNote),
				isSuspended: user.isSuspended ?? falsy,
				location: profile!.location,
				birthday: profile!.birthday,
				listenbrainz: profile!.listenbrainz,
				lang: profile!.lang,
				fields: profile!.fields,
				verifiedLinks: profile!.verifiedLinks,
				pinnedNoteIds: pins.map(pin => pin.noteId),
				pinnedNotes: this.noteEntityService.packMany(pins.map(pin => pin.note!), me, {
					detail: true,
				}),
				pinnedPageId: profile!.pinnedPageId,
				pinnedPage: profile!.pinnedPageId ? this.pageEntityService.pack(profile!.pinnedPageId, me) : null,
				publicReactions: profile!.publicReactions,
				ffVisibility: profile!.ffVisibility,
				twoFactorEnabled: profile!.twoFactorEnabled,
				usePasswordLessLogin: profile!.usePasswordLessLogin,
				securityKeys: profile!.twoFactorEnabled
					? this.userSecurityKeysRepository.countBy({
						userId: user.id,
					}).then(result => result >= 1)
					: false,
				roles: this.roleService.getUserRoles(user.id).then(roles => roles.filter(role => role.isPublic).sort((a, b) => b.displayOrder - a.displayOrder).map(role => ({
					id: role.id,
					name: role.name,
					color: role.color,
					iconUrl: role.iconUrl,
					description: role.description,
					isModerator: role.isModerator,
					isAdministrator: role.isAdministrator,
					displayOrder: role.displayOrder,
				}))),
				memo: meId == null ? null : await this.userMemosRepository.findOneBy({
					userId: meId,
					targetUserId: user.id,
				}).then(row => row?.memo ?? null),
				moderationNote: iAmModerator ? (profile!.moderationNote ?? '') : undefined,
			} : {}),

			...(opts.detail && isMe ? {
				avatarId: user.avatarId,
				bannerId: user.bannerId,
				backgroundId: user.backgroundId,
				isModerator: isModerator,
				isAdmin: isAdmin,
				injectFeaturedNote: profile!.injectFeaturedNote,
				receiveAnnouncementEmail: profile!.receiveAnnouncementEmail,
				alwaysMarkNsfw: profile!.alwaysMarkNsfw,
				autoSensitive: profile!.autoSensitive,
				carefulBot: profile!.carefulBot,
				autoAcceptFollowed: profile!.autoAcceptFollowed,
				noCrawle: profile!.noCrawle,
				preventAiLearning: profile!.preventAiLearning,
				isExplorable: user.isExplorable,
				isDeleted: user.isDeleted,
				twoFactorBackupCodesStock: profile?.twoFactorBackupSecret?.length === 5 ? 'full' : (profile?.twoFactorBackupSecret?.length ?? 0) > 0 ? 'partial' : 'none',
				hideOnlineStatus: user.hideOnlineStatus,
				hasUnreadSpecifiedNotes: this.noteUnreadsRepository.count({
					where: { userId: user.id, isSpecified: true },
					take: 1,
				}).then(count => count > 0),
				hasUnreadMentions: this.noteUnreadsRepository.count({
					where: { userId: user.id, isMentioned: true },
					take: 1,
				}).then(count => count > 0),
				hasUnreadAnnouncement: unreadAnnouncements!.length > 0,
				unreadAnnouncements,
				hasUnreadAntenna: this.getHasUnreadAntenna(user.id),
				hasUnreadChannel: false, // 後方互換性のため
				hasUnreadNotification: this.getHasUnreadNotification(user.id),
				hasPendingReceivedFollowRequest: this.getHasPendingReceivedFollowRequest(user.id),
				mutedWords: profile!.mutedWords,
				mutedInstances: profile!.mutedInstances,
				mutingNotificationTypes: [], // 後方互換性のため
				notificationRecieveConfig: profile!.notificationRecieveConfig,
				emailNotificationTypes: profile!.emailNotificationTypes,
				achievements: profile!.achievements,
				loggedInDays: profile!.loggedInDates.length,
				policies: this.roleService.getUserPolicies(user.id),
			} : {}),

			...(opts.includeSecrets ? {
				email: profile!.email,
				emailVerified: profile!.emailVerified,
				securityKeysList: profile!.twoFactorEnabled
					? this.userSecurityKeysRepository.find({
						where: {
							userId: user.id,
						},
						select: {
							id: true,
							name: true,
							lastUsed: true,
						},
					})
					: [],
			} : {}),

			...(relation ? {
				isFollowing: relation.isFollowing,
				isFollowed: relation.isFollowed,
				hasPendingFollowRequestFromYou: relation.hasPendingFollowRequestFromYou,
				hasPendingFollowRequestToYou: relation.hasPendingFollowRequestToYou,
				isBlocking: relation.isBlocking,
				isBlocked: relation.isBlocked,
				isMuted: relation.isMuted,
				isRenoteMuted: relation.isRenoteMuted,
				notify: relation.following?.notify ?? 'none',
				withReplies: relation.following?.withReplies ?? false,
			} : {}),
		} as Promiseable<Packed<'User'>> as Promiseable<IsMeAndIsUserDetailed<ExpectsMe, D>>;

		return await awaitAll(packed);
	}

	public packMany<D extends boolean = false>(
		users: (MiUser['id'] | MiUser)[],
		me?: { id: MiUser['id'] } | null | undefined,
		options?: {
			detail?: D,
			includeSecrets?: boolean,
		},
	): Promise<IsUserDetailed<D>[]> {
		return Promise.all(users.map(u => this.pack(u, me, options)));
	}
}<|MERGE_RESOLUTION|>--- conflicted
+++ resolved
@@ -365,7 +365,7 @@
 			avatarUrl: user.avatarUrl ?? this.getIdenticonUrl(user),
 			avatarBlurhash: user.avatarBlurhash,
 			description: mastoapi ? mastoapi.description : profile ? profile.description : '',
-			createdAt: user.createdAt.toISOString(),
+			createdAt: this.idService.parse(user.id).date.toISOString(),
 			isBot: user.isBot ?? falsy,
 			isCat: user.isCat ?? falsy,
 			speakAsCat: user.speakAsCat ?? falsy,
@@ -397,10 +397,6 @@
 					? Promise.all(user.alsoKnownAs.map(uri => this.apPersonService.fetchPerson(uri).then(user => user?.id).catch(() => null)))
 						.then(xs => xs.length === 0 ? null : xs.filter(x => x != null) as string[])
 					: null,
-<<<<<<< HEAD
-=======
-				createdAt: this.idService.parse(user.id).date.toISOString(),
->>>>>>> 9338ab46
 				updatedAt: user.updatedAt ? user.updatedAt.toISOString() : null,
 				lastFetchedAt: user.lastFetchedAt ? user.lastFetchedAt.toISOString() : null,
 				bannerUrl: user.bannerUrl,
