/*
 * SPDX-FileCopyrightText: syuilo and misskey-project
 * SPDX-License-Identifier: AGPL-3.0-only
 */

import { Inject, Injectable } from '@nestjs/common';
import { IsNull, MoreThan, Not } from 'typeorm';
import { DI } from '@/di-symbols.js';
import type { MiDriveFile, DriveFilesRepository } from '@/models/_.js';
import type Logger from '@/logger.js';
import { DriveService } from '@/core/DriveService.js';
import { bindThis } from '@/decorators.js';
import { QueueLoggerService } from '../QueueLoggerService.js';
import type * as Bull from 'bullmq';

@Injectable()
export class CleanRemoteFilesProcessorService {
	private logger: Logger;

	constructor(
		@Inject(DI.driveFilesRepository)
		private driveFilesRepository: DriveFilesRepository,

		private driveService: DriveService,
		private queueLoggerService: QueueLoggerService,
	) {
		this.logger = this.queueLoggerService.logger.createSubLogger('clean-remote-files');
	}

	@bindThis
	public async process(job: Bull.Job<Record<string, unknown>>): Promise<void> {
		this.logger.info('Deleting cached remote files...');

		let deletedCount = 0;
		let cursor: MiDriveFile['id'] | null = null;
		let errorCount = 0;

		const total = await this.driveFilesRepository.countBy({
			userHost: Not(IsNull()),
			isLink: false,
		});

		while (true) {
			const files = await this.driveFilesRepository.find({
				where: {
					userHost: Not(IsNull()),
					isLink: false,
					...(cursor ? { id: MoreThan(cursor) } : {}),
				},
				take: 256,
				order: {
					id: 1,
				},
			});

			if (files.length === 0) {
				job.updateProgress(100);
				break;
			}

			cursor = files.at(-1)?.id ?? null;

			// Handle deletion in a batch
			const results = await Promise.allSettled(files.map(file => this.driveService.deleteFileSync(file, true)));

			results.forEach((result, index) => {
				if (result.status === 'fulfilled') {
					deletedCount++;
				} else {
					this.logger.error(`Failed to delete file ID ${files[index].id}: ${result.reason}`);
					errorCount++;
				}
			});

<<<<<<< HEAD
			job.updateProgress(100 / total * deletedCount);
=======
			await job.updateProgress(100 / total * deletedCount);

>>>>>>> a9e4630c
		}

		this.logger.succ(`All cached remote files processed. Total deleted: ${deletedCount}, Failed: ${errorCount}.`);
	}
}<|MERGE_RESOLUTION|>--- conflicted
+++ resolved
@@ -72,12 +72,8 @@
 				}
 			});
 
-<<<<<<< HEAD
-			job.updateProgress(100 / total * deletedCount);
-=======
 			await job.updateProgress(100 / total * deletedCount);
 
->>>>>>> a9e4630c
 		}
 
 		this.logger.succ(`All cached remote files processed. Total deleted: ${deletedCount}, Failed: ${errorCount}.`);
