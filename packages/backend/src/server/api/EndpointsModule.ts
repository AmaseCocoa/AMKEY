/*
 * SPDX-FileCopyrightText: syuilo and other misskey contributors
 * SPDX-License-Identifier: AGPL-3.0-only
 */

import { Module } from '@nestjs/common';

import { CoreModule } from '@/core/CoreModule.js';
import * as ep___admin_meta from './endpoints/admin/meta.js';
import * as ep___admin_abuseUserReports from './endpoints/admin/abuse-user-reports.js';
import * as ep___admin_accounts_create from './endpoints/admin/accounts/create.js';
import * as ep___admin_accounts_delete from './endpoints/admin/accounts/delete.js';
import * as ep___admin_accounts_findByEmail from './endpoints/admin/accounts/find-by-email.js';
import * as ep___admin_ad_create from './endpoints/admin/ad/create.js';
import * as ep___admin_ad_delete from './endpoints/admin/ad/delete.js';
import * as ep___admin_ad_list from './endpoints/admin/ad/list.js';
import * as ep___admin_ad_update from './endpoints/admin/ad/update.js';
import * as ep___admin_announcements_create from './endpoints/admin/announcements/create.js';
import * as ep___admin_announcements_delete from './endpoints/admin/announcements/delete.js';
import * as ep___admin_announcements_list from './endpoints/admin/announcements/list.js';
import * as ep___admin_announcements_update from './endpoints/admin/announcements/update.js';
import * as ep___admin_avatarDecorations_create from './endpoints/admin/avatar-decorations/create.js';
import * as ep___admin_avatarDecorations_delete from './endpoints/admin/avatar-decorations/delete.js';
import * as ep___admin_avatarDecorations_list from './endpoints/admin/avatar-decorations/list.js';
import * as ep___admin_avatarDecorations_update from './endpoints/admin/avatar-decorations/update.js';
import * as ep___admin_deleteAllFilesOfAUser from './endpoints/admin/delete-all-files-of-a-user.js';
import * as ep___admin_unsetUserAvatar from './endpoints/admin/unset-user-avatar.js';
import * as ep___admin_unsetUserBanner from './endpoints/admin/unset-user-banner.js';
import * as ep___admin_drive_cleanRemoteFiles from './endpoints/admin/drive/clean-remote-files.js';
import * as ep___admin_drive_cleanup from './endpoints/admin/drive/cleanup.js';
import * as ep___admin_drive_files from './endpoints/admin/drive/files.js';
import * as ep___admin_drive_showFile from './endpoints/admin/drive/show-file.js';
import * as ep___admin_emoji_addAliasesBulk from './endpoints/admin/emoji/add-aliases-bulk.js';
import * as ep___admin_emoji_add from './endpoints/admin/emoji/add.js';
import * as ep___admin_emoji_copy from './endpoints/admin/emoji/copy.js';
import * as ep___admin_emoji_deleteBulk from './endpoints/admin/emoji/delete-bulk.js';
import * as ep___admin_emoji_delete from './endpoints/admin/emoji/delete.js';
import * as ep___admin_emoji_importZip from './endpoints/admin/emoji/import-zip.js';
import * as ep___admin_emoji_listRemote from './endpoints/admin/emoji/list-remote.js';
import * as ep___admin_emoji_list from './endpoints/admin/emoji/list.js';
import * as ep___admin_emoji_removeAliasesBulk from './endpoints/admin/emoji/remove-aliases-bulk.js';
import * as ep___admin_emoji_setAliasesBulk from './endpoints/admin/emoji/set-aliases-bulk.js';
import * as ep___admin_emoji_setCategoryBulk from './endpoints/admin/emoji/set-category-bulk.js';
import * as ep___admin_emoji_setLicenseBulk from './endpoints/admin/emoji/set-license-bulk.js';
import * as ep___admin_emoji_update from './endpoints/admin/emoji/update.js';
import * as ep___admin_federation_deleteAllFiles from './endpoints/admin/federation/delete-all-files.js';
import * as ep___admin_federation_refreshRemoteInstanceMetadata from './endpoints/admin/federation/refresh-remote-instance-metadata.js';
import * as ep___admin_federation_removeAllFollowing from './endpoints/admin/federation/remove-all-following.js';
import * as ep___admin_federation_updateInstance from './endpoints/admin/federation/update-instance.js';
import * as ep___admin_getIndexStats from './endpoints/admin/get-index-stats.js';
import * as ep___admin_getTableStats from './endpoints/admin/get-table-stats.js';
import * as ep___admin_getUserIps from './endpoints/admin/get-user-ips.js';
import * as ep___admin_invite_create from './endpoints/admin/invite/create.js';
import * as ep___admin_invite_list from './endpoints/admin/invite/list.js';
import * as ep___admin_promo_create from './endpoints/admin/promo/create.js';
import * as ep___admin_queue_clear from './endpoints/admin/queue/clear.js';
import * as ep___admin_queue_deliverDelayed from './endpoints/admin/queue/deliver-delayed.js';
import * as ep___admin_queue_inboxDelayed from './endpoints/admin/queue/inbox-delayed.js';
import * as ep___admin_queue_promote from './endpoints/admin/queue/promote.js';
import * as ep___admin_queue_stats from './endpoints/admin/queue/stats.js';
import * as ep___admin_relays_add from './endpoints/admin/relays/add.js';
import * as ep___admin_relays_list from './endpoints/admin/relays/list.js';
import * as ep___admin_relays_remove from './endpoints/admin/relays/remove.js';
import * as ep___admin_resetPassword from './endpoints/admin/reset-password.js';
import * as ep___admin_resolveAbuseUserReport from './endpoints/admin/resolve-abuse-user-report.js';
import * as ep___admin_sendEmail from './endpoints/admin/send-email.js';
import * as ep___admin_serverInfo from './endpoints/admin/server-info.js';
import * as ep___admin_showModerationLogs from './endpoints/admin/show-moderation-logs.js';
import * as ep___admin_showUser from './endpoints/admin/show-user.js';
import * as ep___admin_showUsers from './endpoints/admin/show-users.js';
import * as ep___admin_nsfwUser from './endpoints/admin/nsfw-user.js';
import * as ep___admin_unnsfwUser from './endpoints/admin/unnsfw-user.js';
import * as ep___admin_silenceUser from './endpoints/admin/silence-user.js';
import * as ep___admin_unsilenceUser from './endpoints/admin/unsilence-user.js';
import * as ep___admin_suspendUser from './endpoints/admin/suspend-user.js';
import * as ep___admin_approveUser from './endpoints/admin/approve-user.js';
import * as ep___admin_unsuspendUser from './endpoints/admin/unsuspend-user.js';
import * as ep___admin_updateMeta from './endpoints/admin/update-meta.js';
import * as ep___admin_deleteAccount from './endpoints/admin/delete-account.js';
import * as ep___admin_updateUserNote from './endpoints/admin/update-user-note.js';
import * as ep___admin_roles_create from './endpoints/admin/roles/create.js';
import * as ep___admin_roles_delete from './endpoints/admin/roles/delete.js';
import * as ep___admin_roles_list from './endpoints/admin/roles/list.js';
import * as ep___admin_roles_show from './endpoints/admin/roles/show.js';
import * as ep___admin_roles_update from './endpoints/admin/roles/update.js';
import * as ep___admin_roles_assign from './endpoints/admin/roles/assign.js';
import * as ep___admin_roles_unassign from './endpoints/admin/roles/unassign.js';
import * as ep___admin_roles_updateDefaultPolicies from './endpoints/admin/roles/update-default-policies.js';
import * as ep___admin_roles_users from './endpoints/admin/roles/users.js';
import * as ep___announcements from './endpoints/announcements.js';
import * as ep___antennas_create from './endpoints/antennas/create.js';
import * as ep___antennas_delete from './endpoints/antennas/delete.js';
import * as ep___antennas_list from './endpoints/antennas/list.js';
import * as ep___antennas_notes from './endpoints/antennas/notes.js';
import * as ep___antennas_show from './endpoints/antennas/show.js';
import * as ep___antennas_update from './endpoints/antennas/update.js';
import * as ep___ap_get from './endpoints/ap/get.js';
import * as ep___ap_show from './endpoints/ap/show.js';
import * as ep___app_create from './endpoints/app/create.js';
import * as ep___app_show from './endpoints/app/show.js';
import * as ep___auth_accept from './endpoints/auth/accept.js';
import * as ep___auth_session_generate from './endpoints/auth/session/generate.js';
import * as ep___auth_session_show from './endpoints/auth/session/show.js';
import * as ep___auth_session_userkey from './endpoints/auth/session/userkey.js';
import * as ep___blocking_create from './endpoints/blocking/create.js';
import * as ep___blocking_delete from './endpoints/blocking/delete.js';
import * as ep___blocking_list from './endpoints/blocking/list.js';
import * as ep___channels_create from './endpoints/channels/create.js';
import * as ep___channels_featured from './endpoints/channels/featured.js';
import * as ep___channels_follow from './endpoints/channels/follow.js';
import * as ep___channels_followed from './endpoints/channels/followed.js';
import * as ep___channels_owned from './endpoints/channels/owned.js';
import * as ep___channels_show from './endpoints/channels/show.js';
import * as ep___channels_timeline from './endpoints/channels/timeline.js';
import * as ep___channels_unfollow from './endpoints/channels/unfollow.js';
import * as ep___channels_update from './endpoints/channels/update.js';
import * as ep___channels_favorite from './endpoints/channels/favorite.js';
import * as ep___channels_unfavorite from './endpoints/channels/unfavorite.js';
import * as ep___channels_myFavorites from './endpoints/channels/my-favorites.js';
import * as ep___channels_search from './endpoints/channels/search.js';
import * as ep___charts_activeUsers from './endpoints/charts/active-users.js';
import * as ep___charts_apRequest from './endpoints/charts/ap-request.js';
import * as ep___charts_drive from './endpoints/charts/drive.js';
import * as ep___charts_federation from './endpoints/charts/federation.js';
import * as ep___charts_instance from './endpoints/charts/instance.js';
import * as ep___charts_notes from './endpoints/charts/notes.js';
import * as ep___charts_user_drive from './endpoints/charts/user/drive.js';
import * as ep___charts_user_following from './endpoints/charts/user/following.js';
import * as ep___charts_user_notes from './endpoints/charts/user/notes.js';
import * as ep___charts_user_pv from './endpoints/charts/user/pv.js';
import * as ep___charts_user_reactions from './endpoints/charts/user/reactions.js';
import * as ep___charts_users from './endpoints/charts/users.js';
import * as ep___clips_addNote from './endpoints/clips/add-note.js';
import * as ep___clips_removeNote from './endpoints/clips/remove-note.js';
import * as ep___clips_create from './endpoints/clips/create.js';
import * as ep___clips_delete from './endpoints/clips/delete.js';
import * as ep___clips_list from './endpoints/clips/list.js';
import * as ep___clips_notes from './endpoints/clips/notes.js';
import * as ep___clips_show from './endpoints/clips/show.js';
import * as ep___clips_update from './endpoints/clips/update.js';
import * as ep___clips_favorite from './endpoints/clips/favorite.js';
import * as ep___clips_unfavorite from './endpoints/clips/unfavorite.js';
import * as ep___clips_myFavorites from './endpoints/clips/my-favorites.js';
import * as ep___drive from './endpoints/drive.js';
import * as ep___drive_files from './endpoints/drive/files.js';
import * as ep___drive_files_attachedNotes from './endpoints/drive/files/attached-notes.js';
import * as ep___drive_files_checkExistence from './endpoints/drive/files/check-existence.js';
import * as ep___drive_files_create from './endpoints/drive/files/create.js';
import * as ep___drive_files_delete from './endpoints/drive/files/delete.js';
import * as ep___drive_files_findByHash from './endpoints/drive/files/find-by-hash.js';
import * as ep___drive_files_find from './endpoints/drive/files/find.js';
import * as ep___drive_files_show from './endpoints/drive/files/show.js';
import * as ep___drive_files_update from './endpoints/drive/files/update.js';
import * as ep___drive_files_uploadFromUrl from './endpoints/drive/files/upload-from-url.js';
import * as ep___drive_folders from './endpoints/drive/folders.js';
import * as ep___drive_folders_create from './endpoints/drive/folders/create.js';
import * as ep___drive_folders_delete from './endpoints/drive/folders/delete.js';
import * as ep___drive_folders_find from './endpoints/drive/folders/find.js';
import * as ep___drive_folders_show from './endpoints/drive/folders/show.js';
import * as ep___drive_folders_update from './endpoints/drive/folders/update.js';
import * as ep___drive_stream from './endpoints/drive/stream.js';
import * as ep___emailAddress_available from './endpoints/email-address/available.js';
import * as ep___endpoint from './endpoints/endpoint.js';
import * as ep___endpoints from './endpoints/endpoints.js';
import * as ep___exportCustomEmojis from './endpoints/export-custom-emojis.js';
import * as ep___federation_followers from './endpoints/federation/followers.js';
import * as ep___federation_following from './endpoints/federation/following.js';
import * as ep___federation_instances from './endpoints/federation/instances.js';
import * as ep___federation_showInstance from './endpoints/federation/show-instance.js';
import * as ep___federation_updateRemoteUser from './endpoints/federation/update-remote-user.js';
import * as ep___federation_users from './endpoints/federation/users.js';
import * as ep___federation_stats from './endpoints/federation/stats.js';
import * as ep___following_create from './endpoints/following/create.js';
import * as ep___following_delete from './endpoints/following/delete.js';
import * as ep___following_update from './endpoints/following/update.js';
import * as ep___following_update_all from './endpoints/following/update-all.js';
import * as ep___following_invalidate from './endpoints/following/invalidate.js';
import * as ep___following_requests_accept from './endpoints/following/requests/accept.js';
import * as ep___following_requests_cancel from './endpoints/following/requests/cancel.js';
import * as ep___following_requests_list from './endpoints/following/requests/list.js';
import * as ep___following_requests_reject from './endpoints/following/requests/reject.js';
import * as ep___gallery_featured from './endpoints/gallery/featured.js';
import * as ep___gallery_popular from './endpoints/gallery/popular.js';
import * as ep___gallery_posts from './endpoints/gallery/posts.js';
import * as ep___gallery_posts_create from './endpoints/gallery/posts/create.js';
import * as ep___gallery_posts_delete from './endpoints/gallery/posts/delete.js';
import * as ep___gallery_posts_like from './endpoints/gallery/posts/like.js';
import * as ep___gallery_posts_show from './endpoints/gallery/posts/show.js';
import * as ep___gallery_posts_unlike from './endpoints/gallery/posts/unlike.js';
import * as ep___gallery_posts_update from './endpoints/gallery/posts/update.js';
import * as ep___getOnlineUsersCount from './endpoints/get-online-users-count.js';
import * as ep___getAvatarDecorations from './endpoints/get-avatar-decorations.js';
import * as ep___hashtags_list from './endpoints/hashtags/list.js';
import * as ep___hashtags_search from './endpoints/hashtags/search.js';
import * as ep___hashtags_show from './endpoints/hashtags/show.js';
import * as ep___hashtags_trend from './endpoints/hashtags/trend.js';
import * as ep___hashtags_users from './endpoints/hashtags/users.js';
import * as ep___i from './endpoints/i.js';
import * as ep___i_2fa_done from './endpoints/i/2fa/done.js';
import * as ep___i_2fa_keyDone from './endpoints/i/2fa/key-done.js';
import * as ep___i_2fa_passwordLess from './endpoints/i/2fa/password-less.js';
import * as ep___i_2fa_registerKey from './endpoints/i/2fa/register-key.js';
import * as ep___i_2fa_register from './endpoints/i/2fa/register.js';
import * as ep___i_2fa_updateKey from './endpoints/i/2fa/update-key.js';
import * as ep___i_2fa_removeKey from './endpoints/i/2fa/remove-key.js';
import * as ep___i_2fa_unregister from './endpoints/i/2fa/unregister.js';
import * as ep___i_apps from './endpoints/i/apps.js';
import * as ep___i_authorizedApps from './endpoints/i/authorized-apps.js';
import * as ep___i_claimAchievement from './endpoints/i/claim-achievement.js';
import * as ep___i_changePassword from './endpoints/i/change-password.js';
import * as ep___i_deleteAccount from './endpoints/i/delete-account.js';
import * as ep___i_exportData from './endpoints/i/export-data.js';
import * as ep___i_exportBlocking from './endpoints/i/export-blocking.js';
import * as ep___i_exportFollowing from './endpoints/i/export-following.js';
import * as ep___i_exportMute from './endpoints/i/export-mute.js';
import * as ep___i_exportNotes from './endpoints/i/export-notes.js';
import * as ep___i_exportClips from './endpoints/i/export-clips.js';
import * as ep___i_exportFavorites from './endpoints/i/export-favorites.js';
import * as ep___i_exportUserLists from './endpoints/i/export-user-lists.js';
import * as ep___i_exportAntennas from './endpoints/i/export-antennas.js';
import * as ep___i_favorites from './endpoints/i/favorites.js';
import * as ep___i_gallery_likes from './endpoints/i/gallery/likes.js';
import * as ep___i_gallery_posts from './endpoints/i/gallery/posts.js';
import * as ep___i_importBlocking from './endpoints/i/import-blocking.js';
import * as ep___i_importFollowing from './endpoints/i/import-following.js';
import * as ep___i_importNotes from './endpoints/i/import-notes.js';
import * as ep___i_importMuting from './endpoints/i/import-muting.js';
import * as ep___i_importUserLists from './endpoints/i/import-user-lists.js';
import * as ep___i_importAntennas from './endpoints/i/import-antennas.js';
import * as ep___i_notifications from './endpoints/i/notifications.js';
import * as ep___i_notificationsGrouped from './endpoints/i/notifications-grouped.js';
import * as ep___i_pageLikes from './endpoints/i/page-likes.js';
import * as ep___i_pages from './endpoints/i/pages.js';
import * as ep___i_pin from './endpoints/i/pin.js';
import * as ep___i_readAllUnreadNotes from './endpoints/i/read-all-unread-notes.js';
import * as ep___i_readAnnouncement from './endpoints/i/read-announcement.js';
import * as ep___i_regenerateToken from './endpoints/i/regenerate-token.js';
import * as ep___i_registry_getAll from './endpoints/i/registry/get-all.js';
import * as ep___i_registry_getUnsecure from './endpoints/i/registry/get-unsecure.js';
import * as ep___i_registry_getDetail from './endpoints/i/registry/get-detail.js';
import * as ep___i_registry_get from './endpoints/i/registry/get.js';
import * as ep___i_registry_keysWithType from './endpoints/i/registry/keys-with-type.js';
import * as ep___i_registry_keys from './endpoints/i/registry/keys.js';
import * as ep___i_registry_remove from './endpoints/i/registry/remove.js';
import * as ep___i_registry_scopesWithDomain from './endpoints/i/registry/scopes-with-domain.js';
import * as ep___i_registry_set from './endpoints/i/registry/set.js';
import * as ep___i_revokeToken from './endpoints/i/revoke-token.js';
import * as ep___i_signinHistory from './endpoints/i/signin-history.js';
import * as ep___i_unpin from './endpoints/i/unpin.js';
import * as ep___i_updateEmail from './endpoints/i/update-email.js';
import * as ep___i_update from './endpoints/i/update.js';
import * as ep___i_move from './endpoints/i/move.js';
import * as ep___i_webhooks_create from './endpoints/i/webhooks/create.js';
import * as ep___i_webhooks_show from './endpoints/i/webhooks/show.js';
import * as ep___i_webhooks_list from './endpoints/i/webhooks/list.js';
import * as ep___i_webhooks_update from './endpoints/i/webhooks/update.js';
import * as ep___i_webhooks_delete from './endpoints/i/webhooks/delete.js';
import * as ep___invite_create from './endpoints/invite/create.js';
import * as ep___invite_delete from './endpoints/invite/delete.js';
import * as ep___invite_list from './endpoints/invite/list.js';
import * as ep___invite_limit from './endpoints/invite/limit.js';
import * as ep___meta from './endpoints/meta.js';
import * as ep___emojis from './endpoints/emojis.js';
import * as ep___emoji from './endpoints/emoji.js';
import * as ep___miauth_genToken from './endpoints/miauth/gen-token.js';
import * as ep___mute_create from './endpoints/mute/create.js';
import * as ep___mute_delete from './endpoints/mute/delete.js';
import * as ep___mute_list from './endpoints/mute/list.js';
import * as ep___renoteMute_create from './endpoints/renote-mute/create.js';
import * as ep___renoteMute_delete from './endpoints/renote-mute/delete.js';
import * as ep___renoteMute_list from './endpoints/renote-mute/list.js';
import * as ep___my_apps from './endpoints/my/apps.js';
import * as ep___notes from './endpoints/notes.js';
import * as ep___notes_children from './endpoints/notes/children.js';
import * as ep___notes_clips from './endpoints/notes/clips.js';
import * as ep___notes_conversation from './endpoints/notes/conversation.js';
import * as ep___notes_create from './endpoints/notes/create.js';
import * as ep___notes_delete from './endpoints/notes/delete.js';
import * as ep___notes_favorites_create from './endpoints/notes/favorites/create.js';
import * as ep___notes_favorites_delete from './endpoints/notes/favorites/delete.js';
import * as ep___notes_featured from './endpoints/notes/featured.js';
import * as ep___notes_globalTimeline from './endpoints/notes/global-timeline.js';
import * as ep___notes_bubbleTimeline from './endpoints/notes/bubble-timeline.js';
import * as ep___notes_hybridTimeline from './endpoints/notes/hybrid-timeline.js';
import * as ep___notes_localTimeline from './endpoints/notes/local-timeline.js';
import * as ep___notes_mentions from './endpoints/notes/mentions.js';
import * as ep___notes_polls_recommendation from './endpoints/notes/polls/recommendation.js';
import * as ep___notes_polls_vote from './endpoints/notes/polls/vote.js';
import * as ep___notes_reactions from './endpoints/notes/reactions.js';
import * as ep___notes_reactions_create from './endpoints/notes/reactions/create.js';
import * as ep___notes_reactions_delete from './endpoints/notes/reactions/delete.js';
import * as ep___notes_like from './endpoints/notes/like.js';
import * as ep___notes_renotes from './endpoints/notes/renotes.js';
import * as ep___notes_replies from './endpoints/notes/replies.js';
import * as ep___notes_edit from './endpoints/notes/edit.js';
import * as ep___notes_versions from './endpoints/notes/versions.js';
import * as ep___notes_searchByTag from './endpoints/notes/search-by-tag.js';
import * as ep___notes_search from './endpoints/notes/search.js';
import * as ep___notes_show from './endpoints/notes/show.js';
import * as ep___notes_state from './endpoints/notes/state.js';
import * as ep___notes_threadMuting_create from './endpoints/notes/thread-muting/create.js';
import * as ep___notes_threadMuting_delete from './endpoints/notes/thread-muting/delete.js';
import * as ep___notes_timeline from './endpoints/notes/timeline.js';
import * as ep___notes_translate from './endpoints/notes/translate.js';
import * as ep___notes_unrenote from './endpoints/notes/unrenote.js';
import * as ep___notes_userListTimeline from './endpoints/notes/user-list-timeline.js';
import * as ep___notifications_create from './endpoints/notifications/create.js';
import * as ep___notifications_markAllAsRead from './endpoints/notifications/mark-all-as-read.js';
import * as ep___notifications_testNotification from './endpoints/notifications/test-notification.js';
import * as ep___pagePush from './endpoints/page-push.js';
import * as ep___pages_create from './endpoints/pages/create.js';
import * as ep___pages_delete from './endpoints/pages/delete.js';
import * as ep___pages_featured from './endpoints/pages/featured.js';
import * as ep___pages_like from './endpoints/pages/like.js';
import * as ep___pages_show from './endpoints/pages/show.js';
import * as ep___pages_unlike from './endpoints/pages/unlike.js';
import * as ep___pages_update from './endpoints/pages/update.js';
import * as ep___flash_create from './endpoints/flash/create.js';
import * as ep___flash_delete from './endpoints/flash/delete.js';
import * as ep___flash_featured from './endpoints/flash/featured.js';
import * as ep___flash_like from './endpoints/flash/like.js';
import * as ep___flash_show from './endpoints/flash/show.js';
import * as ep___flash_unlike from './endpoints/flash/unlike.js';
import * as ep___flash_update from './endpoints/flash/update.js';
import * as ep___flash_my from './endpoints/flash/my.js';
import * as ep___flash_myLikes from './endpoints/flash/my-likes.js';
import * as ep___ping from './endpoints/ping.js';
import * as ep___pinnedUsers from './endpoints/pinned-users.js';
import * as ep___promo_read from './endpoints/promo/read.js';
import * as ep___roles_list from './endpoints/roles/list.js';
import * as ep___roles_show from './endpoints/roles/show.js';
import * as ep___roles_users from './endpoints/roles/users.js';
import * as ep___roles_notes from './endpoints/roles/notes.js';
import * as ep___requestResetPassword from './endpoints/request-reset-password.js';
import * as ep___resetDb from './endpoints/reset-db.js';
import * as ep___resetPassword from './endpoints/reset-password.js';
import * as ep___serverInfo from './endpoints/server-info.js';
import * as ep___stats from './endpoints/stats.js';
import * as ep___sw_show_registration from './endpoints/sw/show-registration.js';
import * as ep___sw_update_registration from './endpoints/sw/update-registration.js';
import * as ep___sw_register from './endpoints/sw/register.js';
import * as ep___sw_unregister from './endpoints/sw/unregister.js';
import * as ep___test from './endpoints/test.js';
import * as ep___username_available from './endpoints/username/available.js';
import * as ep___users from './endpoints/users.js';
import * as ep___users_clips from './endpoints/users/clips.js';
import * as ep___users_followers from './endpoints/users/followers.js';
import * as ep___users_following from './endpoints/users/following.js';
import * as ep___users_gallery_posts from './endpoints/users/gallery/posts.js';
import * as ep___users_getFrequentlyRepliedUsers from './endpoints/users/get-frequently-replied-users.js';
import * as ep___users_featuredNotes from './endpoints/users/featured-notes.js';
import * as ep___users_lists_create from './endpoints/users/lists/create.js';
import * as ep___users_lists_delete from './endpoints/users/lists/delete.js';
import * as ep___users_lists_list from './endpoints/users/lists/list.js';
import * as ep___users_lists_pull from './endpoints/users/lists/pull.js';
import * as ep___users_lists_push from './endpoints/users/lists/push.js';
import * as ep___users_lists_show from './endpoints/users/lists/show.js';
import * as ep___users_lists_update from './endpoints/users/lists/update.js';
import * as ep___users_lists_favorite from './endpoints/users/lists/favorite.js';
import * as ep___users_lists_unfavorite from './endpoints/users/lists/unfavorite.js';
import * as ep___users_lists_createFromPublic from './endpoints/users/lists/create-from-public.js';
import * as ep___users_lists_updateMembership from './endpoints/users/lists/update-membership.js';
import * as ep___users_lists_getMemberships from './endpoints/users/lists/get-memberships.js';
import * as ep___users_notes from './endpoints/users/notes.js';
import * as ep___users_pages from './endpoints/users/pages.js';
import * as ep___users_flashs from './endpoints/users/flashs.js';
import * as ep___users_reactions from './endpoints/users/reactions.js';
import * as ep___users_recommendation from './endpoints/users/recommendation.js';
import * as ep___users_relation from './endpoints/users/relation.js';
import * as ep___users_reportAbuse from './endpoints/users/report-abuse.js';
import * as ep___users_searchByUsernameAndHost from './endpoints/users/search-by-username-and-host.js';
import * as ep___users_search from './endpoints/users/search.js';
import * as ep___users_show from './endpoints/users/show.js';
import * as ep___users_achievements from './endpoints/users/achievements.js';
import * as ep___users_updateMemo from './endpoints/users/update-memo.js';
import * as ep___fetchRss from './endpoints/fetch-rss.js';
import * as ep___fetchExternalResources from './endpoints/fetch-external-resources.js';
import * as ep___retention from './endpoints/retention.js';
<<<<<<< HEAD
import * as ep___sponsors from './endpoints/sponsors.js';
=======
import * as ep___bubbleGame_register from './endpoints/bubble-game/register.js';
import * as ep___bubbleGame_ranking from './endpoints/bubble-game/ranking.js';
>>>>>>> cf54c2ba
import { GetterService } from './GetterService.js';
import { ApiLoggerService } from './ApiLoggerService.js';
import type { Provider } from '@nestjs/common';

const $admin_meta: Provider = { provide: 'ep:admin/meta', useClass: ep___admin_meta.default };
const $admin_abuseUserReports: Provider = { provide: 'ep:admin/abuse-user-reports', useClass: ep___admin_abuseUserReports.default };
const $admin_accounts_create: Provider = { provide: 'ep:admin/accounts/create', useClass: ep___admin_accounts_create.default };
const $admin_accounts_delete: Provider = { provide: 'ep:admin/accounts/delete', useClass: ep___admin_accounts_delete.default };
const $admin_accounts_findByEmail: Provider = { provide: 'ep:admin/accounts/find-by-email', useClass: ep___admin_accounts_findByEmail.default };
const $admin_ad_create: Provider = { provide: 'ep:admin/ad/create', useClass: ep___admin_ad_create.default };
const $admin_ad_delete: Provider = { provide: 'ep:admin/ad/delete', useClass: ep___admin_ad_delete.default };
const $admin_ad_list: Provider = { provide: 'ep:admin/ad/list', useClass: ep___admin_ad_list.default };
const $admin_ad_update: Provider = { provide: 'ep:admin/ad/update', useClass: ep___admin_ad_update.default };
const $admin_announcements_create: Provider = { provide: 'ep:admin/announcements/create', useClass: ep___admin_announcements_create.default };
const $admin_announcements_delete: Provider = { provide: 'ep:admin/announcements/delete', useClass: ep___admin_announcements_delete.default };
const $admin_announcements_list: Provider = { provide: 'ep:admin/announcements/list', useClass: ep___admin_announcements_list.default };
const $admin_announcements_update: Provider = { provide: 'ep:admin/announcements/update', useClass: ep___admin_announcements_update.default };
const $admin_avatarDecorations_create: Provider = { provide: 'ep:admin/avatar-decorations/create', useClass: ep___admin_avatarDecorations_create.default };
const $admin_avatarDecorations_delete: Provider = { provide: 'ep:admin/avatar-decorations/delete', useClass: ep___admin_avatarDecorations_delete.default };
const $admin_avatarDecorations_list: Provider = { provide: 'ep:admin/avatar-decorations/list', useClass: ep___admin_avatarDecorations_list.default };
const $admin_avatarDecorations_update: Provider = { provide: 'ep:admin/avatar-decorations/update', useClass: ep___admin_avatarDecorations_update.default };
const $admin_deleteAllFilesOfAUser: Provider = { provide: 'ep:admin/delete-all-files-of-a-user', useClass: ep___admin_deleteAllFilesOfAUser.default };
const $admin_unsetUserAvatar: Provider = { provide: 'ep:admin/unset-user-avatar', useClass: ep___admin_unsetUserAvatar.default };
const $admin_unsetUserBanner: Provider = { provide: 'ep:admin/unset-user-banner', useClass: ep___admin_unsetUserBanner.default };
const $admin_drive_cleanRemoteFiles: Provider = { provide: 'ep:admin/drive/clean-remote-files', useClass: ep___admin_drive_cleanRemoteFiles.default };
const $admin_drive_cleanup: Provider = { provide: 'ep:admin/drive/cleanup', useClass: ep___admin_drive_cleanup.default };
const $admin_drive_files: Provider = { provide: 'ep:admin/drive/files', useClass: ep___admin_drive_files.default };
const $admin_drive_showFile: Provider = { provide: 'ep:admin/drive/show-file', useClass: ep___admin_drive_showFile.default };
const $admin_emoji_addAliasesBulk: Provider = { provide: 'ep:admin/emoji/add-aliases-bulk', useClass: ep___admin_emoji_addAliasesBulk.default };
const $admin_emoji_add: Provider = { provide: 'ep:admin/emoji/add', useClass: ep___admin_emoji_add.default };
const $admin_emoji_copy: Provider = { provide: 'ep:admin/emoji/copy', useClass: ep___admin_emoji_copy.default };
const $admin_emoji_deleteBulk: Provider = { provide: 'ep:admin/emoji/delete-bulk', useClass: ep___admin_emoji_deleteBulk.default };
const $admin_emoji_delete: Provider = { provide: 'ep:admin/emoji/delete', useClass: ep___admin_emoji_delete.default };
const $admin_emoji_importZip: Provider = { provide: 'ep:admin/emoji/import-zip', useClass: ep___admin_emoji_importZip.default };
const $admin_emoji_listRemote: Provider = { provide: 'ep:admin/emoji/list-remote', useClass: ep___admin_emoji_listRemote.default };
const $admin_emoji_list: Provider = { provide: 'ep:admin/emoji/list', useClass: ep___admin_emoji_list.default };
const $admin_emoji_removeAliasesBulk: Provider = { provide: 'ep:admin/emoji/remove-aliases-bulk', useClass: ep___admin_emoji_removeAliasesBulk.default };
const $admin_emoji_setAliasesBulk: Provider = { provide: 'ep:admin/emoji/set-aliases-bulk', useClass: ep___admin_emoji_setAliasesBulk.default };
const $admin_emoji_setCategoryBulk: Provider = { provide: 'ep:admin/emoji/set-category-bulk', useClass: ep___admin_emoji_setCategoryBulk.default };
const $admin_emoji_setLicenseBulk: Provider = { provide: 'ep:admin/emoji/set-license-bulk', useClass: ep___admin_emoji_setLicenseBulk.default };
const $admin_emoji_update: Provider = { provide: 'ep:admin/emoji/update', useClass: ep___admin_emoji_update.default };
const $admin_federation_deleteAllFiles: Provider = { provide: 'ep:admin/federation/delete-all-files', useClass: ep___admin_federation_deleteAllFiles.default };
const $admin_federation_refreshRemoteInstanceMetadata: Provider = { provide: 'ep:admin/federation/refresh-remote-instance-metadata', useClass: ep___admin_federation_refreshRemoteInstanceMetadata.default };
const $admin_federation_removeAllFollowing: Provider = { provide: 'ep:admin/federation/remove-all-following', useClass: ep___admin_federation_removeAllFollowing.default };
const $admin_federation_updateInstance: Provider = { provide: 'ep:admin/federation/update-instance', useClass: ep___admin_federation_updateInstance.default };
const $admin_getIndexStats: Provider = { provide: 'ep:admin/get-index-stats', useClass: ep___admin_getIndexStats.default };
const $admin_getTableStats: Provider = { provide: 'ep:admin/get-table-stats', useClass: ep___admin_getTableStats.default };
const $admin_getUserIps: Provider = { provide: 'ep:admin/get-user-ips', useClass: ep___admin_getUserIps.default };
const $admin_invite_create: Provider = { provide: 'ep:admin/invite/create', useClass: ep___admin_invite_create.default };
const $admin_invite_list: Provider = { provide: 'ep:admin/invite/list', useClass: ep___admin_invite_list.default };
const $admin_promo_create: Provider = { provide: 'ep:admin/promo/create', useClass: ep___admin_promo_create.default };
const $admin_queue_clear: Provider = { provide: 'ep:admin/queue/clear', useClass: ep___admin_queue_clear.default };
const $admin_queue_deliverDelayed: Provider = { provide: 'ep:admin/queue/deliver-delayed', useClass: ep___admin_queue_deliverDelayed.default };
const $admin_queue_inboxDelayed: Provider = { provide: 'ep:admin/queue/inbox-delayed', useClass: ep___admin_queue_inboxDelayed.default };
const $admin_queue_promote: Provider = { provide: 'ep:admin/queue/promote', useClass: ep___admin_queue_promote.default };
const $admin_queue_stats: Provider = { provide: 'ep:admin/queue/stats', useClass: ep___admin_queue_stats.default };
const $admin_relays_add: Provider = { provide: 'ep:admin/relays/add', useClass: ep___admin_relays_add.default };
const $admin_relays_list: Provider = { provide: 'ep:admin/relays/list', useClass: ep___admin_relays_list.default };
const $admin_relays_remove: Provider = { provide: 'ep:admin/relays/remove', useClass: ep___admin_relays_remove.default };
const $admin_resetPassword: Provider = { provide: 'ep:admin/reset-password', useClass: ep___admin_resetPassword.default };
const $admin_resolveAbuseUserReport: Provider = { provide: 'ep:admin/resolve-abuse-user-report', useClass: ep___admin_resolveAbuseUserReport.default };
const $admin_sendEmail: Provider = { provide: 'ep:admin/send-email', useClass: ep___admin_sendEmail.default };
const $admin_serverInfo: Provider = { provide: 'ep:admin/server-info', useClass: ep___admin_serverInfo.default };
const $admin_showModerationLogs: Provider = { provide: 'ep:admin/show-moderation-logs', useClass: ep___admin_showModerationLogs.default };
const $admin_showUser: Provider = { provide: 'ep:admin/show-user', useClass: ep___admin_showUser.default };
const $admin_showUsers: Provider = { provide: 'ep:admin/show-users', useClass: ep___admin_showUsers.default };
const $admin_nsfwUser: Provider = { provide: 'ep:admin/nsfw-user', useClass: ep___admin_nsfwUser.default };
const $admin_unnsfwUser: Provider = { provide: 'ep:admin/unnsfw-user', useClass: ep___admin_unnsfwUser.default };
const $admin_silenceUser: Provider = { provide: 'ep:admin/silence-user', useClass: ep___admin_silenceUser.default };
const $admin_unsilenceUser: Provider = { provide: 'ep:admin/unsilence-user', useClass: ep___admin_unsilenceUser.default };
const $admin_suspendUser: Provider = { provide: 'ep:admin/suspend-user', useClass: ep___admin_suspendUser.default };
const $admin_approveUser: Provider = { provide: 'ep:admin/approve-user', useClass: ep___admin_approveUser.default };
const $admin_unsuspendUser: Provider = { provide: 'ep:admin/unsuspend-user', useClass: ep___admin_unsuspendUser.default };
const $admin_updateMeta: Provider = { provide: 'ep:admin/update-meta', useClass: ep___admin_updateMeta.default };
const $admin_deleteAccount: Provider = { provide: 'ep:admin/delete-account', useClass: ep___admin_deleteAccount.default };
const $admin_updateUserNote: Provider = { provide: 'ep:admin/update-user-note', useClass: ep___admin_updateUserNote.default };
const $admin_roles_create: Provider = { provide: 'ep:admin/roles/create', useClass: ep___admin_roles_create.default };
const $admin_roles_delete: Provider = { provide: 'ep:admin/roles/delete', useClass: ep___admin_roles_delete.default };
const $admin_roles_list: Provider = { provide: 'ep:admin/roles/list', useClass: ep___admin_roles_list.default };
const $admin_roles_show: Provider = { provide: 'ep:admin/roles/show', useClass: ep___admin_roles_show.default };
const $admin_roles_update: Provider = { provide: 'ep:admin/roles/update', useClass: ep___admin_roles_update.default };
const $admin_roles_assign: Provider = { provide: 'ep:admin/roles/assign', useClass: ep___admin_roles_assign.default };
const $admin_roles_unassign: Provider = { provide: 'ep:admin/roles/unassign', useClass: ep___admin_roles_unassign.default };
const $admin_roles_updateDefaultPolicies: Provider = { provide: 'ep:admin/roles/update-default-policies', useClass: ep___admin_roles_updateDefaultPolicies.default };
const $admin_roles_users: Provider = { provide: 'ep:admin/roles/users', useClass: ep___admin_roles_users.default };
const $announcements: Provider = { provide: 'ep:announcements', useClass: ep___announcements.default };
const $antennas_create: Provider = { provide: 'ep:antennas/create', useClass: ep___antennas_create.default };
const $antennas_delete: Provider = { provide: 'ep:antennas/delete', useClass: ep___antennas_delete.default };
const $antennas_list: Provider = { provide: 'ep:antennas/list', useClass: ep___antennas_list.default };
const $antennas_notes: Provider = { provide: 'ep:antennas/notes', useClass: ep___antennas_notes.default };
const $antennas_show: Provider = { provide: 'ep:antennas/show', useClass: ep___antennas_show.default };
const $antennas_update: Provider = { provide: 'ep:antennas/update', useClass: ep___antennas_update.default };
const $ap_get: Provider = { provide: 'ep:ap/get', useClass: ep___ap_get.default };
const $ap_show: Provider = { provide: 'ep:ap/show', useClass: ep___ap_show.default };
const $app_create: Provider = { provide: 'ep:app/create', useClass: ep___app_create.default };
const $app_show: Provider = { provide: 'ep:app/show', useClass: ep___app_show.default };
const $auth_accept: Provider = { provide: 'ep:auth/accept', useClass: ep___auth_accept.default };
const $auth_session_generate: Provider = { provide: 'ep:auth/session/generate', useClass: ep___auth_session_generate.default };
const $auth_session_show: Provider = { provide: 'ep:auth/session/show', useClass: ep___auth_session_show.default };
const $auth_session_userkey: Provider = { provide: 'ep:auth/session/userkey', useClass: ep___auth_session_userkey.default };
const $blocking_create: Provider = { provide: 'ep:blocking/create', useClass: ep___blocking_create.default };
const $blocking_delete: Provider = { provide: 'ep:blocking/delete', useClass: ep___blocking_delete.default };
const $blocking_list: Provider = { provide: 'ep:blocking/list', useClass: ep___blocking_list.default };
const $channels_create: Provider = { provide: 'ep:channels/create', useClass: ep___channels_create.default };
const $channels_featured: Provider = { provide: 'ep:channels/featured', useClass: ep___channels_featured.default };
const $channels_follow: Provider = { provide: 'ep:channels/follow', useClass: ep___channels_follow.default };
const $channels_followed: Provider = { provide: 'ep:channels/followed', useClass: ep___channels_followed.default };
const $channels_owned: Provider = { provide: 'ep:channels/owned', useClass: ep___channels_owned.default };
const $channels_show: Provider = { provide: 'ep:channels/show', useClass: ep___channels_show.default };
const $channels_timeline: Provider = { provide: 'ep:channels/timeline', useClass: ep___channels_timeline.default };
const $channels_unfollow: Provider = { provide: 'ep:channels/unfollow', useClass: ep___channels_unfollow.default };
const $channels_update: Provider = { provide: 'ep:channels/update', useClass: ep___channels_update.default };
const $channels_favorite: Provider = { provide: 'ep:channels/favorite', useClass: ep___channels_favorite.default };
const $channels_unfavorite: Provider = { provide: 'ep:channels/unfavorite', useClass: ep___channels_unfavorite.default };
const $channels_myFavorites: Provider = { provide: 'ep:channels/my-favorites', useClass: ep___channels_myFavorites.default };
const $channels_search: Provider = { provide: 'ep:channels/search', useClass: ep___channels_search.default };
const $charts_activeUsers: Provider = { provide: 'ep:charts/active-users', useClass: ep___charts_activeUsers.default };
const $charts_apRequest: Provider = { provide: 'ep:charts/ap-request', useClass: ep___charts_apRequest.default };
const $charts_drive: Provider = { provide: 'ep:charts/drive', useClass: ep___charts_drive.default };
const $charts_federation: Provider = { provide: 'ep:charts/federation', useClass: ep___charts_federation.default };
const $charts_instance: Provider = { provide: 'ep:charts/instance', useClass: ep___charts_instance.default };
const $charts_notes: Provider = { provide: 'ep:charts/notes', useClass: ep___charts_notes.default };
const $charts_user_drive: Provider = { provide: 'ep:charts/user/drive', useClass: ep___charts_user_drive.default };
const $charts_user_following: Provider = { provide: 'ep:charts/user/following', useClass: ep___charts_user_following.default };
const $charts_user_notes: Provider = { provide: 'ep:charts/user/notes', useClass: ep___charts_user_notes.default };
const $charts_user_pv: Provider = { provide: 'ep:charts/user/pv', useClass: ep___charts_user_pv.default };
const $charts_user_reactions: Provider = { provide: 'ep:charts/user/reactions', useClass: ep___charts_user_reactions.default };
const $charts_users: Provider = { provide: 'ep:charts/users', useClass: ep___charts_users.default };
const $clips_addNote: Provider = { provide: 'ep:clips/add-note', useClass: ep___clips_addNote.default };
const $clips_removeNote: Provider = { provide: 'ep:clips/remove-note', useClass: ep___clips_removeNote.default };
const $clips_create: Provider = { provide: 'ep:clips/create', useClass: ep___clips_create.default };
const $clips_delete: Provider = { provide: 'ep:clips/delete', useClass: ep___clips_delete.default };
const $clips_list: Provider = { provide: 'ep:clips/list', useClass: ep___clips_list.default };
const $clips_notes: Provider = { provide: 'ep:clips/notes', useClass: ep___clips_notes.default };
const $clips_show: Provider = { provide: 'ep:clips/show', useClass: ep___clips_show.default };
const $clips_update: Provider = { provide: 'ep:clips/update', useClass: ep___clips_update.default };
const $clips_favorite: Provider = { provide: 'ep:clips/favorite', useClass: ep___clips_favorite.default };
const $clips_unfavorite: Provider = { provide: 'ep:clips/unfavorite', useClass: ep___clips_unfavorite.default };
const $clips_myFavorites: Provider = { provide: 'ep:clips/my-favorites', useClass: ep___clips_myFavorites.default };
const $drive: Provider = { provide: 'ep:drive', useClass: ep___drive.default };
const $drive_files: Provider = { provide: 'ep:drive/files', useClass: ep___drive_files.default };
const $drive_files_attachedNotes: Provider = { provide: 'ep:drive/files/attached-notes', useClass: ep___drive_files_attachedNotes.default };
const $drive_files_checkExistence: Provider = { provide: 'ep:drive/files/check-existence', useClass: ep___drive_files_checkExistence.default };
const $drive_files_create: Provider = { provide: 'ep:drive/files/create', useClass: ep___drive_files_create.default };
const $drive_files_delete: Provider = { provide: 'ep:drive/files/delete', useClass: ep___drive_files_delete.default };
const $drive_files_findByHash: Provider = { provide: 'ep:drive/files/find-by-hash', useClass: ep___drive_files_findByHash.default };
const $drive_files_find: Provider = { provide: 'ep:drive/files/find', useClass: ep___drive_files_find.default };
const $drive_files_show: Provider = { provide: 'ep:drive/files/show', useClass: ep___drive_files_show.default };
const $drive_files_update: Provider = { provide: 'ep:drive/files/update', useClass: ep___drive_files_update.default };
const $drive_files_uploadFromUrl: Provider = { provide: 'ep:drive/files/upload-from-url', useClass: ep___drive_files_uploadFromUrl.default };
const $drive_folders: Provider = { provide: 'ep:drive/folders', useClass: ep___drive_folders.default };
const $drive_folders_create: Provider = { provide: 'ep:drive/folders/create', useClass: ep___drive_folders_create.default };
const $drive_folders_delete: Provider = { provide: 'ep:drive/folders/delete', useClass: ep___drive_folders_delete.default };
const $drive_folders_find: Provider = { provide: 'ep:drive/folders/find', useClass: ep___drive_folders_find.default };
const $drive_folders_show: Provider = { provide: 'ep:drive/folders/show', useClass: ep___drive_folders_show.default };
const $drive_folders_update: Provider = { provide: 'ep:drive/folders/update', useClass: ep___drive_folders_update.default };
const $drive_stream: Provider = { provide: 'ep:drive/stream', useClass: ep___drive_stream.default };
const $emailAddress_available: Provider = { provide: 'ep:email-address/available', useClass: ep___emailAddress_available.default };
const $endpoint: Provider = { provide: 'ep:endpoint', useClass: ep___endpoint.default };
const $endpoints: Provider = { provide: 'ep:endpoints', useClass: ep___endpoints.default };
const $exportCustomEmojis: Provider = { provide: 'ep:export-custom-emojis', useClass: ep___exportCustomEmojis.default };
const $federation_followers: Provider = { provide: 'ep:federation/followers', useClass: ep___federation_followers.default };
const $federation_following: Provider = { provide: 'ep:federation/following', useClass: ep___federation_following.default };
const $federation_instances: Provider = { provide: 'ep:federation/instances', useClass: ep___federation_instances.default };
const $federation_showInstance: Provider = { provide: 'ep:federation/show-instance', useClass: ep___federation_showInstance.default };
const $federation_updateRemoteUser: Provider = { provide: 'ep:federation/update-remote-user', useClass: ep___federation_updateRemoteUser.default };
const $federation_users: Provider = { provide: 'ep:federation/users', useClass: ep___federation_users.default };
const $federation_stats: Provider = { provide: 'ep:federation/stats', useClass: ep___federation_stats.default };
const $following_create: Provider = { provide: 'ep:following/create', useClass: ep___following_create.default };
const $following_delete: Provider = { provide: 'ep:following/delete', useClass: ep___following_delete.default };
const $following_update: Provider = { provide: 'ep:following/update', useClass: ep___following_update.default };
const $following_update_all: Provider = { provide: 'ep:following/update-all', useClass: ep___following_update_all.default };
const $following_invalidate: Provider = { provide: 'ep:following/invalidate', useClass: ep___following_invalidate.default };
const $following_requests_accept: Provider = { provide: 'ep:following/requests/accept', useClass: ep___following_requests_accept.default };
const $following_requests_cancel: Provider = { provide: 'ep:following/requests/cancel', useClass: ep___following_requests_cancel.default };
const $following_requests_list: Provider = { provide: 'ep:following/requests/list', useClass: ep___following_requests_list.default };
const $following_requests_reject: Provider = { provide: 'ep:following/requests/reject', useClass: ep___following_requests_reject.default };
const $gallery_featured: Provider = { provide: 'ep:gallery/featured', useClass: ep___gallery_featured.default };
const $gallery_popular: Provider = { provide: 'ep:gallery/popular', useClass: ep___gallery_popular.default };
const $gallery_posts: Provider = { provide: 'ep:gallery/posts', useClass: ep___gallery_posts.default };
const $gallery_posts_create: Provider = { provide: 'ep:gallery/posts/create', useClass: ep___gallery_posts_create.default };
const $gallery_posts_delete: Provider = { provide: 'ep:gallery/posts/delete', useClass: ep___gallery_posts_delete.default };
const $gallery_posts_like: Provider = { provide: 'ep:gallery/posts/like', useClass: ep___gallery_posts_like.default };
const $gallery_posts_show: Provider = { provide: 'ep:gallery/posts/show', useClass: ep___gallery_posts_show.default };
const $gallery_posts_unlike: Provider = { provide: 'ep:gallery/posts/unlike', useClass: ep___gallery_posts_unlike.default };
const $gallery_posts_update: Provider = { provide: 'ep:gallery/posts/update', useClass: ep___gallery_posts_update.default };
const $getOnlineUsersCount: Provider = { provide: 'ep:get-online-users-count', useClass: ep___getOnlineUsersCount.default };
const $getAvatarDecorations: Provider = { provide: 'ep:get-avatar-decorations', useClass: ep___getAvatarDecorations.default };
const $hashtags_list: Provider = { provide: 'ep:hashtags/list', useClass: ep___hashtags_list.default };
const $hashtags_search: Provider = { provide: 'ep:hashtags/search', useClass: ep___hashtags_search.default };
const $hashtags_show: Provider = { provide: 'ep:hashtags/show', useClass: ep___hashtags_show.default };
const $hashtags_trend: Provider = { provide: 'ep:hashtags/trend', useClass: ep___hashtags_trend.default };
const $hashtags_users: Provider = { provide: 'ep:hashtags/users', useClass: ep___hashtags_users.default };
const $i: Provider = { provide: 'ep:i', useClass: ep___i.default };
const $i_2fa_done: Provider = { provide: 'ep:i/2fa/done', useClass: ep___i_2fa_done.default };
const $i_2fa_keyDone: Provider = { provide: 'ep:i/2fa/key-done', useClass: ep___i_2fa_keyDone.default };
const $i_2fa_passwordLess: Provider = { provide: 'ep:i/2fa/password-less', useClass: ep___i_2fa_passwordLess.default };
const $i_2fa_registerKey: Provider = { provide: 'ep:i/2fa/register-key', useClass: ep___i_2fa_registerKey.default };
const $i_2fa_register: Provider = { provide: 'ep:i/2fa/register', useClass: ep___i_2fa_register.default };
const $i_2fa_updateKey: Provider = { provide: 'ep:i/2fa/update-key', useClass: ep___i_2fa_updateKey.default };
const $i_2fa_removeKey: Provider = { provide: 'ep:i/2fa/remove-key', useClass: ep___i_2fa_removeKey.default };
const $i_2fa_unregister: Provider = { provide: 'ep:i/2fa/unregister', useClass: ep___i_2fa_unregister.default };
const $i_apps: Provider = { provide: 'ep:i/apps', useClass: ep___i_apps.default };
const $i_authorizedApps: Provider = { provide: 'ep:i/authorized-apps', useClass: ep___i_authorizedApps.default };
const $i_claimAchievement: Provider = { provide: 'ep:i/claim-achievement', useClass: ep___i_claimAchievement.default };
const $i_changePassword: Provider = { provide: 'ep:i/change-password', useClass: ep___i_changePassword.default };
const $i_deleteAccount: Provider = { provide: 'ep:i/delete-account', useClass: ep___i_deleteAccount.default };
const $i_exportData: Provider = { provide: 'ep:i/export-data', useClass: ep___i_exportData.default };
const $i_exportBlocking: Provider = { provide: 'ep:i/export-blocking', useClass: ep___i_exportBlocking.default };
const $i_exportFollowing: Provider = { provide: 'ep:i/export-following', useClass: ep___i_exportFollowing.default };
const $i_exportMute: Provider = { provide: 'ep:i/export-mute', useClass: ep___i_exportMute.default };
const $i_exportNotes: Provider = { provide: 'ep:i/export-notes', useClass: ep___i_exportNotes.default };
const $i_exportClips: Provider = { provide: 'ep:i/export-clips', useClass: ep___i_exportClips.default };
const $i_exportFavorites: Provider = { provide: 'ep:i/export-favorites', useClass: ep___i_exportFavorites.default };
const $i_exportUserLists: Provider = { provide: 'ep:i/export-user-lists', useClass: ep___i_exportUserLists.default };
const $i_exportAntennas: Provider = { provide: 'ep:i/export-antennas', useClass: ep___i_exportAntennas.default };
const $i_favorites: Provider = { provide: 'ep:i/favorites', useClass: ep___i_favorites.default };
const $i_gallery_likes: Provider = { provide: 'ep:i/gallery/likes', useClass: ep___i_gallery_likes.default };
const $i_gallery_posts: Provider = { provide: 'ep:i/gallery/posts', useClass: ep___i_gallery_posts.default };
const $i_importBlocking: Provider = { provide: 'ep:i/import-blocking', useClass: ep___i_importBlocking.default };
const $i_importFollowing: Provider = { provide: 'ep:i/import-following', useClass: ep___i_importFollowing.default };
const $i_importNotes: Provider = { provide: 'ep:i/import-notes', useClass: ep___i_importNotes.default };
const $i_importMuting: Provider = { provide: 'ep:i/import-muting', useClass: ep___i_importMuting.default };
const $i_importUserLists: Provider = { provide: 'ep:i/import-user-lists', useClass: ep___i_importUserLists.default };
const $i_importAntennas: Provider = { provide: 'ep:i/import-antennas', useClass: ep___i_importAntennas.default };
const $i_notifications: Provider = { provide: 'ep:i/notifications', useClass: ep___i_notifications.default };
const $i_notificationsGrouped: Provider = { provide: 'ep:i/notifications-grouped', useClass: ep___i_notificationsGrouped.default };
const $i_pageLikes: Provider = { provide: 'ep:i/page-likes', useClass: ep___i_pageLikes.default };
const $i_pages: Provider = { provide: 'ep:i/pages', useClass: ep___i_pages.default };
const $i_pin: Provider = { provide: 'ep:i/pin', useClass: ep___i_pin.default };
const $i_readAllUnreadNotes: Provider = { provide: 'ep:i/read-all-unread-notes', useClass: ep___i_readAllUnreadNotes.default };
const $i_readAnnouncement: Provider = { provide: 'ep:i/read-announcement', useClass: ep___i_readAnnouncement.default };
const $i_regenerateToken: Provider = { provide: 'ep:i/regenerate-token', useClass: ep___i_regenerateToken.default };
const $i_registry_getAll: Provider = { provide: 'ep:i/registry/get-all', useClass: ep___i_registry_getAll.default };
const $i_registry_getUnsecure: Provider = { provide: 'ep:i/registry/get-unsecure', useClass: ep___i_registry_getUnsecure.default };
const $i_registry_getDetail: Provider = { provide: 'ep:i/registry/get-detail', useClass: ep___i_registry_getDetail.default };
const $i_registry_get: Provider = { provide: 'ep:i/registry/get', useClass: ep___i_registry_get.default };
const $i_registry_keysWithType: Provider = { provide: 'ep:i/registry/keys-with-type', useClass: ep___i_registry_keysWithType.default };
const $i_registry_keys: Provider = { provide: 'ep:i/registry/keys', useClass: ep___i_registry_keys.default };
const $i_registry_remove: Provider = { provide: 'ep:i/registry/remove', useClass: ep___i_registry_remove.default };
const $i_registry_scopesWithDomain: Provider = { provide: 'ep:i/registry/scopes-with-domain', useClass: ep___i_registry_scopesWithDomain.default };
const $i_registry_set: Provider = { provide: 'ep:i/registry/set', useClass: ep___i_registry_set.default };
const $i_revokeToken: Provider = { provide: 'ep:i/revoke-token', useClass: ep___i_revokeToken.default };
const $i_signinHistory: Provider = { provide: 'ep:i/signin-history', useClass: ep___i_signinHistory.default };
const $i_unpin: Provider = { provide: 'ep:i/unpin', useClass: ep___i_unpin.default };
const $i_updateEmail: Provider = { provide: 'ep:i/update-email', useClass: ep___i_updateEmail.default };
const $i_update: Provider = { provide: 'ep:i/update', useClass: ep___i_update.default };
const $i_move: Provider = { provide: 'ep:i/move', useClass: ep___i_move.default };
const $i_webhooks_create: Provider = { provide: 'ep:i/webhooks/create', useClass: ep___i_webhooks_create.default };
const $i_webhooks_list: Provider = { provide: 'ep:i/webhooks/list', useClass: ep___i_webhooks_list.default };
const $i_webhooks_show: Provider = { provide: 'ep:i/webhooks/show', useClass: ep___i_webhooks_show.default };
const $i_webhooks_update: Provider = { provide: 'ep:i/webhooks/update', useClass: ep___i_webhooks_update.default };
const $i_webhooks_delete: Provider = { provide: 'ep:i/webhooks/delete', useClass: ep___i_webhooks_delete.default };
const $invite_create: Provider = { provide: 'ep:invite/create', useClass: ep___invite_create.default };
const $invite_delete: Provider = { provide: 'ep:invite/delete', useClass: ep___invite_delete.default };
const $invite_list: Provider = { provide: 'ep:invite/list', useClass: ep___invite_list.default };
const $invite_limit: Provider = { provide: 'ep:invite/limit', useClass: ep___invite_limit.default };
const $meta: Provider = { provide: 'ep:meta', useClass: ep___meta.default };
const $emojis: Provider = { provide: 'ep:emojis', useClass: ep___emojis.default };
const $emoji: Provider = { provide: 'ep:emoji', useClass: ep___emoji.default };
const $miauth_genToken: Provider = { provide: 'ep:miauth/gen-token', useClass: ep___miauth_genToken.default };
const $mute_create: Provider = { provide: 'ep:mute/create', useClass: ep___mute_create.default };
const $mute_delete: Provider = { provide: 'ep:mute/delete', useClass: ep___mute_delete.default };
const $mute_list: Provider = { provide: 'ep:mute/list', useClass: ep___mute_list.default };
const $renoteMute_create: Provider = { provide: 'ep:renote-mute/create', useClass: ep___renoteMute_create.default };
const $renoteMute_delete: Provider = { provide: 'ep:renote-mute/delete', useClass: ep___renoteMute_delete.default };
const $renoteMute_list: Provider = { provide: 'ep:renote-mute/list', useClass: ep___renoteMute_list.default };
const $my_apps: Provider = { provide: 'ep:my/apps', useClass: ep___my_apps.default };
const $notes: Provider = { provide: 'ep:notes', useClass: ep___notes.default };
const $notes_children: Provider = { provide: 'ep:notes/children', useClass: ep___notes_children.default };
const $notes_clips: Provider = { provide: 'ep:notes/clips', useClass: ep___notes_clips.default };
const $notes_conversation: Provider = { provide: 'ep:notes/conversation', useClass: ep___notes_conversation.default };
const $notes_create: Provider = { provide: 'ep:notes/create', useClass: ep___notes_create.default };
const $notes_delete: Provider = { provide: 'ep:notes/delete', useClass: ep___notes_delete.default };
const $notes_favorites_create: Provider = { provide: 'ep:notes/favorites/create', useClass: ep___notes_favorites_create.default };
const $notes_favorites_delete: Provider = { provide: 'ep:notes/favorites/delete', useClass: ep___notes_favorites_delete.default };
const $notes_featured: Provider = { provide: 'ep:notes/featured', useClass: ep___notes_featured.default };
const $notes_globalTimeline: Provider = { provide: 'ep:notes/global-timeline', useClass: ep___notes_globalTimeline.default };
const $notes_bubbleTimeline: Provider = { provide: 'ep:notes/bubble-timeline', useClass: ep___notes_bubbleTimeline.default };
const $notes_hybridTimeline: Provider = { provide: 'ep:notes/hybrid-timeline', useClass: ep___notes_hybridTimeline.default };
const $notes_localTimeline: Provider = { provide: 'ep:notes/local-timeline', useClass: ep___notes_localTimeline.default };
const $notes_mentions: Provider = { provide: 'ep:notes/mentions', useClass: ep___notes_mentions.default };
const $notes_polls_recommendation: Provider = { provide: 'ep:notes/polls/recommendation', useClass: ep___notes_polls_recommendation.default };
const $notes_polls_vote: Provider = { provide: 'ep:notes/polls/vote', useClass: ep___notes_polls_vote.default };
const $notes_reactions: Provider = { provide: 'ep:notes/reactions', useClass: ep___notes_reactions.default };
const $notes_reactions_create: Provider = { provide: 'ep:notes/reactions/create', useClass: ep___notes_reactions_create.default };
const $notes_reactions_delete: Provider = { provide: 'ep:notes/reactions/delete', useClass: ep___notes_reactions_delete.default };
const $notes_like: Provider = { provide: 'ep:notes/like', useClass: ep___notes_like.default };
const $notes_renotes: Provider = { provide: 'ep:notes/renotes', useClass: ep___notes_renotes.default };
const $notes_replies: Provider = { provide: 'ep:notes/replies', useClass: ep___notes_replies.default };
const $notes_searchByTag: Provider = { provide: 'ep:notes/search-by-tag', useClass: ep___notes_searchByTag.default };
const $notes_search: Provider = { provide: 'ep:notes/search', useClass: ep___notes_search.default };
const $notes_show: Provider = { provide: 'ep:notes/show', useClass: ep___notes_show.default };
const $notes_state: Provider = { provide: 'ep:notes/state', useClass: ep___notes_state.default };
const $notes_threadMuting_create: Provider = { provide: 'ep:notes/thread-muting/create', useClass: ep___notes_threadMuting_create.default };
const $notes_threadMuting_delete: Provider = { provide: 'ep:notes/thread-muting/delete', useClass: ep___notes_threadMuting_delete.default };
const $notes_timeline: Provider = { provide: 'ep:notes/timeline', useClass: ep___notes_timeline.default };
const $notes_translate: Provider = { provide: 'ep:notes/translate', useClass: ep___notes_translate.default };
const $notes_unrenote: Provider = { provide: 'ep:notes/unrenote', useClass: ep___notes_unrenote.default };
const $notes_userListTimeline: Provider = { provide: 'ep:notes/user-list-timeline', useClass: ep___notes_userListTimeline.default };
const $notes_edit: Provider = { provide: 'ep:notes/edit', useClass: ep___notes_edit.default };
const $notes_versions: Provider = { provide: 'ep:notes/versions', useClass: ep___notes_versions.default };
const $notifications_create: Provider = { provide: 'ep:notifications/create', useClass: ep___notifications_create.default };
const $notifications_markAllAsRead: Provider = { provide: 'ep:notifications/mark-all-as-read', useClass: ep___notifications_markAllAsRead.default };
const $notifications_testNotification: Provider = { provide: 'ep:notifications/test-notification', useClass: ep___notifications_testNotification.default };
const $pagePush: Provider = { provide: 'ep:page-push', useClass: ep___pagePush.default };
const $pages_create: Provider = { provide: 'ep:pages/create', useClass: ep___pages_create.default };
const $pages_delete: Provider = { provide: 'ep:pages/delete', useClass: ep___pages_delete.default };
const $pages_featured: Provider = { provide: 'ep:pages/featured', useClass: ep___pages_featured.default };
const $pages_like: Provider = { provide: 'ep:pages/like', useClass: ep___pages_like.default };
const $pages_show: Provider = { provide: 'ep:pages/show', useClass: ep___pages_show.default };
const $pages_unlike: Provider = { provide: 'ep:pages/unlike', useClass: ep___pages_unlike.default };
const $pages_update: Provider = { provide: 'ep:pages/update', useClass: ep___pages_update.default };
const $flash_create: Provider = { provide: 'ep:flash/create', useClass: ep___flash_create.default };
const $flash_delete: Provider = { provide: 'ep:flash/delete', useClass: ep___flash_delete.default };
const $flash_featured: Provider = { provide: 'ep:flash/featured', useClass: ep___flash_featured.default };
const $flash_like: Provider = { provide: 'ep:flash/like', useClass: ep___flash_like.default };
const $flash_show: Provider = { provide: 'ep:flash/show', useClass: ep___flash_show.default };
const $flash_unlike: Provider = { provide: 'ep:flash/unlike', useClass: ep___flash_unlike.default };
const $flash_update: Provider = { provide: 'ep:flash/update', useClass: ep___flash_update.default };
const $flash_my: Provider = { provide: 'ep:flash/my', useClass: ep___flash_my.default };
const $flash_myLikes: Provider = { provide: 'ep:flash/my-likes', useClass: ep___flash_myLikes.default };
const $ping: Provider = { provide: 'ep:ping', useClass: ep___ping.default };
const $pinnedUsers: Provider = { provide: 'ep:pinned-users', useClass: ep___pinnedUsers.default };
const $promo_read: Provider = { provide: 'ep:promo/read', useClass: ep___promo_read.default };
const $roles_list: Provider = { provide: 'ep:roles/list', useClass: ep___roles_list.default };
const $roles_show: Provider = { provide: 'ep:roles/show', useClass: ep___roles_show.default };
const $roles_users: Provider = { provide: 'ep:roles/users', useClass: ep___roles_users.default };
const $roles_notes: Provider = { provide: 'ep:roles/notes', useClass: ep___roles_notes.default };
const $requestResetPassword: Provider = { provide: 'ep:request-reset-password', useClass: ep___requestResetPassword.default };
const $resetDb: Provider = { provide: 'ep:reset-db', useClass: ep___resetDb.default };
const $resetPassword: Provider = { provide: 'ep:reset-password', useClass: ep___resetPassword.default };
const $serverInfo: Provider = { provide: 'ep:server-info', useClass: ep___serverInfo.default };
const $stats: Provider = { provide: 'ep:stats', useClass: ep___stats.default };
const $sw_show_registration: Provider = { provide: 'ep:sw/show-registration', useClass: ep___sw_show_registration.default };
const $sw_update_registration: Provider = { provide: 'ep:sw/update-registration', useClass: ep___sw_update_registration.default };
const $sw_register: Provider = { provide: 'ep:sw/register', useClass: ep___sw_register.default };
const $sw_unregister: Provider = { provide: 'ep:sw/unregister', useClass: ep___sw_unregister.default };
const $test: Provider = { provide: 'ep:test', useClass: ep___test.default };
const $username_available: Provider = { provide: 'ep:username/available', useClass: ep___username_available.default };
const $users: Provider = { provide: 'ep:users', useClass: ep___users.default };
const $users_clips: Provider = { provide: 'ep:users/clips', useClass: ep___users_clips.default };
const $users_followers: Provider = { provide: 'ep:users/followers', useClass: ep___users_followers.default };
const $users_following: Provider = { provide: 'ep:users/following', useClass: ep___users_following.default };
const $users_gallery_posts: Provider = { provide: 'ep:users/gallery/posts', useClass: ep___users_gallery_posts.default };
const $users_getFrequentlyRepliedUsers: Provider = { provide: 'ep:users/get-frequently-replied-users', useClass: ep___users_getFrequentlyRepliedUsers.default };
const $users_featuredNotes: Provider = { provide: 'ep:users/featured-notes', useClass: ep___users_featuredNotes.default };
const $users_lists_create: Provider = { provide: 'ep:users/lists/create', useClass: ep___users_lists_create.default };
const $users_lists_delete: Provider = { provide: 'ep:users/lists/delete', useClass: ep___users_lists_delete.default };
const $users_lists_list: Provider = { provide: 'ep:users/lists/list', useClass: ep___users_lists_list.default };
const $users_lists_pull: Provider = { provide: 'ep:users/lists/pull', useClass: ep___users_lists_pull.default };
const $users_lists_push: Provider = { provide: 'ep:users/lists/push', useClass: ep___users_lists_push.default };
const $users_lists_show: Provider = { provide: 'ep:users/lists/show', useClass: ep___users_lists_show.default };
const $users_lists_update: Provider = { provide: 'ep:users/lists/update', useClass: ep___users_lists_update.default };
const $users_lists_favorite: Provider = { provide: 'ep:users/lists/favorite', useClass: ep___users_lists_favorite.default };
const $users_lists_unfavorite: Provider = { provide: 'ep:users/lists/unfavorite', useClass: ep___users_lists_unfavorite.default };
const $users_lists_createFromPublic: Provider = { provide: 'ep:users/lists/create-from-public', useClass: ep___users_lists_createFromPublic.default };
const $users_lists_updateMembership: Provider = { provide: 'ep:users/lists/update-membership', useClass: ep___users_lists_updateMembership.default };
const $users_lists_getMemberships: Provider = { provide: 'ep:users/lists/get-memberships', useClass: ep___users_lists_getMemberships.default };
const $users_notes: Provider = { provide: 'ep:users/notes', useClass: ep___users_notes.default };
const $users_pages: Provider = { provide: 'ep:users/pages', useClass: ep___users_pages.default };
const $users_flashs: Provider = { provide: 'ep:users/flashs', useClass: ep___users_flashs.default };
const $users_reactions: Provider = { provide: 'ep:users/reactions', useClass: ep___users_reactions.default };
const $users_recommendation: Provider = { provide: 'ep:users/recommendation', useClass: ep___users_recommendation.default };
const $users_relation: Provider = { provide: 'ep:users/relation', useClass: ep___users_relation.default };
const $users_reportAbuse: Provider = { provide: 'ep:users/report-abuse', useClass: ep___users_reportAbuse.default };
const $users_searchByUsernameAndHost: Provider = { provide: 'ep:users/search-by-username-and-host', useClass: ep___users_searchByUsernameAndHost.default };
const $users_search: Provider = { provide: 'ep:users/search', useClass: ep___users_search.default };
const $users_show: Provider = { provide: 'ep:users/show', useClass: ep___users_show.default };
const $users_achievements: Provider = { provide: 'ep:users/achievements', useClass: ep___users_achievements.default };
const $users_updateMemo: Provider = { provide: 'ep:users/update-memo', useClass: ep___users_updateMemo.default };
const $fetchRss: Provider = { provide: 'ep:fetch-rss', useClass: ep___fetchRss.default };
const $fetchExternalResources: Provider = { provide: 'ep:fetch-external-resources', useClass: ep___fetchExternalResources.default };
const $retention: Provider = { provide: 'ep:retention', useClass: ep___retention.default };
<<<<<<< HEAD
const $sponsors: Provider = { provide: 'ep:sponsors', useClass: ep___sponsors.default };
=======
const $bubbleGame_register: Provider = { provide: 'ep:bubble-game/register', useClass: ep___bubbleGame_register.default };
const $bubbleGame_ranking: Provider = { provide: 'ep:bubble-game/ranking', useClass: ep___bubbleGame_ranking.default };
>>>>>>> cf54c2ba

@Module({
	imports: [
		CoreModule,
	],
	providers: [
		GetterService,
		ApiLoggerService,
		$admin_meta,
		$admin_abuseUserReports,
		$admin_accounts_create,
		$admin_accounts_delete,
		$admin_accounts_findByEmail,
		$admin_ad_create,
		$admin_ad_delete,
		$admin_ad_list,
		$admin_ad_update,
		$admin_announcements_create,
		$admin_announcements_delete,
		$admin_announcements_list,
		$admin_announcements_update,
		$admin_avatarDecorations_create,
		$admin_avatarDecorations_delete,
		$admin_avatarDecorations_list,
		$admin_avatarDecorations_update,
		$admin_deleteAllFilesOfAUser,
		$admin_unsetUserAvatar,
		$admin_unsetUserBanner,
		$admin_drive_cleanRemoteFiles,
		$admin_drive_cleanup,
		$admin_drive_files,
		$admin_drive_showFile,
		$admin_emoji_addAliasesBulk,
		$admin_emoji_add,
		$admin_emoji_copy,
		$admin_emoji_deleteBulk,
		$admin_emoji_delete,
		$admin_emoji_importZip,
		$admin_emoji_listRemote,
		$admin_emoji_list,
		$admin_emoji_removeAliasesBulk,
		$admin_emoji_setAliasesBulk,
		$admin_emoji_setCategoryBulk,
		$admin_emoji_setLicenseBulk,
		$admin_emoji_update,
		$admin_federation_deleteAllFiles,
		$admin_federation_refreshRemoteInstanceMetadata,
		$admin_federation_removeAllFollowing,
		$admin_federation_updateInstance,
		$admin_getIndexStats,
		$admin_getTableStats,
		$admin_getUserIps,
		$admin_invite_create,
		$admin_invite_list,
		$admin_promo_create,
		$admin_queue_clear,
		$admin_queue_deliverDelayed,
		$admin_queue_inboxDelayed,
		$admin_queue_promote,
		$admin_queue_stats,
		$admin_relays_add,
		$admin_relays_list,
		$admin_relays_remove,
		$admin_resetPassword,
		$admin_resolveAbuseUserReport,
		$admin_sendEmail,
		$admin_serverInfo,
		$admin_showModerationLogs,
		$admin_showUser,
		$admin_showUsers,
		$admin_nsfwUser,
		$admin_unnsfwUser,
		$admin_silenceUser,
		$admin_unsilenceUser,
		$admin_suspendUser,
		$admin_approveUser,
		$admin_unsuspendUser,
		$admin_updateMeta,
		$admin_deleteAccount,
		$admin_updateUserNote,
		$admin_roles_create,
		$admin_roles_delete,
		$admin_roles_list,
		$admin_roles_show,
		$admin_roles_update,
		$admin_roles_assign,
		$admin_roles_unassign,
		$admin_roles_updateDefaultPolicies,
		$admin_roles_users,
		$announcements,
		$antennas_create,
		$antennas_delete,
		$antennas_list,
		$antennas_notes,
		$antennas_show,
		$antennas_update,
		$ap_get,
		$ap_show,
		$app_create,
		$app_show,
		$auth_accept,
		$auth_session_generate,
		$auth_session_show,
		$auth_session_userkey,
		$blocking_create,
		$blocking_delete,
		$blocking_list,
		$channels_create,
		$channels_featured,
		$channels_follow,
		$channels_followed,
		$channels_owned,
		$channels_show,
		$channels_timeline,
		$channels_unfollow,
		$channels_update,
		$channels_favorite,
		$channels_unfavorite,
		$channels_myFavorites,
		$channels_search,
		$charts_activeUsers,
		$charts_apRequest,
		$charts_drive,
		$charts_federation,
		$charts_instance,
		$charts_notes,
		$charts_user_drive,
		$charts_user_following,
		$charts_user_notes,
		$charts_user_pv,
		$charts_user_reactions,
		$charts_users,
		$clips_addNote,
		$clips_removeNote,
		$clips_create,
		$clips_delete,
		$clips_list,
		$clips_notes,
		$clips_show,
		$clips_update,
		$clips_favorite,
		$clips_unfavorite,
		$clips_myFavorites,
		$drive,
		$drive_files,
		$drive_files_attachedNotes,
		$drive_files_checkExistence,
		$drive_files_create,
		$drive_files_delete,
		$drive_files_findByHash,
		$drive_files_find,
		$drive_files_show,
		$drive_files_update,
		$drive_files_uploadFromUrl,
		$drive_folders,
		$drive_folders_create,
		$drive_folders_delete,
		$drive_folders_find,
		$drive_folders_show,
		$drive_folders_update,
		$drive_stream,
		$emailAddress_available,
		$endpoint,
		$endpoints,
		$exportCustomEmojis,
		$federation_followers,
		$federation_following,
		$federation_instances,
		$federation_showInstance,
		$federation_updateRemoteUser,
		$federation_users,
		$federation_stats,
		$following_create,
		$following_delete,
		$following_update,
		$following_update_all,
		$following_invalidate,
		$following_requests_accept,
		$following_requests_cancel,
		$following_requests_list,
		$following_requests_reject,
		$gallery_featured,
		$gallery_popular,
		$gallery_posts,
		$gallery_posts_create,
		$gallery_posts_delete,
		$gallery_posts_like,
		$gallery_posts_show,
		$gallery_posts_unlike,
		$gallery_posts_update,
		$getOnlineUsersCount,
		$getAvatarDecorations,
		$hashtags_list,
		$hashtags_search,
		$hashtags_show,
		$hashtags_trend,
		$hashtags_users,
		$i,
		$i_2fa_done,
		$i_2fa_keyDone,
		$i_2fa_passwordLess,
		$i_2fa_registerKey,
		$i_2fa_register,
		$i_2fa_updateKey,
		$i_2fa_removeKey,
		$i_2fa_unregister,
		$i_apps,
		$i_authorizedApps,
		$i_claimAchievement,
		$i_changePassword,
		$i_deleteAccount,
		$i_exportData,
		$i_exportBlocking,
		$i_exportFollowing,
		$i_exportMute,
		$i_exportNotes,
		$i_exportClips,
		$i_exportFavorites,
		$i_exportUserLists,
		$i_exportAntennas,
		$i_favorites,
		$i_gallery_likes,
		$i_gallery_posts,
		$i_importBlocking,
		$i_importFollowing,
		$i_importNotes,
		$i_importMuting,
		$i_importUserLists,
		$i_importAntennas,
		$i_notifications,
		$i_notificationsGrouped,
		$i_pageLikes,
		$i_pages,
		$i_pin,
		$i_readAllUnreadNotes,
		$i_readAnnouncement,
		$i_regenerateToken,
		$i_registry_getAll,
		$i_registry_getUnsecure,
		$i_registry_getDetail,
		$i_registry_get,
		$i_registry_keysWithType,
		$i_registry_keys,
		$i_registry_remove,
		$i_registry_scopesWithDomain,
		$i_registry_set,
		$i_revokeToken,
		$i_signinHistory,
		$i_unpin,
		$i_updateEmail,
		$i_update,
		$i_move,
		$i_webhooks_create,
		$i_webhooks_list,
		$i_webhooks_show,
		$i_webhooks_update,
		$i_webhooks_delete,
		$invite_create,
		$invite_delete,
		$invite_list,
		$invite_limit,
		$meta,
		$emojis,
		$emoji,
		$miauth_genToken,
		$mute_create,
		$mute_delete,
		$mute_list,
		$renoteMute_create,
		$renoteMute_delete,
		$renoteMute_list,
		$my_apps,
		$notes,
		$notes_children,
		$notes_clips,
		$notes_conversation,
		$notes_create,
		$notes_delete,
		$notes_favorites_create,
		$notes_favorites_delete,
		$notes_featured,
		$notes_globalTimeline,
		$notes_bubbleTimeline,
		$notes_hybridTimeline,
		$notes_localTimeline,
		$notes_mentions,
		$notes_polls_recommendation,
		$notes_polls_vote,
		$notes_reactions,
		$notes_reactions_create,
		$notes_reactions_delete,
		$notes_like,
		$notes_renotes,
		$notes_replies,
		$notes_searchByTag,
		$notes_search,
		$notes_show,
		$notes_state,
		$notes_threadMuting_create,
		$notes_threadMuting_delete,
		$notes_timeline,
		$notes_translate,
		$notes_unrenote,
		$notes_userListTimeline,
		$notes_edit,
		$notes_versions,
		$notifications_create,
		$notifications_markAllAsRead,
		$notifications_testNotification,
		$pagePush,
		$pages_create,
		$pages_delete,
		$pages_featured,
		$pages_like,
		$pages_show,
		$pages_unlike,
		$pages_update,
		$flash_create,
		$flash_delete,
		$flash_featured,
		$flash_like,
		$flash_show,
		$flash_unlike,
		$flash_update,
		$flash_my,
		$flash_myLikes,
		$ping,
		$pinnedUsers,
		$promo_read,
		$roles_list,
		$roles_show,
		$roles_users,
		$roles_notes,
		$requestResetPassword,
		$resetDb,
		$resetPassword,
		$serverInfo,
		$stats,
		$sw_show_registration,
		$sw_update_registration,
		$sw_register,
		$sw_unregister,
		$test,
		$username_available,
		$users,
		$users_clips,
		$users_followers,
		$users_following,
		$users_gallery_posts,
		$users_getFrequentlyRepliedUsers,
		$users_featuredNotes,
		$users_lists_create,
		$users_lists_delete,
		$users_lists_list,
		$users_lists_pull,
		$users_lists_push,
		$users_lists_show,
		$users_lists_update,
		$users_lists_favorite,
		$users_lists_unfavorite,
		$users_lists_createFromPublic,
		$users_lists_updateMembership,
		$users_lists_getMemberships,
		$users_notes,
		$users_pages,
		$users_flashs,
		$users_reactions,
		$users_recommendation,
		$users_relation,
		$users_reportAbuse,
		$users_searchByUsernameAndHost,
		$users_search,
		$users_show,
		$users_achievements,
		$users_updateMemo,
		$fetchRss,
		$fetchExternalResources,
		$retention,
<<<<<<< HEAD
		$sponsors,
=======
		$bubbleGame_register,
		$bubbleGame_ranking,
>>>>>>> cf54c2ba
	],
	exports: [
		$admin_meta,
		$admin_abuseUserReports,
		$admin_accounts_create,
		$admin_accounts_delete,
		$admin_accounts_findByEmail,
		$admin_ad_create,
		$admin_ad_delete,
		$admin_ad_list,
		$admin_ad_update,
		$admin_announcements_create,
		$admin_announcements_delete,
		$admin_announcements_list,
		$admin_announcements_update,
		$admin_avatarDecorations_create,
		$admin_avatarDecorations_delete,
		$admin_avatarDecorations_list,
		$admin_avatarDecorations_update,
		$admin_deleteAllFilesOfAUser,
		$admin_unsetUserAvatar,
		$admin_unsetUserBanner,
		$admin_drive_cleanRemoteFiles,
		$admin_drive_cleanup,
		$admin_drive_files,
		$admin_drive_showFile,
		$admin_emoji_addAliasesBulk,
		$admin_emoji_add,
		$admin_emoji_copy,
		$admin_emoji_deleteBulk,
		$admin_emoji_delete,
		$admin_emoji_importZip,
		$admin_emoji_listRemote,
		$admin_emoji_list,
		$admin_emoji_removeAliasesBulk,
		$admin_emoji_setAliasesBulk,
		$admin_emoji_setCategoryBulk,
		$admin_emoji_setLicenseBulk,
		$admin_emoji_update,
		$admin_federation_deleteAllFiles,
		$admin_federation_refreshRemoteInstanceMetadata,
		$admin_federation_removeAllFollowing,
		$admin_federation_updateInstance,
		$admin_getIndexStats,
		$admin_getTableStats,
		$admin_getUserIps,
		$admin_invite_create,
		$admin_invite_list,
		$admin_promo_create,
		$admin_queue_clear,
		$admin_queue_deliverDelayed,
		$admin_queue_inboxDelayed,
		$admin_queue_promote,
		$admin_queue_stats,
		$admin_relays_add,
		$admin_relays_list,
		$admin_relays_remove,
		$admin_resetPassword,
		$admin_resolveAbuseUserReport,
		$admin_sendEmail,
		$admin_serverInfo,
		$admin_showModerationLogs,
		$admin_showUser,
		$admin_showUsers,
		$admin_nsfwUser,
		$admin_unnsfwUser,
		$admin_silenceUser,
		$admin_unsilenceUser,
		$admin_suspendUser,
		$admin_approveUser,
		$admin_unsuspendUser,
		$admin_updateMeta,
		$admin_deleteAccount,
		$admin_updateUserNote,
		$admin_roles_create,
		$admin_roles_delete,
		$admin_roles_list,
		$admin_roles_show,
		$admin_roles_update,
		$admin_roles_assign,
		$admin_roles_unassign,
		$admin_roles_updateDefaultPolicies,
		$admin_roles_users,
		$announcements,
		$antennas_create,
		$antennas_delete,
		$antennas_list,
		$antennas_notes,
		$antennas_show,
		$antennas_update,
		$ap_get,
		$ap_show,
		$app_create,
		$app_show,
		$auth_accept,
		$auth_session_generate,
		$auth_session_show,
		$auth_session_userkey,
		$blocking_create,
		$blocking_delete,
		$blocking_list,
		$channels_create,
		$channels_featured,
		$channels_follow,
		$channels_followed,
		$channels_owned,
		$channels_show,
		$channels_timeline,
		$channels_unfollow,
		$channels_update,
		$channels_favorite,
		$channels_unfavorite,
		$channels_myFavorites,
		$channels_search,
		$charts_activeUsers,
		$charts_apRequest,
		$charts_drive,
		$charts_federation,
		$charts_instance,
		$charts_notes,
		$charts_user_drive,
		$charts_user_following,
		$charts_user_notes,
		$charts_user_pv,
		$charts_user_reactions,
		$charts_users,
		$clips_addNote,
		$clips_removeNote,
		$clips_create,
		$clips_delete,
		$clips_list,
		$clips_notes,
		$clips_show,
		$clips_update,
		$clips_favorite,
		$clips_unfavorite,
		$clips_myFavorites,
		$drive,
		$drive_files,
		$drive_files_attachedNotes,
		$drive_files_checkExistence,
		$drive_files_create,
		$drive_files_delete,
		$drive_files_findByHash,
		$drive_files_find,
		$drive_files_show,
		$drive_files_update,
		$drive_files_uploadFromUrl,
		$drive_folders,
		$drive_folders_create,
		$drive_folders_delete,
		$drive_folders_find,
		$drive_folders_show,
		$drive_folders_update,
		$drive_stream,
		$emailAddress_available,
		$endpoint,
		$endpoints,
		$exportCustomEmojis,
		$federation_followers,
		$federation_following,
		$federation_instances,
		$federation_showInstance,
		$federation_updateRemoteUser,
		$federation_users,
		$federation_stats,
		$following_create,
		$following_delete,
		$following_update,
		$following_update_all,
		$following_invalidate,
		$following_requests_accept,
		$following_requests_cancel,
		$following_requests_list,
		$following_requests_reject,
		$gallery_featured,
		$gallery_popular,
		$gallery_posts,
		$gallery_posts_create,
		$gallery_posts_delete,
		$gallery_posts_like,
		$gallery_posts_show,
		$gallery_posts_unlike,
		$gallery_posts_update,
		$getOnlineUsersCount,
		$getAvatarDecorations,
		$hashtags_list,
		$hashtags_search,
		$hashtags_show,
		$hashtags_trend,
		$hashtags_users,
		$i,
		$i_2fa_done,
		$i_2fa_keyDone,
		$i_2fa_passwordLess,
		$i_2fa_registerKey,
		$i_2fa_register,
		$i_2fa_updateKey,
		$i_2fa_removeKey,
		$i_2fa_unregister,
		$i_apps,
		$i_authorizedApps,
		$i_claimAchievement,
		$i_changePassword,
		$i_deleteAccount,
		$i_exportData,
		$i_exportBlocking,
		$i_exportFollowing,
		$i_exportMute,
		$i_exportNotes,
		$i_exportClips,
		$i_exportFavorites,
		$i_exportUserLists,
		$i_exportAntennas,
		$i_favorites,
		$i_gallery_likes,
		$i_gallery_posts,
		$i_importBlocking,
		$i_importFollowing,
		$i_importNotes,
		$i_importMuting,
		$i_importUserLists,
		$i_importAntennas,
		$i_notifications,
		$i_notificationsGrouped,
		$i_pageLikes,
		$i_pages,
		$i_pin,
		$i_readAllUnreadNotes,
		$i_readAnnouncement,
		$i_regenerateToken,
		$i_registry_getAll,
		$i_registry_getUnsecure,
		$i_registry_getDetail,
		$i_registry_get,
		$i_registry_keysWithType,
		$i_registry_keys,
		$i_registry_remove,
		$i_registry_scopesWithDomain,
		$i_registry_set,
		$i_revokeToken,
		$i_signinHistory,
		$i_unpin,
		$i_updateEmail,
		$i_update,
		$i_move,
		$i_webhooks_create,
		$i_webhooks_list,
		$i_webhooks_show,
		$i_webhooks_update,
		$i_webhooks_delete,
		$invite_create,
		$invite_delete,
		$invite_list,
		$invite_limit,
		$meta,
		$emojis,
		$emoji,
		$miauth_genToken,
		$mute_create,
		$mute_delete,
		$mute_list,
		$renoteMute_create,
		$renoteMute_delete,
		$renoteMute_list,
		$my_apps,
		$notes,
		$notes_children,
		$notes_clips,
		$notes_conversation,
		$notes_create,
		$notes_delete,
		$notes_favorites_create,
		$notes_favorites_delete,
		$notes_featured,
		$notes_globalTimeline,
		$notes_bubbleTimeline,
		$notes_hybridTimeline,
		$notes_localTimeline,
		$notes_mentions,
		$notes_polls_recommendation,
		$notes_polls_vote,
		$notes_reactions,
		$notes_reactions_create,
		$notes_reactions_delete,
		$notes_like,
		$notes_renotes,
		$notes_replies,
		$notes_searchByTag,
		$notes_search,
		$notes_show,
		$notes_state,
		$notes_threadMuting_create,
		$notes_threadMuting_delete,
		$notes_timeline,
		$notes_translate,
		$notes_unrenote,
		$notes_userListTimeline,
		$notes_edit,
		$notes_versions,
		$notifications_create,
		$notifications_markAllAsRead,
		$pagePush,
		$pages_create,
		$pages_delete,
		$pages_featured,
		$pages_like,
		$pages_show,
		$pages_unlike,
		$pages_update,
		$flash_create,
		$flash_delete,
		$flash_featured,
		$flash_like,
		$flash_show,
		$flash_unlike,
		$flash_update,
		$flash_my,
		$flash_myLikes,
		$ping,
		$pinnedUsers,
		$promo_read,
		$roles_list,
		$roles_show,
		$roles_users,
		$roles_notes,
		$requestResetPassword,
		$resetDb,
		$resetPassword,
		$serverInfo,
		$stats,
		$sw_register,
		$sw_unregister,
		$test,
		$username_available,
		$users,
		$users_clips,
		$users_followers,
		$users_following,
		$users_gallery_posts,
		$users_getFrequentlyRepliedUsers,
		$users_featuredNotes,
		$users_lists_create,
		$users_lists_delete,
		$users_lists_list,
		$users_lists_pull,
		$users_lists_push,
		$users_lists_show,
		$users_lists_update,
		$users_lists_favorite,
		$users_lists_unfavorite,
		$users_lists_createFromPublic,
		$users_lists_updateMembership,
		$users_lists_getMemberships,
		$users_notes,
		$users_pages,
		$users_flashs,
		$users_reactions,
		$users_recommendation,
		$users_relation,
		$users_reportAbuse,
		$users_searchByUsernameAndHost,
		$users_search,
		$users_show,
		$users_achievements,
		$users_updateMemo,
		$fetchRss,
		$fetchExternalResources,
		$retention,
<<<<<<< HEAD
		$sponsors,
=======
		$bubbleGame_register,
		$bubbleGame_ranking,
>>>>>>> cf54c2ba
	],
})
export class EndpointsModule {}<|MERGE_RESOLUTION|>--- conflicted
+++ resolved
@@ -376,12 +376,9 @@
 import * as ep___fetchRss from './endpoints/fetch-rss.js';
 import * as ep___fetchExternalResources from './endpoints/fetch-external-resources.js';
 import * as ep___retention from './endpoints/retention.js';
-<<<<<<< HEAD
 import * as ep___sponsors from './endpoints/sponsors.js';
-=======
 import * as ep___bubbleGame_register from './endpoints/bubble-game/register.js';
 import * as ep___bubbleGame_ranking from './endpoints/bubble-game/ranking.js';
->>>>>>> cf54c2ba
 import { GetterService } from './GetterService.js';
 import { ApiLoggerService } from './ApiLoggerService.js';
 import type { Provider } from '@nestjs/common';
@@ -756,12 +753,9 @@
 const $fetchRss: Provider = { provide: 'ep:fetch-rss', useClass: ep___fetchRss.default };
 const $fetchExternalResources: Provider = { provide: 'ep:fetch-external-resources', useClass: ep___fetchExternalResources.default };
 const $retention: Provider = { provide: 'ep:retention', useClass: ep___retention.default };
-<<<<<<< HEAD
 const $sponsors: Provider = { provide: 'ep:sponsors', useClass: ep___sponsors.default };
-=======
 const $bubbleGame_register: Provider = { provide: 'ep:bubble-game/register', useClass: ep___bubbleGame_register.default };
 const $bubbleGame_ranking: Provider = { provide: 'ep:bubble-game/ranking', useClass: ep___bubbleGame_ranking.default };
->>>>>>> cf54c2ba
 
 @Module({
 	imports: [
@@ -1140,12 +1134,9 @@
 		$fetchRss,
 		$fetchExternalResources,
 		$retention,
-<<<<<<< HEAD
 		$sponsors,
-=======
 		$bubbleGame_register,
 		$bubbleGame_ranking,
->>>>>>> cf54c2ba
 	],
 	exports: [
 		$admin_meta,
@@ -1515,12 +1506,9 @@
 		$fetchRss,
 		$fetchExternalResources,
 		$retention,
-<<<<<<< HEAD
 		$sponsors,
-=======
 		$bubbleGame_register,
 		$bubbleGame_ranking,
->>>>>>> cf54c2ba
 	],
 })
 export class EndpointsModule {}