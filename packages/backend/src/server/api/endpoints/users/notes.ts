/*
 * SPDX-FileCopyrightText: syuilo and other misskey contributors
 * SPDX-License-Identifier: AGPL-3.0-only
 */

import { Brackets } from 'typeorm';
import { Inject, Injectable } from '@nestjs/common';
import * as Redis from 'ioredis';
import type { MiNote, NotesRepository } from '@/models/_.js';
import { Endpoint } from '@/server/api/endpoint-base.js';
import { NoteEntityService } from '@/core/entities/NoteEntityService.js';
import { DI } from '@/di-symbols.js';
import { GetterService } from '@/server/api/GetterService.js';
import { CacheService } from '@/core/CacheService.js';
import { IdService } from '@/core/IdService.js';
import { ApiError } from '../../error.js';

export const meta = {
	tags: ['users', 'notes'],

	description: 'Show all notes that this user created.',

	res: {
		type: 'array',
		optional: false, nullable: false,
		items: {
			type: 'object',
			optional: false, nullable: false,
			ref: 'Note',
		},
	},

	errors: {
		noSuchUser: {
			message: 'No such user.',
			code: 'NO_SUCH_USER',
			id: '27e494ba-2ac2-48e8-893b-10d4d8c2387b',
		},
	},
} as const;

export const paramDef = {
	type: 'object',
	properties: {
		userId: { type: 'string', format: 'misskey:id' },
		withReplies: { type: 'boolean', default: false },
		withRenotes: { type: 'boolean', default: true },
		limit: { type: 'integer', minimum: 1, maximum: 100, default: 10 },
		sinceId: { type: 'string', format: 'misskey:id' },
		untilId: { type: 'string', format: 'misskey:id' },
		sinceDate: { type: 'integer' },
		untilDate: { type: 'integer' },
		includeMyRenotes: { type: 'boolean', default: true },
		withFiles: { type: 'boolean', default: false },
		excludeNsfw: { type: 'boolean', default: false },
	},
	required: ['userId'],
} as const;

@Injectable()
export default class extends Endpoint<typeof meta, typeof paramDef> { // eslint-disable-line import/no-default-export
	constructor(
		@Inject(DI.redisForTimelines)
		private redisForTimelines: Redis.Redis,

		@Inject(DI.notesRepository)
		private notesRepository: NotesRepository,

		private noteEntityService: NoteEntityService,
		private getterService: GetterService,
		private cacheService: CacheService,
		private idService: IdService,
	) {
		super(meta, paramDef, async (ps, me) => {
			let timeline: MiNote[] = [];

			const limit = ps.limit + (ps.untilId ? 1 : 0); // untilIdに指定したものも含まれるため+1
			let noteIdsRes: [string, string[]][] = [];

			if (!ps.sinceId && !ps.sinceDate) {
				noteIdsRes = await this.redisForTimelines.xrevrange(
					ps.withFiles ? `userTimelineWithFiles:${ps.userId}` : ps.withReplies ? `userTimelineWithReplies:${ps.userId}` : `userTimeline:${ps.userId}`,
					ps.untilId ? this.idService.parse(ps.untilId).date.getTime() : ps.untilDate ?? '+',
					'-',
					'COUNT', limit);
			}

			const noteIds = noteIdsRes.map(x => x[1][1]).filter(x => x !== ps.untilId);

			if (noteIds.length === 0) {
				return [];
			}

			const isFollowing = me ? Object.hasOwn(await this.cacheService.userFollowingsCache.fetch(me.id), ps.userId) : false;

			const query = this.notesRepository.createQueryBuilder('note')
				.where('note.id IN (:...noteIds)', { noteIds: noteIds })
				.innerJoinAndSelect('note.user', 'user')
				.leftJoinAndSelect('note.reply', 'reply')
				.leftJoinAndSelect('note.renote', 'renote')
				.leftJoinAndSelect('reply.user', 'replyUser')
				.leftJoinAndSelect('renote.user', 'renoteUser')
				.leftJoinAndSelect('note.channel', 'channel');

			timeline = await query.getMany();

			timeline = timeline.filter(note => {
				if (note.renoteId) {
					if (note.text == null && note.fileIds.length === 0 && !note.hasPoll) {
						if (ps.withRenotes === false) return false;
					}
				}

<<<<<<< HEAD
			if (!ps.withReplies) {
				query.andWhere('note.replyId IS NULL');
			}

			if (ps.withRenotes === false) {
				query.andWhere(new Brackets(qb => {
					qb.orWhere('note.renoteId IS NULL');
					qb.orWhere(new Brackets(qb => {
						qb.orWhere('note.text IS NOT NULL');
						qb.orWhere('note.fileIds != \'{}\'');
					}));
				}));
			}

			if (ps.includeMyRenotes === false) {
				query.andWhere(new Brackets(qb => {
					qb.orWhere('note.userId != :userId', { userId: user.id });
					qb.orWhere('note.renoteId IS NULL');
					qb.orWhere('note.text IS NOT NULL');
					qb.orWhere('note.fileIds != \'{}\'');
					qb.orWhere('0 < (SELECT COUNT(*) FROM poll WHERE poll."noteId" = note.id)');
				}));
			}
=======
				if (note.visibility === 'followers' && !isFollowing) return false;
>>>>>>> 5fd0cb31

				return true;
			});

			timeline.sort((a, b) => a.id > b.id ? -1 : 1);

			return await this.noteEntityService.packMany(timeline, me);
		});
	}
}<|MERGE_RESOLUTION|>--- conflicted
+++ resolved
@@ -102,20 +102,10 @@
 				.leftJoinAndSelect('renote.user', 'renoteUser')
 				.leftJoinAndSelect('note.channel', 'channel');
 
-			timeline = await query.getMany();
-
-			timeline = timeline.filter(note => {
-				if (note.renoteId) {
-					if (note.text == null && note.fileIds.length === 0 && !note.hasPoll) {
-						if (ps.withRenotes === false) return false;
-					}
-				}
-
-<<<<<<< HEAD
 			if (!ps.withReplies) {
 				query.andWhere('note.replyId IS NULL');
 			}
-
+	
 			if (ps.withRenotes === false) {
 				query.andWhere(new Brackets(qb => {
 					qb.orWhere('note.renoteId IS NULL');
@@ -126,18 +116,16 @@
 				}));
 			}
 
-			if (ps.includeMyRenotes === false) {
-				query.andWhere(new Brackets(qb => {
-					qb.orWhere('note.userId != :userId', { userId: user.id });
-					qb.orWhere('note.renoteId IS NULL');
-					qb.orWhere('note.text IS NOT NULL');
-					qb.orWhere('note.fileIds != \'{}\'');
-					qb.orWhere('0 < (SELECT COUNT(*) FROM poll WHERE poll."noteId" = note.id)');
-				}));
-			}
-=======
+			timeline = await query.getMany();
+
+			timeline = timeline.filter(note => {
+				if (note.renoteId) {
+					if (note.text == null && note.fileIds.length === 0 && !note.hasPoll) {
+						if (ps.withRenotes === false) return false;
+					}
+				}
+
 				if (note.visibility === 'followers' && !isFollowing) return false;
->>>>>>> 5fd0cb31
 
 				return true;
 			});
