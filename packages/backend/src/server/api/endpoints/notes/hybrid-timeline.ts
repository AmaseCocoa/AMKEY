--- conflicted
+++ resolved
@@ -161,9 +161,7 @@
 				useDbFallback: serverSettings.enableFanoutTimelineDbFallback,
 				alwaysIncludeMyNotes: true,
 				excludePureRenotes: !ps.withRenotes,
-<<<<<<< HEAD
 				excludeBots: !ps.withBots,
-=======
 				noteFilter: note => {
 					if (note.reply && note.reply.visibility === 'followers') {
 						if (!Object.hasOwn(followings, note.reply.userId) && note.reply.userId !== me.id) return false;
@@ -171,7 +169,6 @@
 
 					return true;
 				},
->>>>>>> e98f66db
 				dbFallback: async (untilId, sinceId, limit) => await this.getFromDb({
 					untilId,
 					sinceId,
