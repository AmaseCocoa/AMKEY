/*
 * SPDX-FileCopyrightText: syuilo and other misskey contributors
 * SPDX-License-Identifier: AGPL-3.0-only
 */

import { Brackets } from 'typeorm';
import { Inject, Injectable } from '@nestjs/common';
import type { NotesRepository, ChannelFollowingsRepository } from '@/models/_.js';
import { Endpoint } from '@/server/api/endpoint-base.js';
import { QueryService } from '@/core/QueryService.js';
import ActiveUsersChart from '@/core/chart/charts/active-users.js';
import { NoteEntityService } from '@/core/entities/NoteEntityService.js';
import { DI } from '@/di-symbols.js';
import { IdService } from '@/core/IdService.js';
import { CacheService } from '@/core/CacheService.js';
import { UserFollowingService } from '@/core/UserFollowingService.js';
import { MiLocalUser } from '@/models/User.js';
import { MetaService } from '@/core/MetaService.js';
import { FanoutTimelineEndpointService } from '@/core/FanoutTimelineEndpointService.js';

export const meta = {
	tags: ['notes'],

	requireCredential: true,

	res: {
		type: 'array',
		optional: false, nullable: false,
		items: {
			type: 'object',
			optional: false, nullable: false,
			ref: 'Note',
		},
	},
} as const;

export const paramDef = {
	type: 'object',
	properties: {
		limit: { type: 'integer', minimum: 1, maximum: 100, default: 10 },
		sinceId: { type: 'string', format: 'misskey:id' },
		untilId: { type: 'string', format: 'misskey:id' },
		sinceDate: { type: 'integer' },
		untilDate: { type: 'integer' },
		allowPartial: { type: 'boolean', default: false }, // true is recommended but for compatibility false by default
		includeMyRenotes: { type: 'boolean', default: true },
		includeRenotedMyNotes: { type: 'boolean', default: true },
		includeLocalRenotes: { type: 'boolean', default: true },
		withFiles: { type: 'boolean', default: false },
		withRenotes: { type: 'boolean', default: true },
		withBots: { type: 'boolean', default: true },
	},
	required: [],
} as const;

@Injectable()
export default class extends Endpoint<typeof meta, typeof paramDef> { // eslint-disable-line import/no-default-export
	constructor(
		@Inject(DI.notesRepository)
		private notesRepository: NotesRepository,

		@Inject(DI.channelFollowingsRepository)
		private channelFollowingsRepository: ChannelFollowingsRepository,

		private noteEntityService: NoteEntityService,
		private activeUsersChart: ActiveUsersChart,
		private idService: IdService,
		private cacheService: CacheService,
		private fanoutTimelineEndpointService: FanoutTimelineEndpointService,
		private userFollowingService: UserFollowingService,
		private queryService: QueryService,
		private metaService: MetaService,
	) {
		super(meta, paramDef, async (ps, me) => {
			const untilId = ps.untilId ?? (ps.untilDate ? this.idService.gen(ps.untilDate!) : null);
			const sinceId = ps.sinceId ?? (ps.sinceDate ? this.idService.gen(ps.sinceDate!) : null);

			const serverSettings = await this.metaService.fetch();

			if (!serverSettings.enableFanoutTimeline) {
				const timeline = await this.getFromDb({
					untilId,
					sinceId,
					limit: ps.limit,
					includeMyRenotes: ps.includeMyRenotes,
					includeRenotedMyNotes: ps.includeRenotedMyNotes,
					includeLocalRenotes: ps.includeLocalRenotes,
					withFiles: ps.withFiles,
					withRenotes: ps.withRenotes,
					withBots: ps.withBots,
				}, me);

				process.nextTick(() => {
					this.activeUsersChart.read(me);
				});

				return await this.noteEntityService.packMany(timeline, me);
			}

			const [
				followings,
			] = await Promise.all([
				this.cacheService.userFollowingsCache.fetch(me.id),
			]);

			const timeline = this.fanoutTimelineEndpointService.timeline({
				untilId,
				sinceId,
				limit: ps.limit,
				allowPartial: ps.allowPartial,
				me,
				useDbFallback: serverSettings.enableFanoutTimelineDbFallback,
				redisTimelines: ps.withFiles ? [`homeTimelineWithFiles:${me.id}`] : [`homeTimeline:${me.id}`],
				alwaysIncludeMyNotes: true,
				excludePureRenotes: !ps.withRenotes,
				noteFilter: note => {
					if (note.reply && note.reply.visibility === 'followers') {
						if (!Object.hasOwn(followings, note.reply.userId)) return false;
					}
					if (!ps.withBots && note.user?.isBot) return false;

					return true;
				},
				dbFallback: async (untilId, sinceId, limit) => await this.getFromDb({
					untilId,
					sinceId,
					limit,
					includeMyRenotes: ps.includeMyRenotes,
					includeRenotedMyNotes: ps.includeRenotedMyNotes,
					includeLocalRenotes: ps.includeLocalRenotes,
					withFiles: ps.withFiles,
					withRenotes: ps.withRenotes,
				}, me),
			});

			process.nextTick(() => {
				this.activeUsersChart.read(me);
			});

<<<<<<< HEAD
				return await this.noteEntityService.packMany(redisTimeline, me);
			} else {
				if (serverSettings.enableFanoutTimelineDbFallback) { // fallback to db
					return await this.getFromDb({
						untilId,
						sinceId,
						limit: ps.limit,
						includeMyRenotes: ps.includeMyRenotes,
						includeRenotedMyNotes: ps.includeRenotedMyNotes,
						includeLocalRenotes: ps.includeLocalRenotes,
						withFiles: ps.withFiles,
						withRenotes: ps.withRenotes,
						withBots: ps.withBots,
					}, me);
				} else {
					return [];
				}
			}
=======
			return timeline;
>>>>>>> 62549549
		});
	}

	private async getFromDb(ps: { untilId: string | null; sinceId: string | null; limit: number; includeMyRenotes: boolean; includeRenotedMyNotes: boolean; includeLocalRenotes: boolean; withFiles: boolean; withRenotes: boolean; withBots: boolean; }, me: MiLocalUser) {
		const followees = await this.userFollowingService.getFollowees(me.id);
		const followingChannels = await this.channelFollowingsRepository.find({
			where: {
				followerId: me.id,
			},
		});

		//#region Construct query
		const query = this.queryService.makePaginationQuery(this.notesRepository.createQueryBuilder('note'), ps.sinceId, ps.untilId)
			.innerJoinAndSelect('note.user', 'user')
			.leftJoinAndSelect('note.reply', 'reply')
			.leftJoinAndSelect('note.renote', 'renote')
			.leftJoinAndSelect('reply.user', 'replyUser')
			.leftJoinAndSelect('renote.user', 'renoteUser');

		if (followees.length > 0 && followingChannels.length > 0) {
			// ユーザー・チャンネルともにフォローあり
			const meOrFolloweeIds = [me.id, ...followees.map(f => f.followeeId)];
			const followingChannelIds = followingChannels.map(x => x.followeeId);
			query.andWhere(new Brackets(qb => {
				qb
					.where(new Brackets(qb2 => {
						qb2
							.where('note.userId IN (:...meOrFolloweeIds)', { meOrFolloweeIds: meOrFolloweeIds })
							.andWhere('note.channelId IS NULL');
					}))
					.orWhere('note.channelId IN (:...followingChannelIds)', { followingChannelIds });
			}));
		} else if (followees.length > 0) {
			// ユーザーフォローのみ（チャンネルフォローなし）
			const meOrFolloweeIds = [me.id, ...followees.map(f => f.followeeId)];
			query
				.andWhere('note.channelId IS NULL')
				.andWhere('note.userId IN (:...meOrFolloweeIds)', { meOrFolloweeIds: meOrFolloweeIds });
		} else if (followingChannels.length > 0) {
			// チャンネルフォローのみ（ユーザーフォローなし）
			const followingChannelIds = followingChannels.map(x => x.followeeId);
			query.andWhere(new Brackets(qb => {
				qb
					.where('note.channelId IN (:...followingChannelIds)', { followingChannelIds })
					.orWhere('note.userId = :meId', { meId: me.id });
			}));
		} else {
			// フォローなし
			query
				.andWhere('note.channelId IS NULL')
				.andWhere('note.userId = :meId', { meId: me.id });
		}

		query.andWhere(new Brackets(qb => {
			qb
				.where('note.replyId IS NULL') // 返信ではない
				.orWhere(new Brackets(qb => {
					qb // 返信だけど投稿者自身への返信
						.where('note.replyId IS NOT NULL')
						.andWhere('note.replyUserId = note.userId');
				}));
		}));

		this.queryService.generateVisibilityQuery(query, me);
		this.queryService.generateMutedUserQuery(query, me);
		this.queryService.generateBlockedUserQuery(query, me);
		this.queryService.generateMutedUserRenotesQueryForNotes(query, me);

		if (ps.includeMyRenotes === false) {
			query.andWhere(new Brackets(qb => {
				qb.orWhere('note.userId != :meId', { meId: me.id });
				qb.orWhere('note.renoteId IS NULL');
				qb.orWhere('note.text IS NOT NULL');
				qb.orWhere('note.fileIds != \'{}\'');
				qb.orWhere('0 < (SELECT COUNT(*) FROM poll WHERE poll."noteId" = note.id)');
			}));
		}

		if (ps.includeRenotedMyNotes === false) {
			query.andWhere(new Brackets(qb => {
				qb.orWhere('note.renoteUserId != :meId', { meId: me.id });
				qb.orWhere('note.renoteId IS NULL');
				qb.orWhere('note.text IS NOT NULL');
				qb.orWhere('note.fileIds != \'{}\'');
				qb.orWhere('0 < (SELECT COUNT(*) FROM poll WHERE poll."noteId" = note.id)');
			}));
		}

		if (ps.includeLocalRenotes === false) {
			query.andWhere(new Brackets(qb => {
				qb.orWhere('note.renoteUserHost IS NOT NULL');
				qb.orWhere('note.renoteId IS NULL');
				qb.orWhere('note.text IS NOT NULL');
				qb.orWhere('note.fileIds != \'{}\'');
				qb.orWhere('0 < (SELECT COUNT(*) FROM poll WHERE poll."noteId" = note.id)');
			}));
		}

		if (ps.withFiles) {
			query.andWhere('note.fileIds != \'{}\'');
		}

		if (ps.withRenotes === false) {
			query.andWhere('note.renoteId IS NULL');
		}

		if (!ps.withBots) query.andWhere('user.isBot = FALSE');
		//#endregion

		return await query.limit(ps.limit).getMany();
	}
}<|MERGE_RESOLUTION|>--- conflicted
+++ resolved
@@ -130,6 +130,7 @@
 					includeLocalRenotes: ps.includeLocalRenotes,
 					withFiles: ps.withFiles,
 					withRenotes: ps.withRenotes,
+					withBots: ps.withBots,
 				}, me),
 			});
 
@@ -137,28 +138,7 @@
 				this.activeUsersChart.read(me);
 			});
 
-<<<<<<< HEAD
-				return await this.noteEntityService.packMany(redisTimeline, me);
-			} else {
-				if (serverSettings.enableFanoutTimelineDbFallback) { // fallback to db
-					return await this.getFromDb({
-						untilId,
-						sinceId,
-						limit: ps.limit,
-						includeMyRenotes: ps.includeMyRenotes,
-						includeRenotedMyNotes: ps.includeRenotedMyNotes,
-						includeLocalRenotes: ps.includeLocalRenotes,
-						withFiles: ps.withFiles,
-						withRenotes: ps.withRenotes,
-						withBots: ps.withBots,
-					}, me);
-				} else {
-					return [];
-				}
-			}
-=======
 			return timeline;
->>>>>>> 62549549
 		});
 	}
 
