/*
 * SPDX-FileCopyrightText: syuilo and other misskey contributors
 * SPDX-License-Identifier: AGPL-3.0-only
 */

import { Brackets } from 'typeorm';
import { Inject, Injectable } from '@nestjs/common';
import type { NotesRepository } from '@/models/_.js';
import { Endpoint } from '@/server/api/endpoint-base.js';
import { QueryService } from '@/core/QueryService.js';
import ActiveUsersChart from '@/core/chart/charts/active-users.js';
import { NoteEntityService } from '@/core/entities/NoteEntityService.js';
import { DI } from '@/di-symbols.js';
import { IdService } from '@/core/IdService.js';
import { CacheService } from '@/core/CacheService.js';
import { isUserRelated } from '@/misc/is-user-related.js';
import { FunoutTimelineService } from '@/core/FunoutTimelineService.js';
import { UserFollowingService } from '@/core/UserFollowingService.js';

export const meta = {
	tags: ['notes'],

	requireCredential: true,

	res: {
		type: 'array',
		optional: false, nullable: false,
		items: {
			type: 'object',
			optional: false, nullable: false,
			ref: 'Note',
		},
	},
} as const;

export const paramDef = {
	type: 'object',
	properties: {
		limit: { type: 'integer', minimum: 1, maximum: 100, default: 10 },
		sinceId: { type: 'string', format: 'misskey:id' },
		untilId: { type: 'string', format: 'misskey:id' },
		sinceDate: { type: 'integer' },
		untilDate: { type: 'integer' },
		includeMyRenotes: { type: 'boolean', default: true },
		includeRenotedMyNotes: { type: 'boolean', default: true },
		includeLocalRenotes: { type: 'boolean', default: true },
		withFiles: { type: 'boolean', default: false },
		withRenotes: { type: 'boolean', default: true },
		withBots: { type: 'boolean', default: true },
	},
	required: [],
} as const;

@Injectable()
export default class extends Endpoint<typeof meta, typeof paramDef> { // eslint-disable-line import/no-default-export
	constructor(
		@Inject(DI.notesRepository)
		private notesRepository: NotesRepository,

		private noteEntityService: NoteEntityService,
		private activeUsersChart: ActiveUsersChart,
		private idService: IdService,
		private cacheService: CacheService,
		private funoutTimelineService: FunoutTimelineService,
		private userFollowingService: UserFollowingService,
		private queryService: QueryService,
	) {
		super(meta, paramDef, async (ps, me) => {
			const untilId = ps.untilId ?? (ps.untilDate ? this.idService.gen(ps.untilDate!) : null);
			const sinceId = ps.sinceId ?? (ps.sinceDate ? this.idService.gen(ps.sinceDate!) : null);

			const [
				followings,
				userIdsWhoMeMuting,
				userIdsWhoMeMutingRenotes,
				userIdsWhoBlockingMe,
			] = await Promise.all([
				this.cacheService.userFollowingsCache.fetch(me.id),
				this.cacheService.userMutingsCache.fetch(me.id),
				this.cacheService.renoteMutingsCache.fetch(me.id),
				this.cacheService.userBlockedCache.fetch(me.id),
			]);

			let noteIds = await this.funoutTimelineService.get(ps.withFiles ? `homeTimelineWithFiles:${me.id}` : `homeTimeline:${me.id}`, untilId, sinceId);
			noteIds = noteIds.slice(0, ps.limit);

			if (noteIds.length > 0) {
				const query = this.notesRepository.createQueryBuilder('note')
					.where('note.id IN (:...noteIds)', { noteIds: noteIds })
					.innerJoinAndSelect('note.user', 'user')
					.leftJoinAndSelect('note.reply', 'reply')
					.leftJoinAndSelect('note.renote', 'renote')
					.leftJoinAndSelect('reply.user', 'replyUser')
					.leftJoinAndSelect('renote.user', 'renoteUser')
					.leftJoinAndSelect('note.channel', 'channel');

				let timeline = await query.getMany();

				timeline = timeline.filter(note => {
					if (note.userId === me.id) {
						return true;
					}
					if (isUserRelated(note, userIdsWhoBlockingMe)) return false;
					if (isUserRelated(note, userIdsWhoMeMuting)) return false;
					if (note.renoteId) {
						if (note.text == null && note.fileIds.length === 0 && !note.hasPoll) {
							if (isUserRelated(note, userIdsWhoMeMutingRenotes)) return false;
							if (ps.withRenotes === false) return false;
						}
					}
					if (note.reply && note.reply.visibility === 'followers') {
						if (!Object.hasOwn(followings, note.reply.userId)) return false;
					}

					return true;
				});

<<<<<<< HEAD
			if (!ps.withBots) query.andWhere('user.isBot = FALSE');

			let timeline = await query.getMany();
=======
				// TODO: フィルタした結果件数が足りなかった場合の対応
>>>>>>> de6e15e3

				timeline.sort((a, b) => a.id > b.id ? -1 : 1);

				process.nextTick(() => {
					this.activeUsersChart.read(me);
				});

				return await this.noteEntityService.packMany(timeline, me);
			} else { // fallback to db
				const followees = await this.userFollowingService.getFollowees(me.id);

				//#region Construct query
				const query = this.queryService.makePaginationQuery(this.notesRepository.createQueryBuilder('note'), ps.sinceId, ps.untilId, ps.sinceDate, ps.untilDate)
					.andWhere('note.channelId IS NULL')
					.innerJoinAndSelect('note.user', 'user')
					.leftJoinAndSelect('note.reply', 'reply')
					.leftJoinAndSelect('note.renote', 'renote')
					.leftJoinAndSelect('reply.user', 'replyUser')
					.leftJoinAndSelect('renote.user', 'renoteUser');

				if (followees.length > 0) {
					const meOrFolloweeIds = [me.id, ...followees.map(f => f.followeeId)];

					query.andWhere('note.userId IN (:...meOrFolloweeIds)', { meOrFolloweeIds: meOrFolloweeIds });
				} else {
					query.andWhere('note.userId = :meId', { meId: me.id });
				}

				query.andWhere(new Brackets(qb => {
					qb
						.where('note.replyId IS NULL') // 返信ではない
						.orWhere(new Brackets(qb => {
							qb // 返信だけど投稿者自身への返信
								.where('note.replyId IS NOT NULL')
								.andWhere('note.replyUserId = note.userId');
						}));
				}));

				this.queryService.generateVisibilityQuery(query, me);
				this.queryService.generateMutedUserQuery(query, me);
				this.queryService.generateBlockedUserQuery(query, me);
				this.queryService.generateMutedUserRenotesQueryForNotes(query, me);

				if (ps.includeMyRenotes === false) {
					query.andWhere(new Brackets(qb => {
						qb.orWhere('note.userId != :meId', { meId: me.id });
						qb.orWhere('note.renoteId IS NULL');
						qb.orWhere('note.text IS NOT NULL');
						qb.orWhere('note.fileIds != \'{}\'');
						qb.orWhere('0 < (SELECT COUNT(*) FROM poll WHERE poll."noteId" = note.id)');
					}));
				}

				if (ps.includeRenotedMyNotes === false) {
					query.andWhere(new Brackets(qb => {
						qb.orWhere('note.renoteUserId != :meId', { meId: me.id });
						qb.orWhere('note.renoteId IS NULL');
						qb.orWhere('note.text IS NOT NULL');
						qb.orWhere('note.fileIds != \'{}\'');
						qb.orWhere('0 < (SELECT COUNT(*) FROM poll WHERE poll."noteId" = note.id)');
					}));
				}
				if (note.user?.isSilenced && note.userId !== me.id && !followings[note.userId]) return false;

				if (ps.includeLocalRenotes === false) {
					query.andWhere(new Brackets(qb => {
						qb.orWhere('note.renoteUserHost IS NOT NULL');
						qb.orWhere('note.renoteId IS NULL');
						qb.orWhere('note.text IS NOT NULL');
						qb.orWhere('note.fileIds != \'{}\'');
						qb.orWhere('0 < (SELECT COUNT(*) FROM poll WHERE poll."noteId" = note.id)');
					}));
				}

				if (ps.withFiles) {
					query.andWhere('note.fileIds != \'{}\'');
				}
				//#endregion

				const timeline = await query.limit(ps.limit).getMany();

				process.nextTick(() => {
					this.activeUsersChart.read(me);
				});

				return await this.noteEntityService.packMany(timeline, me);
			}
		});
	}
}<|MERGE_RESOLUTION|>--- conflicted
+++ resolved
@@ -94,6 +94,8 @@
 					.leftJoinAndSelect('renote.user', 'renoteUser')
 					.leftJoinAndSelect('note.channel', 'channel');
 
+				if (!ps.withBots) query.andWhere('user.isBot = FALSE');
+
 				let timeline = await query.getMany();
 
 				timeline = timeline.filter(note => {
@@ -111,17 +113,12 @@
 					if (note.reply && note.reply.visibility === 'followers') {
 						if (!Object.hasOwn(followings, note.reply.userId)) return false;
 					}
+					if (note.user?.isSilenced && note.userId !== me.id && !followings[note.userId]) return false;
 
 					return true;
 				});
 
-<<<<<<< HEAD
-			if (!ps.withBots) query.andWhere('user.isBot = FALSE');
-
-			let timeline = await query.getMany();
-=======
 				// TODO: フィルタした結果件数が足りなかった場合の対応
->>>>>>> de6e15e3
 
 				timeline.sort((a, b) => a.id > b.id ? -1 : 1);
 
@@ -141,6 +138,8 @@
 					.leftJoinAndSelect('note.renote', 'renote')
 					.leftJoinAndSelect('reply.user', 'replyUser')
 					.leftJoinAndSelect('renote.user', 'renoteUser');
+
+				if (!ps.withBots) query.andWhere('user.isBot = FALSE');
 
 				if (followees.length > 0) {
 					const meOrFolloweeIds = [me.id, ...followees.map(f => f.followeeId)];
@@ -184,7 +183,6 @@
 						qb.orWhere('0 < (SELECT COUNT(*) FROM poll WHERE poll."noteId" = note.id)');
 					}));
 				}
-				if (note.user?.isSilenced && note.userId !== me.id && !followings[note.userId]) return false;
 
 				if (ps.includeLocalRenotes === false) {
 					query.andWhere(new Brackets(qb => {
