--- conflicted
+++ resolved
@@ -75,55 +75,7 @@
 			const untilId = ps.untilId ?? (ps.untilDate ? this.idService.gen(ps.untilDate!) : null);
 			const sinceId = ps.sinceId ?? (ps.sinceDate ? this.idService.gen(ps.sinceDate!) : null);
 
-<<<<<<< HEAD
-			const [
-				followings,
-				userIdsWhoMeMuting,
-				userIdsWhoMeMutingRenotes,
-				userIdsWhoBlockingMe,
-			] = await Promise.all([
-				this.cacheService.userFollowingsCache.fetch(me.id),
-				this.cacheService.userMutingsCache.fetch(me.id),
-				this.cacheService.renoteMutingsCache.fetch(me.id),
-				this.cacheService.userBlockedCache.fetch(me.id),
-			]);
-
-			let noteIds = await this.funoutTimelineService.get(ps.withFiles ? `homeTimelineWithFiles:${me.id}` : `homeTimeline:${me.id}`, untilId, sinceId);
-			noteIds = noteIds.slice(0, ps.limit);
-
-			if (noteIds.length > 0) {
-				const query = this.notesRepository.createQueryBuilder('note')
-					.where('note.id IN (:...noteIds)', { noteIds: noteIds })
-					.innerJoinAndSelect('note.user', 'user')
-					.leftJoinAndSelect('note.reply', 'reply')
-					.leftJoinAndSelect('note.renote', 'renote')
-					.leftJoinAndSelect('reply.user', 'replyUser')
-					.leftJoinAndSelect('renote.user', 'renoteUser')
-					.leftJoinAndSelect('note.channel', 'channel');
-
-				if (!ps.withBots) query.andWhere('user.isBot = FALSE');
-
-				let timeline = await query.getMany();
-
-				timeline = timeline.filter(note => {
-					if (note.userId === me.id) {
-						return true;
-					}
-					if (isUserRelated(note, userIdsWhoBlockingMe)) return false;
-					if (isUserRelated(note, userIdsWhoMeMuting)) return false;
-					if (note.renoteId) {
-						if (note.text == null && note.fileIds.length === 0 && !note.hasPoll) {
-							if (isUserRelated(note, userIdsWhoMeMutingRenotes)) return false;
-							if (ps.withRenotes === false) return false;
-						}
-					}
-					if (note.reply && note.reply.visibility === 'followers') {
-						if (!Object.hasOwn(followings, note.reply.userId)) return false;
-					}
-					if (note.user?.isSilenced && note.userId !== me.id && !followings[note.userId]) return false;
-=======
 			const serverSettings = await this.metaService.fetch();
->>>>>>> bf01c1ee
 
 			if (serverSettings.enableFanoutTimeline) {
 				const [
@@ -170,16 +122,10 @@
 						if (note.reply && note.reply.visibility === 'followers') {
 							if (!Object.hasOwn(followings, note.reply.userId)) return false;
 						}
-
-<<<<<<< HEAD
-				if (!ps.withBots) query.andWhere('user.isBot = FALSE');
-
-				if (followees.length > 0) {
-					const meOrFolloweeIds = [me.id, ...followees.map(f => f.followeeId)];
-=======
+						if (!ps.withBots && note.user?.isBot) return false;
+
 						return true;
 					});
->>>>>>> bf01c1ee
 
 					redisTimeline.sort((a, b) => a.id > b.id ? -1 : 1);
 				}
@@ -200,6 +146,7 @@
 						includeLocalRenotes: ps.includeLocalRenotes,
 						withFiles: ps.withFiles,
 						withRenotes: ps.withRenotes,
+						withBots: ps.withBots,
 					}, me);
 				}
 			} else {
@@ -212,12 +159,13 @@
 					includeLocalRenotes: ps.includeLocalRenotes,
 					withFiles: ps.withFiles,
 					withRenotes: ps.withRenotes,
+					withBots: ps.withBots,
 				}, me);
 			}
 		});
 	}
 
-	private async getFromDb(ps: { untilId: string | null; sinceId: string | null; limit: number; includeMyRenotes: boolean; includeRenotedMyNotes: boolean; includeLocalRenotes: boolean; withFiles: boolean; withRenotes: boolean; }, me: MiLocalUser) {
+	private async getFromDb(ps: { untilId: string | null; sinceId: string | null; limit: number; includeMyRenotes: boolean; includeRenotedMyNotes: boolean; includeLocalRenotes: boolean; withFiles: boolean; withRenotes: boolean; withBots: boolean; }, me: MiLocalUser) {
 		const followees = await this.userFollowingService.getFollowees(me.id);
 		const followingChannels = await this.channelFollowingsRepository.find({
 			where: {
@@ -267,14 +215,6 @@
 				.andWhere('note.userId = :meId', { meId: me.id });
 		}
 
-<<<<<<< HEAD
-				let timeline = await query.limit(ps.limit).getMany();
-
-				timeline = timeline.filter(note => {
-					if (note.user?.isSilenced && note.userId !== me.id && !followings[note.userId]) return false;
-					return true;
-				});
-=======
 		query.andWhere(new Brackets(qb => {
 			qb
 				.where('note.replyId IS NULL') // 返信ではない
@@ -284,7 +224,6 @@
 						.andWhere('note.replyUserId = note.userId');
 				}));
 		}));
->>>>>>> bf01c1ee
 
 		this.queryService.generateVisibilityQuery(query, me);
 		this.queryService.generateMutedUserQuery(query, me);
@@ -328,6 +267,8 @@
 		if (ps.withRenotes === false) {
 			query.andWhere('note.renoteId IS NULL');
 		}
+
+		if (!ps.withBots) query.andWhere('user.isBot = FALSE');
 		//#endregion
 
 		const timeline = await query.limit(ps.limit).getMany();
