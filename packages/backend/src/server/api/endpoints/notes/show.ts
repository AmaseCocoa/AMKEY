/*
 * SPDX-FileCopyrightText: syuilo and misskey-project
 * SPDX-License-Identifier: AGPL-3.0-only
 */

import { Inject, Injectable } from '@nestjs/common';
import { Endpoint } from '@/server/api/endpoint-base.js';
import { NoteEntityService } from '@/core/entities/NoteEntityService.js';
import { DI } from '@/di-symbols.js';
import type { NotesRepository } from '@/models/_.js';
import { QueryService } from '@/core/QueryService.js';
import { ApiError } from '../../error.js';

export const meta = {
	tags: ['notes'],

	requireCredential: false,

	res: {
		type: 'object',
		optional: false, nullable: false,
		ref: 'Note',
	},

	errors: {
		noSuchNote: {
			message: 'No such note.',
			code: 'NO_SUCH_NOTE',
			id: '24fcbfc6-2e37-42b6-8388-c29b3861a08d',
		},

		signinRequired: {
			message: 'Signin required.',
			code: 'SIGNIN_REQUIRED',
			id: '8e75455b-738c-471d-9f80-62693f33372e',
		},
	},

	// 2 calls per second
	limit: {
		duration: 1000,
		max: 2,
	},
} as const;

export const paramDef = {
	type: 'object',
	properties: {
		noteId: { type: 'string', format: 'misskey:id' },
	},
	required: ['noteId'],
} as const;

@Injectable()
export default class extends Endpoint<typeof meta, typeof paramDef> { // eslint-disable-line import/no-default-export
	constructor(
		@Inject(DI.notesRepository)
		private notesRepository: NotesRepository,
<<<<<<< HEAD
=======

>>>>>>> 52976588
		private noteEntityService: NoteEntityService,
		private queryService: QueryService,
	) {
		super(meta, paramDef, async (ps, me) => {
			const query = await this.notesRepository.createQueryBuilder('note')
				.where('note.id = :noteId', { noteId: ps.noteId })
				.innerJoinAndSelect('note.user', 'user');

			this.queryService.generateVisibilityQuery(query, me);
			if (me) {
				this.queryService.generateBlockedUserQuery(query, me);
			}

			const note = await query.getOne();

			if (note === null) {
				throw new ApiError(meta.errors.noSuchNote);
			}

			if (note.user!.requireSigninToViewContents && me == null) {
				throw new ApiError(meta.errors.signinRequired);
			}

			return await this.noteEntityService.pack(note, me, {
				detail: true,
			});
		});
	}
}<|MERGE_RESOLUTION|>--- conflicted
+++ resolved
@@ -56,10 +56,7 @@
 	constructor(
 		@Inject(DI.notesRepository)
 		private notesRepository: NotesRepository,
-<<<<<<< HEAD
-=======
 
->>>>>>> 52976588
 		private noteEntityService: NoteEntityService,
 		private queryService: QueryService,
 	) {
