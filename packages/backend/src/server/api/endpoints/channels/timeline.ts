/*
 * SPDX-FileCopyrightText: syuilo and misskey-project
 * SPDX-License-Identifier: AGPL-3.0-only
 */

import { Inject, Injectable } from '@nestjs/common';
import { Endpoint } from '@/server/api/endpoint-base.js';
import type { ChannelsRepository, MiMeta, NotesRepository } from '@/models/_.js';
import { QueryService } from '@/core/QueryService.js';
import { NoteEntityService } from '@/core/entities/NoteEntityService.js';
import ActiveUsersChart from '@/core/chart/charts/active-users.js';
import { DI } from '@/di-symbols.js';
import { IdService } from '@/core/IdService.js';
import { FanoutTimelineEndpointService } from '@/core/FanoutTimelineEndpointService.js';
import { MiLocalUser } from '@/models/User.js';
import { ApiError } from '../../error.js';
import { Brackets } from 'typeorm';

export const meta = {
	tags: ['notes', 'channels'],

	requireCredential: false,

	res: {
		type: 'array',
		optional: false, nullable: false,
		items: {
			type: 'object',
			optional: false, nullable: false,
			ref: 'Note',
		},
	},

	errors: {
		noSuchChannel: {
			message: 'No such channel.',
			code: 'NO_SUCH_CHANNEL',
			id: '4d0eeeba-a02c-4c3c-9966-ef60d38d2e7f',
		},
	},
} as const;

export const paramDef = {
	type: 'object',
	properties: {
		channelId: { type: 'string', format: 'misskey:id' },
		limit: { type: 'integer', minimum: 1, maximum: 100, default: 10 },
		sinceId: { type: 'string', format: 'misskey:id' },
		untilId: { type: 'string', format: 'misskey:id' },
		sinceDate: { type: 'integer' },
		untilDate: { type: 'integer' },
		allowPartial: { type: 'boolean', default: false }, // true is recommended but for compatibility false by default
		withRenotes: { type: 'boolean', default: true },
		withFiles: {
			type: 'boolean',
			default: false,
			description: 'Only show notes that have attached files.',
		},
	},
	required: ['channelId'],
} as const;

@Injectable()
export default class extends Endpoint<typeof meta, typeof paramDef> { // eslint-disable-line import/no-default-export
	constructor(
		@Inject(DI.meta)
		private serverSettings: MiMeta,

		@Inject(DI.notesRepository)
		private notesRepository: NotesRepository,

		@Inject(DI.channelsRepository)
		private channelsRepository: ChannelsRepository,

		private idService: IdService,
		private noteEntityService: NoteEntityService,
		private queryService: QueryService,
		private fanoutTimelineEndpointService: FanoutTimelineEndpointService,
		private activeUsersChart: ActiveUsersChart,
	) {
		super(meta, paramDef, async (ps, me) => {
			const untilId = ps.untilId ?? (ps.untilDate ? this.idService.gen(ps.untilDate!) : null);
			const sinceId = ps.sinceId ?? (ps.sinceDate ? this.idService.gen(ps.sinceDate!) : null);

			const channel = await this.channelsRepository.findOneBy({
				id: ps.channelId,
			});

			if (channel == null) {
				throw new ApiError(meta.errors.noSuchChannel);
			}

			if (me) this.activeUsersChart.read(me);

<<<<<<< HEAD
			if (!serverSettings.enableFanoutTimeline) {
				return await this.noteEntityService.packMany(await this.getFromDb({ untilId, sinceId, limit: ps.limit, channelId: channel.id, withFiles: ps.withFiles, withRenotes: ps.withRenotes }, me), me);
=======
			if (!this.serverSettings.enableFanoutTimeline) {
				return await this.noteEntityService.packMany(await this.getFromDb({ untilId, sinceId, limit: ps.limit, channelId: channel.id }, me), me);
>>>>>>> 5fc8b3bc
			}

			return await this.fanoutTimelineEndpointService.timeline({
				untilId,
				sinceId,
				limit: ps.limit,
				allowPartial: ps.allowPartial,
				me,
				useDbFallback: true,
				redisTimelines: [`channelTimeline:${channel.id}`],
				excludePureRenotes: !ps.withRenotes,
				excludeNoFiles: ps.withFiles,
				dbFallback: async (untilId, sinceId, limit) => {
					return await this.getFromDb({ untilId, sinceId, limit, channelId: channel.id, withFiles: ps.withFiles, withRenotes: ps.withRenotes }, me);
				},
			});
		});
	}

	private async getFromDb(ps: {
		untilId: string | null,
		sinceId: string | null,
		limit: number,
		channelId: string,
		withFiles: boolean,
		withRenotes: boolean,
	}, me: MiLocalUser | null) {
		//#region fallback to database
		const query = this.queryService.makePaginationQuery(this.notesRepository.createQueryBuilder('note'), ps.sinceId, ps.untilId)
			.andWhere('note.channelId = :channelId', { channelId: ps.channelId })
			.innerJoinAndSelect('note.user', 'user')
			.leftJoinAndSelect('note.reply', 'reply')
			.leftJoinAndSelect('note.renote', 'renote')
			.leftJoinAndSelect('reply.user', 'replyUser')
			.leftJoinAndSelect('renote.user', 'renoteUser')
			.leftJoinAndSelect('note.channel', 'channel');

		if (me) {
			this.queryService.generateMutedUserQuery(query, me);
			this.queryService.generateBlockedUserQuery(query, me);
		}

		if (ps.withRenotes === false) {
			query.andWhere(new Brackets(qb => {
				qb.orWhere('note.renoteId IS NULL');
				qb.orWhere(new Brackets(qb => {
					qb.orWhere('note.text IS NOT NULL');
					qb.orWhere('note.fileIds != \'{}\'');
				}));
			}));
		}

		if (ps.withFiles) {
			query.andWhere('note.fileIds != \'{}\'');
		}
		//#endregion

		return await query.limit(ps.limit).getMany();
	}
}<|MERGE_RESOLUTION|>--- conflicted
+++ resolved
@@ -92,13 +92,8 @@
 
 			if (me) this.activeUsersChart.read(me);
 
-<<<<<<< HEAD
-			if (!serverSettings.enableFanoutTimeline) {
+			if (!this.serverSettings.enableFanoutTimeline) {
 				return await this.noteEntityService.packMany(await this.getFromDb({ untilId, sinceId, limit: ps.limit, channelId: channel.id, withFiles: ps.withFiles, withRenotes: ps.withRenotes }, me), me);
-=======
-			if (!this.serverSettings.enableFanoutTimeline) {
-				return await this.noteEntityService.packMany(await this.getFromDb({ untilId, sinceId, limit: ps.limit, channelId: channel.id }, me), me);
->>>>>>> 5fc8b3bc
 			}
 
 			return await this.fanoutTimelineEndpointService.timeline({
