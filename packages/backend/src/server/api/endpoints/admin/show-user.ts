--- conflicted
+++ resolved
@@ -32,15 +32,13 @@
 				type: 'boolean',
 				optional: false, nullable: false,
 			},
-<<<<<<< HEAD
 			approved: {
 				type: 'boolean',
 				optional: false, nullable: false,
-=======
+			},
 			followedMessage: {
 				type: 'string',
 				optional: false, nullable: true,
->>>>>>> 5fc8b3bc
 			},
 			autoAcceptFollowed: {
 				type: 'boolean',
@@ -241,12 +239,9 @@
 			return {
 				email: profile.email,
 				emailVerified: profile.emailVerified,
-<<<<<<< HEAD
 				approved: user.approved,
 				signupReason: user.signupReason,
-=======
 				followedMessage: profile.followedMessage,
->>>>>>> 5fc8b3bc
 				autoAcceptFollowed: profile.autoAcceptFollowed,
 				noCrawle: profile.noCrawle,
 				preventAiLearning: profile.preventAiLearning,
