--- conflicted
+++ resolved
@@ -24,11 +24,8 @@
 	properties: {
 		host: { type: 'string' },
 		isSuspended: { type: 'boolean' },
-<<<<<<< HEAD
 		isNSFW: { type: 'boolean' },
-=======
 		moderationNote: { type: 'string' },
->>>>>>> c0156b74
 	},
 	required: ['host'],
 } as const;
@@ -50,33 +47,9 @@
 				throw new Error('instance not found');
 			}
 
-<<<<<<< HEAD
-			if (ps.isSuspended != null) {
-				await this.federatedInstanceService.update(instance.id, {
-					isSuspended: ps.isSuspended,
-				});
-
-				if (instance.isSuspended !== ps.isSuspended) {
-					if (ps.isSuspended) {
-						this.moderationLogService.log(me, 'suspendRemoteInstance', {
-							id: instance.id,
-							host: instance.host,
-						});
-					} else {
-						this.moderationLogService.log(me, 'unsuspendRemoteInstance', {
-							id: instance.id,
-							host: instance.host,
-						});
-					}
-				}
-			}
-
-			if (ps.isNSFW != null) {
-				await this.federatedInstanceService.update(instance.id, {
-					isNSFW: ps.isNSFW,
-=======
 			await this.federatedInstanceService.update(instance.id, {
 				isSuspended: ps.isSuspended,
+				isNSFW: ps.isNSFW,
 				moderationNote: ps.moderationNote,
 			});
 
@@ -100,7 +73,6 @@
 					host: instance.host,
 					before: instance.moderationNote,
 					after: ps.moderationNote,
->>>>>>> c0156b74
 				});
 			}
 		});
