/*
 * SPDX-FileCopyrightText: syuilo and misskey-project
 * SPDX-License-Identifier: AGPL-3.0-only
 */

import { Inject, Injectable } from '@nestjs/common';
import ms from 'ms';
import { Endpoint } from '@/server/api/endpoint-base.js';
import type { MiNote } from '@/models/Note.js';
import type { MiLocalUser, MiUser } from '@/models/User.js';
import { isActor, isPost, getApId } from '@/core/activitypub/type.js';
import type { SchemaType } from '@/misc/json-schema.js';
import { ApResolverService } from '@/core/activitypub/ApResolverService.js';
import { ApDbResolverService } from '@/core/activitypub/ApDbResolverService.js';
import { ApPersonService } from '@/core/activitypub/models/ApPersonService.js';
import { ApNoteService } from '@/core/activitypub/models/ApNoteService.js';
import { UserEntityService } from '@/core/entities/UserEntityService.js';
import { NoteEntityService } from '@/core/entities/NoteEntityService.js';
import { UtilityService } from '@/core/UtilityService.js';
import { bindThis } from '@/decorators.js';
import { ApiError } from '../../error.js';

export const meta = {
	tags: ['federation'],

	requireCredential: true,
	kind: 'read:account',

	limit: {
		duration: ms('1minute'),
		max: 30,
	},

	errors: {
		noSuchObject: {
			message: 'No such object.',
			code: 'NO_SUCH_OBJECT',
			id: 'dc94d745-1262-4e63-a17d-fecaa57efc82',
		},
	},

	res: {
		optional: false, nullable: false,
		oneOf: [
			{
				type: 'object',
				properties: {
					type: {
						type: 'string',
						optional: false, nullable: false,
						enum: ['User'],
					},
					object: {
						type: 'object',
						optional: false, nullable: false,
						ref: 'UserDetailedNotMe',
					},
				},
			},
			{
				type: 'object',
				properties: {
					type: {
						type: 'string',
						optional: false, nullable: false,
						enum: ['Note'],
					},
					object: {
						type: 'object',
						optional: false, nullable: false,
						ref: 'Note',
					},
				},
			},
		],
	},
} as const;

export const paramDef = {
	type: 'object',
	properties: {
		uri: { type: 'string' },
	},
	required: ['uri'],
} as const;

@Injectable()
export default class extends Endpoint<typeof meta, typeof paramDef> { // eslint-disable-line import/no-default-export
	constructor(
		private utilityService: UtilityService,
		private userEntityService: UserEntityService,
		private noteEntityService: NoteEntityService,
		private apResolverService: ApResolverService,
		private apDbResolverService: ApDbResolverService,
		private apPersonService: ApPersonService,
		private apNoteService: ApNoteService,
	) {
		super(meta, paramDef, async (ps, me) => {
			const object = await this.fetchAny(ps.uri, me);
			if (object) {
				return object;
			} else {
				throw new ApiError(meta.errors.noSuchObject);
			}
		});
	}

	/***
	 * URIからUserかNoteを解決する
	 */
	@bindThis
	private async fetchAny(uri: string, me: MiLocalUser | null | undefined): Promise<SchemaType<typeof meta['res']> | null> {
<<<<<<< HEAD
	// ブロックしてたら中断
		const host = this.utilityService.extractDbHost(uri);
		const fetchedMeta = await this.metaService.fetch();
		if (this.utilityService.isBlockedHost(fetchedMeta.blockedHosts, host)) return null;
=======
		if (!this.utilityService.isFederationAllowedUri(uri)) return null;
>>>>>>> 5fc8b3bc

		let local = await this.mergePack(me, ...await Promise.all([
			this.apDbResolverService.getUserFromApId(uri),
			this.apDbResolverService.getNoteFromApId(uri),
		]));
		if (local != null) return local;

		// local object, not found in db? fail
		if (this.utilityService.isSelfHost(host)) return null;

		// リモートから一旦オブジェクトフェッチ
		const resolver = this.apResolverService.createResolver();
		const object = await resolver.resolve(uri) as any;

		// /@user のような正規id以外で取得できるURIが指定されていた場合、ここで初めて正規URIが確定する
		// これはDBに存在する可能性があるため再度DB検索
		if (uri !== object.id) {
			local = await this.mergePack(me, ...await Promise.all([
				this.apDbResolverService.getUserFromApId(object.id),
				this.apDbResolverService.getNoteFromApId(object.id),
			]));
			if (local != null) return local;
		}

		return await this.mergePack(
			me,
			isActor(object) ? await this.apPersonService.createPerson(getApId(object)) : null,
			isPost(object) ? await this.apNoteService.createNote(getApId(object), undefined, true) : null,
		);
	}

	@bindThis
	private async mergePack(me: MiLocalUser | null | undefined, user: MiUser | null | undefined, note: MiNote | null | undefined): Promise<SchemaType<typeof meta.res> | null> {
		if (user != null) {
			return {
				type: 'User',
				object: await this.userEntityService.pack(user, me, { schema: 'UserDetailedNotMe' }),
			};
		} else if (note != null) {
			try {
				const object = await this.noteEntityService.pack(note, me, { detail: true });

				return {
					type: 'Note',
					object,
				};
			} catch (e) {
				return null;
			}
		}

		return null;
	}
}<|MERGE_RESOLUTION|>--- conflicted
+++ resolved
@@ -110,20 +110,15 @@
 	 */
 	@bindThis
 	private async fetchAny(uri: string, me: MiLocalUser | null | undefined): Promise<SchemaType<typeof meta['res']> | null> {
-<<<<<<< HEAD
-	// ブロックしてたら中断
-		const host = this.utilityService.extractDbHost(uri);
-		const fetchedMeta = await this.metaService.fetch();
-		if (this.utilityService.isBlockedHost(fetchedMeta.blockedHosts, host)) return null;
-=======
 		if (!this.utilityService.isFederationAllowedUri(uri)) return null;
->>>>>>> 5fc8b3bc
 
 		let local = await this.mergePack(me, ...await Promise.all([
 			this.apDbResolverService.getUserFromApId(uri),
 			this.apDbResolverService.getNoteFromApId(uri),
 		]));
 		if (local != null) return local;
+
+		const host = this.utilityService.extractDbHost(uri);
 
 		// local object, not found in db? fail
 		if (this.utilityService.isSelfHost(host)) return null;
