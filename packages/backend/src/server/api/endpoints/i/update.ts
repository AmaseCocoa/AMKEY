/*
 * SPDX-FileCopyrightText: syuilo and other misskey contributors
 * SPDX-License-Identifier: AGPL-3.0-only
 */

import RE2 from 're2';
import * as mfm from '@sharkey/sfm-js';
import { Inject, Injectable } from '@nestjs/common';
import ms from 'ms';
import { JSDOM } from 'jsdom';
import { extractCustomEmojisFromMfm } from '@/misc/extract-custom-emojis-from-mfm.js';
import { extractHashtags } from '@/misc/extract-hashtags.js';
import * as Acct from '@/misc/acct.js';
import type { UsersRepository, DriveFilesRepository, UserProfilesRepository, PagesRepository } from '@/models/_.js';
import type { MiLocalUser, MiUser } from '@/models/User.js';
import { birthdaySchema, listenbrainzSchema, descriptionSchema, locationSchema, nameSchema } from '@/models/User.js';
import type { MiUserProfile } from '@/models/UserProfile.js';
import { notificationTypes } from '@/types.js';
import { normalizeForSearch } from '@/misc/normalize-for-search.js';
import { langmap } from '@/misc/langmap.js';
import { Endpoint } from '@/server/api/endpoint-base.js';
import { UserEntityService } from '@/core/entities/UserEntityService.js';
import { GlobalEventService } from '@/core/GlobalEventService.js';
import { UserFollowingService } from '@/core/UserFollowingService.js';
import { AccountUpdateService } from '@/core/AccountUpdateService.js';
import { HashtagService } from '@/core/HashtagService.js';
import { DI } from '@/di-symbols.js';
import { RoleService } from '@/core/RoleService.js';
import { CacheService } from '@/core/CacheService.js';
import { RemoteUserResolveService } from '@/core/RemoteUserResolveService.js';
import { DriveFileEntityService } from '@/core/entities/DriveFileEntityService.js';
import { HttpRequestService } from '@/core/HttpRequestService.js';
import type { Config } from '@/config.js';
import { safeForSql } from '@/misc/safe-for-sql.js';
import { AvatarDecorationService } from '@/core/AvatarDecorationService.js';
import { ApiLoggerService } from '../../ApiLoggerService.js';
import { ApiError } from '../../error.js';

export const meta = {
	tags: ['account'],

	requireCredential: true,

	kind: 'write:account',

	limit: {
		duration: ms('1hour'),
		max: 20,
	},

	errors: {
		noSuchAvatar: {
			message: 'No such avatar file.',
			code: 'NO_SUCH_AVATAR',
			id: '539f3a45-f215-4f81-a9a8-31293640207f',
		},

		noSuchBanner: {
			message: 'No such banner file.',
			code: 'NO_SUCH_BANNER',
			id: '0d8f5629-f210-41c2-9433-735831a58595',
		},

		noSuchBackground: {
			message: 'No such background file.',
			code: 'NO_SUCH_BACKGROUND',
			id: '0d8f5629-f210-41c2-9433-735831a58582',
		},

		avatarNotAnImage: {
			message: 'The file specified as an avatar is not an image.',
			code: 'AVATAR_NOT_AN_IMAGE',
			id: 'f419f9f8-2f4d-46b1-9fb4-49d3a2fd7191',
		},

		bannerNotAnImage: {
			message: 'The file specified as a banner is not an image.',
			code: 'BANNER_NOT_AN_IMAGE',
			id: '75aedb19-2afd-4e6d-87fc-67941256fa60',
		},

		backgroundNotAnImage: {
			message: 'The file specified as a background is not an image.',
			code: 'BACKGROUND_NOT_AN_IMAGE',
			id: '75aedb19-2afd-4e6d-87fc-67941256fa40',
		},

		noSuchPage: {
			message: 'No such page.',
			code: 'NO_SUCH_PAGE',
			id: '8e01b590-7eb9-431b-a239-860e086c408e',
		},

		invalidRegexp: {
			message: 'Invalid Regular Expression.',
			code: 'INVALID_REGEXP',
			id: '0d786918-10df-41cd-8f33-8dec7d9a89a5',
		},

		tooManyMutedWords: {
			message: 'Too many muted words.',
			code: 'TOO_MANY_MUTED_WORDS',
			id: '010665b1-a211-42d2-bc64-8f6609d79785',
		},

		noSuchUser: {
			message: 'No such user.',
			code: 'NO_SUCH_USER',
			id: 'fcd2eef9-a9b2-4c4f-8624-038099e90aa5',
		},

		uriNull: {
			message: 'User ActivityPup URI is null.',
			code: 'URI_NULL',
			id: 'bf326f31-d430-4f97-9933-5d61e4d48a23',
		},

		forbiddenToSetYourself: {
			message: 'You can\'t set yourself as your own alias.',
			code: 'FORBIDDEN_TO_SET_YOURSELF',
			id: '25c90186-4ab0-49c8-9bba-a1fa6c202ba4',
		},

		restrictedByRole: {
			message: 'This feature is restricted by your role.',
			code: 'RESTRICTED_BY_ROLE',
			id: '8feff0ba-5ab5-585b-31f4-4df816663fad',
		},
	},

	res: {
		type: 'object',
		optional: false, nullable: false,
		ref: 'MeDetailed',
	},
} as const;

const muteWords = { type: 'array', items: { oneOf: [
	{ type: 'array', items: { type: 'string' } },
	{ type: 'string' },
] } } as const;

export const paramDef = {
	type: 'object',
	properties: {
		name: { ...nameSchema, nullable: true },
		description: { ...descriptionSchema, nullable: true },
		location: { ...locationSchema, nullable: true },
		birthday: { ...birthdaySchema, nullable: true },
		listenbrainz: { ...listenbrainzSchema, nullable: true },
		lang: { type: 'string', enum: [null, ...Object.keys(langmap)] as string[], nullable: true },
		avatarId: { type: 'string', format: 'misskey:id', nullable: true },
		avatarDecorations: { type: 'array', maxItems: 16, items: {
			type: 'object',
			properties: {
				id: { type: 'string', format: 'misskey:id' },
				angle: { type: 'number', nullable: true, maximum: 0.5, minimum: -0.5 },
				flipH: { type: 'boolean', nullable: true },
				offsetX: { type: 'number', nullable: true, maximum: 0.25, minimum: -0.25 },
				offsetY: { type: 'number', nullable: true, maximum: 0.25, minimum: -0.25 },
			},
			required: ['id'],
		} },
		bannerId: { type: 'string', format: 'misskey:id', nullable: true },
		backgroundId: { type: 'string', format: 'misskey:id', nullable: true },
		fields: {
			type: 'array',
			minItems: 0,
			maxItems: 16,
			items: {
				type: 'object',
				properties: {
					name: { type: 'string' },
					value: { type: 'string' },
				},
				required: ['name', 'value'],
			},
		},
		isLocked: { type: 'boolean' },
		isExplorable: { type: 'boolean' },
		hideOnlineStatus: { type: 'boolean' },
		publicReactions: { type: 'boolean' },
		carefulBot: { type: 'boolean' },
		autoAcceptFollowed: { type: 'boolean' },
		noCrawle: { type: 'boolean' },
		preventAiLearning: { type: 'boolean' },
		noindex: { type: 'boolean' },
		isBot: { type: 'boolean' },
		isCat: { type: 'boolean' },
		speakAsCat: { type: 'boolean' },
		injectFeaturedNote: { type: 'boolean' },
		receiveAnnouncementEmail: { type: 'boolean' },
		alwaysMarkNsfw: { type: 'boolean' },
		autoSensitive: { type: 'boolean' },
		followingVisibility: { type: 'string', enum: ['public', 'followers', 'private'] },
		followersVisibility: { type: 'string', enum: ['public', 'followers', 'private'] },
		pinnedPageId: { type: 'string', format: 'misskey:id', nullable: true },
		mutedWords: muteWords,
		hardMutedWords: muteWords,
		mutedInstances: { type: 'array', items: {
			type: 'string',
		} },
		notificationRecieveConfig: { type: 'object' },
		emailNotificationTypes: { type: 'array', items: {
			type: 'string',
		} },
		alsoKnownAs: {
			type: 'array',
			maxItems: 10,
			uniqueItems: true,
			items: { type: 'string' },
		},
	},
} as const;

@Injectable()
export default class extends Endpoint<typeof meta, typeof paramDef> { // eslint-disable-line import/no-default-export
	constructor(
		@Inject(DI.config)
		private config: Config,

		@Inject(DI.usersRepository)
		private usersRepository: UsersRepository,

		@Inject(DI.userProfilesRepository)
		private userProfilesRepository: UserProfilesRepository,

		@Inject(DI.driveFilesRepository)
		private driveFilesRepository: DriveFilesRepository,

		@Inject(DI.pagesRepository)
		private pagesRepository: PagesRepository,

		private userEntityService: UserEntityService,
		private driveFileEntityService: DriveFileEntityService,
		private globalEventService: GlobalEventService,
		private userFollowingService: UserFollowingService,
		private accountUpdateService: AccountUpdateService,
		private remoteUserResolveService: RemoteUserResolveService,
		private apiLoggerService: ApiLoggerService,
		private hashtagService: HashtagService,
		private roleService: RoleService,
		private cacheService: CacheService,
		private httpRequestService: HttpRequestService,
		private avatarDecorationService: AvatarDecorationService,
	) {
		super(meta, paramDef, async (ps, _user, token) => {
			const user = await this.usersRepository.findOneByOrFail({ id: _user.id }) as MiLocalUser;
			const isSecure = token == null;

			const updates = {} as Partial<MiUser>;
			const profileUpdates = {} as Partial<MiUserProfile>;

			const profile = await this.userProfilesRepository.findOneByOrFail({ userId: user.id });

			if (ps.name !== undefined) updates.name = ps.name;
			if (ps.description !== undefined) profileUpdates.description = ps.description;
			if (ps.lang !== undefined) profileUpdates.lang = ps.lang;
			if (ps.location !== undefined) profileUpdates.location = ps.location;
			if (ps.birthday !== undefined) profileUpdates.birthday = ps.birthday;
<<<<<<< HEAD
			if (ps.listenbrainz !== undefined) profileUpdates.listenbrainz = ps.listenbrainz;
			if (ps.ffVisibility !== undefined) profileUpdates.ffVisibility = ps.ffVisibility;
			if (ps.mutedWords !== undefined) {
=======
			if (ps.followingVisibility !== undefined) profileUpdates.followingVisibility = ps.followingVisibility;
			if (ps.followersVisibility !== undefined) profileUpdates.followersVisibility = ps.followersVisibility;

			function checkMuteWordCount(mutedWords: (string[] | string)[], limit: number) {
>>>>>>> 62549549
				// TODO: ちゃんと数える
				const length = JSON.stringify(mutedWords).length;
				if (length > limit) {
					throw new ApiError(meta.errors.tooManyMutedWords);
				}
			}

			function validateMuteWordRegex(mutedWords: (string[] | string)[]) {
				for (const mutedWord of mutedWords) {
					if (typeof mutedWord !== 'string') continue;

					const regexp = mutedWord.match(/^\/(.+)\/(.*)$/);
					if (!regexp) throw new ApiError(meta.errors.invalidRegexp);

					try {
						new RE2(regexp[1], regexp[2]);
					} catch (err) {
						throw new ApiError(meta.errors.invalidRegexp);
					}
				}
			}

			if (ps.mutedWords !== undefined) {
				checkMuteWordCount(ps.mutedWords, (await this.roleService.getUserPolicies(user.id)).wordMuteLimit);
				validateMuteWordRegex(ps.mutedWords);

				profileUpdates.mutedWords = ps.mutedWords;
				profileUpdates.enableWordMute = ps.mutedWords.length > 0;
			}
			if (ps.hardMutedWords !== undefined) {
				checkMuteWordCount(ps.hardMutedWords, (await this.roleService.getUserPolicies(user.id)).wordMuteLimit);
				validateMuteWordRegex(ps.hardMutedWords);
				profileUpdates.hardMutedWords = ps.hardMutedWords;
			}
			if (ps.mutedInstances !== undefined) profileUpdates.mutedInstances = ps.mutedInstances;
			if (ps.notificationRecieveConfig !== undefined) profileUpdates.notificationRecieveConfig = ps.notificationRecieveConfig;
			if (typeof ps.isLocked === 'boolean') updates.isLocked = ps.isLocked;
			if (typeof ps.isExplorable === 'boolean') updates.isExplorable = ps.isExplorable;
			if (typeof ps.hideOnlineStatus === 'boolean') updates.hideOnlineStatus = ps.hideOnlineStatus;
			if (typeof ps.publicReactions === 'boolean') profileUpdates.publicReactions = ps.publicReactions;
			if (typeof ps.noindex === 'boolean') updates.noindex = ps.noindex;
			if (typeof ps.isBot === 'boolean') updates.isBot = ps.isBot;
			if (typeof ps.carefulBot === 'boolean') profileUpdates.carefulBot = ps.carefulBot;
			if (typeof ps.autoAcceptFollowed === 'boolean') profileUpdates.autoAcceptFollowed = ps.autoAcceptFollowed;
			if (typeof ps.noCrawle === 'boolean') profileUpdates.noCrawle = ps.noCrawle;
			if (typeof ps.isCat === 'boolean') updates.isCat = ps.isCat;
			if (typeof ps.speakAsCat === 'boolean') updates.speakAsCat = ps.speakAsCat;
			if (typeof ps.injectFeaturedNote === 'boolean') profileUpdates.injectFeaturedNote = ps.injectFeaturedNote;
			if (typeof ps.receiveAnnouncementEmail === 'boolean') profileUpdates.receiveAnnouncementEmail = ps.receiveAnnouncementEmail;
			if (typeof ps.alwaysMarkNsfw === 'boolean') {
				if ((await roleService.getUserPolicies(user.id)).alwaysMarkNsfw) throw new ApiError(meta.errors.restrictedByRole);
				profileUpdates.alwaysMarkNsfw = ps.alwaysMarkNsfw;
			}
			if (ps.emailNotificationTypes !== undefined) profileUpdates.emailNotificationTypes = ps.emailNotificationTypes;

			if (ps.avatarId) {
				const avatar = await this.driveFilesRepository.findOneBy({ id: ps.avatarId });

				if (avatar == null || avatar.userId !== user.id) throw new ApiError(meta.errors.noSuchAvatar);
				if (!avatar.type.startsWith('image/')) throw new ApiError(meta.errors.avatarNotAnImage);

				updates.avatarId = avatar.id;
				updates.avatarUrl = this.driveFileEntityService.getPublicUrl(avatar, 'avatar');
				updates.avatarBlurhash = avatar.blurhash;
			} else if (ps.avatarId === null) {
				updates.avatarId = null;
				updates.avatarUrl = null;
				updates.avatarBlurhash = null;
			}

			if (ps.bannerId) {
				const banner = await this.driveFilesRepository.findOneBy({ id: ps.bannerId });

				if (banner == null || banner.userId !== user.id) throw new ApiError(meta.errors.noSuchBanner);
				if (!banner.type.startsWith('image/')) throw new ApiError(meta.errors.bannerNotAnImage);

				updates.bannerId = banner.id;
				updates.bannerUrl = this.driveFileEntityService.getPublicUrl(banner);
				updates.bannerBlurhash = banner.blurhash;
			} else if (ps.bannerId === null) {
				updates.bannerId = null;
				updates.bannerUrl = null;
				updates.bannerBlurhash = null;
			}

			if (ps.backgroundId) {
				const background = await this.driveFilesRepository.findOneBy({ id: ps.backgroundId });

				if (background == null || background.userId !== user.id) throw new ApiError(meta.errors.noSuchBackground);
				if (!background.type.startsWith('image/')) throw new ApiError(meta.errors.backgroundNotAnImage);

				updates.backgroundId = background.id;
				updates.backgroundUrl = this.driveFileEntityService.getPublicUrl(background);
				updates.backgroundBlurhash = background.blurhash;
			} else if (ps.backgroundId === null) {
				updates.backgroundId = null;
				updates.backgroundUrl = null;
				updates.backgroundBlurhash = null;
			}
			
			if (ps.avatarDecorations) {
				const decorations = await this.avatarDecorationService.getAll(true);
				const [myRoles, myPolicies] = await Promise.all([this.roleService.getUserRoles(user.id), this.roleService.getUserPolicies(user.id)]);
				const allRoles = await this.roleService.getRoles();
				const decorationIds = decorations
					.filter(d => d.roleIdsThatCanBeUsedThisDecoration.filter(roleId => allRoles.some(r => r.id === roleId)).length === 0 || myRoles.some(r => d.roleIdsThatCanBeUsedThisDecoration.includes(r.id)))
					.map(d => d.id);

				if (ps.avatarDecorations.length > myPolicies.avatarDecorationLimit) throw new ApiError(meta.errors.restrictedByRole);

				updates.avatarDecorations = ps.avatarDecorations.filter(d => decorationIds.includes(d.id)).map(d => ({
					id: d.id,
					angle: d.angle ?? 0,
					flipH: d.flipH ?? false,
					offsetX: d.offsetX ?? 0,
					offsetY: d.offsetY ?? 0,
				}));
			}

			if (ps.pinnedPageId) {
				const page = await this.pagesRepository.findOneBy({ id: ps.pinnedPageId });

				if (page == null || page.userId !== user.id) throw new ApiError(meta.errors.noSuchPage);

				profileUpdates.pinnedPageId = page.id;
			} else if (ps.pinnedPageId === null) {
				profileUpdates.pinnedPageId = null;
			}

			if (ps.fields) {
				profileUpdates.fields = ps.fields
					.filter(x => typeof x.name === 'string' && x.name.trim() !== '' && typeof x.value === 'string' && x.value.trim() !== '')
					.map(x => {
						return { name: x.name.trim(), value: x.value.trim() };
					});
			}

			if (ps.alsoKnownAs) {
				if (_user.movedToUri) {
					throw new ApiError({
						message: 'You have moved your account.',
						code: 'YOUR_ACCOUNT_MOVED',
						id: '56f20ec9-fd06-4fa5-841b-edd6d7d4fa31',
						httpStatusCode: 403,
					});
				}

				// Parse user's input into the old account
				const newAlsoKnownAs = new Set<string>();
				for (const line of ps.alsoKnownAs) {
					if (!line) throw new ApiError(meta.errors.noSuchUser);
					const { username, host } = Acct.parse(line);

					// Retrieve the old account
					const knownAs = await this.remoteUserResolveService.resolveUser(username, host).catch((e) => {
						this.apiLoggerService.logger.warn(`failed to resolve dstination user: ${e}`);
						throw new ApiError(meta.errors.noSuchUser);
					});
					if (knownAs.id === _user.id) throw new ApiError(meta.errors.forbiddenToSetYourself);

					const toUrl = this.userEntityService.getUserUri(knownAs);
					if (!toUrl) throw new ApiError(meta.errors.uriNull);

					newAlsoKnownAs.add(toUrl);
				}

				updates.alsoKnownAs = newAlsoKnownAs.size > 0 ? Array.from(newAlsoKnownAs) : null;
			}

			//#region emojis/tags

			let emojis = [] as string[];
			let tags = [] as string[];

			const newName = updates.name === undefined ? user.name : updates.name;
			const newDescription = profileUpdates.description === undefined ? profile.description : profileUpdates.description;
			const newFields = profileUpdates.fields === undefined ? profile.fields : profileUpdates.fields;

			if (newName != null) {
				const tokens = mfm.parseSimple(newName);
				emojis = emojis.concat(extractCustomEmojisFromMfm(tokens));
			}

			if (newDescription != null) {
				const tokens = mfm.parse(newDescription);
				emojis = emojis.concat(extractCustomEmojisFromMfm(tokens));
				tags = extractHashtags(tokens).map(tag => normalizeForSearch(tag)).splice(0, 32);
			}

			for (const field of newFields) {
				const nameTokens = mfm.parseSimple(field.name);
				const valueTokens = mfm.parseSimple(field.value);
				emojis = emojis.concat([
					...extractCustomEmojisFromMfm(nameTokens),
					...extractCustomEmojisFromMfm(valueTokens),
				]);
			}

			updates.emojis = emojis;
			updates.tags = tags;

			// ハッシュタグ更新
			this.hashtagService.updateUsertags(user, tags);
			//#endregion

			if (Object.keys(updates).length > 0) await this.usersRepository.update(user.id, updates);
			if (Object.keys(updates).includes('alsoKnownAs')) {
				this.cacheService.uriPersonCache.set(this.userEntityService.genLocalUserUri(user.id), { ...user, ...updates });
			}

			await this.userProfilesRepository.update(user.id, {
				...profileUpdates,
				verifiedLinks: [],
			});

			const iObj = await this.userEntityService.pack<true, true>(user.id, user, {
				detail: true,
				includeSecrets: isSecure,
			});

			const updatedProfile = await this.userProfilesRepository.findOneByOrFail({ userId: user.id });

			this.cacheService.userProfileCache.set(user.id, updatedProfile);

			// Publish meUpdated event
			this.globalEventService.publishMainStream(user.id, 'meUpdated', iObj);

			// 鍵垢を解除したとき、溜まっていたフォローリクエストがあるならすべて承認
			if (user.isLocked && ps.isLocked === false) {
				this.userFollowingService.acceptAllFollowRequests(user);
			}

			// フォロワーにUpdateを配信
			this.accountUpdateService.publishToFollowers(user.id);

			const urls = updatedProfile.fields.filter(x => x.value.startsWith('https://'));
			for (const url of urls) {
				this.verifyLink(url.value, user);
			}

			return iObj;
		});
	}

	private async verifyLink(url: string, user: MiLocalUser) {
		if (!safeForSql(url)) return;

		const html = await this.httpRequestService.getHtml(url);

		const { window } = new JSDOM(html);
		const doc = window.document;

		const myLink = `${this.config.url}/@${user.username}`;

		const aEls = Array.from(doc.getElementsByTagName('a'));
		const linkEls = Array.from(doc.getElementsByTagName('link'));

		const includesMyLink = aEls.some(a => a.href === myLink);
		const includesRelMeLinks = [...aEls, ...linkEls].some(link => link.rel === 'me' && link.href === myLink);

		if (includesMyLink || includesRelMeLinks) {
			await this.userProfilesRepository.createQueryBuilder('profile').update()
				.where('userId = :userId', { userId: user.id })
				.set({
					verifiedLinks: () => `array_append("verifiedLinks", '${url}')`, // ここでSQLインジェクションされそうなのでとりあえず safeForSql で弾いている
				})
				.execute();
		}
	}
}<|MERGE_RESOLUTION|>--- conflicted
+++ resolved
@@ -258,16 +258,11 @@
 			if (ps.lang !== undefined) profileUpdates.lang = ps.lang;
 			if (ps.location !== undefined) profileUpdates.location = ps.location;
 			if (ps.birthday !== undefined) profileUpdates.birthday = ps.birthday;
-<<<<<<< HEAD
 			if (ps.listenbrainz !== undefined) profileUpdates.listenbrainz = ps.listenbrainz;
-			if (ps.ffVisibility !== undefined) profileUpdates.ffVisibility = ps.ffVisibility;
-			if (ps.mutedWords !== undefined) {
-=======
 			if (ps.followingVisibility !== undefined) profileUpdates.followingVisibility = ps.followingVisibility;
 			if (ps.followersVisibility !== undefined) profileUpdates.followersVisibility = ps.followersVisibility;
 
 			function checkMuteWordCount(mutedWords: (string[] | string)[], limit: number) {
->>>>>>> 62549549
 				// TODO: ちゃんと数える
 				const length = JSON.stringify(mutedWords).length;
 				if (length > limit) {
