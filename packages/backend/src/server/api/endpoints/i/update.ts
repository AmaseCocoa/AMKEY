--- conflicted
+++ resolved
@@ -195,13 +195,10 @@
 		noCrawle: { type: 'boolean' },
 		preventAiLearning: { type: 'boolean' },
 		noindex: { type: 'boolean' },
-<<<<<<< HEAD
 		requireSigninToViewContents: { type: 'boolean' },
 		makeNotesFollowersOnlyBefore: { type: 'integer', nullable: true },
 		makeNotesHiddenBefore: { type: 'integer', nullable: true },
-=======
 		enableRss: { type: 'boolean' },
->>>>>>> d18317a7
 		isBot: { type: 'boolean' },
 		isCat: { type: 'boolean' },
 		speakAsCat: { type: 'boolean' },
