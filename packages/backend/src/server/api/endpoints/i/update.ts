/*
 * SPDX-FileCopyrightText: syuilo and misskey-project
 * SPDX-License-Identifier: AGPL-3.0-only
 */

import RE2 from 're2';
import * as mfm from '@transfem-org/sfm-js';
import { Inject, Injectable } from '@nestjs/common';
import ms from 'ms';
import { JSDOM } from 'jsdom';
import { extractCustomEmojisFromMfm } from '@/misc/extract-custom-emojis-from-mfm.js';
import { extractHashtags } from '@/misc/extract-hashtags.js';
import * as Acct from '@/misc/acct.js';
import type { UsersRepository, DriveFilesRepository, MiMeta, UserProfilesRepository, PagesRepository } from '@/models/_.js';
import type { MiLocalUser, MiUser } from '@/models/User.js';
import { birthdaySchema, listenbrainzSchema, descriptionSchema, followedMessageSchema, locationSchema, nameSchema } from '@/models/User.js';
import type { MiUserProfile } from '@/models/UserProfile.js';
import { normalizeForSearch } from '@/misc/normalize-for-search.js';
import { langmap } from '@/misc/langmap.js';
import { Endpoint } from '@/server/api/endpoint-base.js';
import { UserEntityService } from '@/core/entities/UserEntityService.js';
import { GlobalEventService } from '@/core/GlobalEventService.js';
import { UserFollowingService } from '@/core/UserFollowingService.js';
import { AccountUpdateService } from '@/core/AccountUpdateService.js';
import { UtilityService } from '@/core/UtilityService.js';
import { HashtagService } from '@/core/HashtagService.js';
import { DI } from '@/di-symbols.js';
import { RolePolicies, RoleService } from '@/core/RoleService.js';
import { CacheService } from '@/core/CacheService.js';
import { RemoteUserResolveService } from '@/core/RemoteUserResolveService.js';
import { DriveFileEntityService } from '@/core/entities/DriveFileEntityService.js';
import { HttpRequestService } from '@/core/HttpRequestService.js';
import type { Config } from '@/config.js';
import { safeForSql } from '@/misc/safe-for-sql.js';
import { AvatarDecorationService } from '@/core/AvatarDecorationService.js';
import { notificationRecieveConfig } from '@/models/json-schema/user.js';
import { ApiLoggerService } from '../../ApiLoggerService.js';
import { ApiError } from '../../error.js';

export const meta = {
	tags: ['account'],

	requireCredential: true,

	kind: 'write:account',

	limit: {
		duration: ms('1hour'),
		max: 20,
	},

	errors: {
		noSuchAvatar: {
			message: 'No such avatar file.',
			code: 'NO_SUCH_AVATAR',
			id: '539f3a45-f215-4f81-a9a8-31293640207f',
		},

		noSuchBanner: {
			message: 'No such banner file.',
			code: 'NO_SUCH_BANNER',
			id: '0d8f5629-f210-41c2-9433-735831a58595',
		},

		noSuchBackground: {
			message: 'No such background file.',
			code: 'NO_SUCH_BACKGROUND',
			id: '0d8f5629-f210-41c2-9433-735831a58582',
		},

		avatarNotAnImage: {
			message: 'The file specified as an avatar is not an image.',
			code: 'AVATAR_NOT_AN_IMAGE',
			id: 'f419f9f8-2f4d-46b1-9fb4-49d3a2fd7191',
		},

		bannerNotAnImage: {
			message: 'The file specified as a banner is not an image.',
			code: 'BANNER_NOT_AN_IMAGE',
			id: '75aedb19-2afd-4e6d-87fc-67941256fa60',
		},

		backgroundNotAnImage: {
			message: 'The file specified as a background is not an image.',
			code: 'BACKGROUND_NOT_AN_IMAGE',
			id: '75aedb19-2afd-4e6d-87fc-67941256fa40',
		},

		noSuchPage: {
			message: 'No such page.',
			code: 'NO_SUCH_PAGE',
			id: '8e01b590-7eb9-431b-a239-860e086c408e',
		},

		invalidRegexp: {
			message: 'Invalid Regular Expression.',
			code: 'INVALID_REGEXP',
			id: '0d786918-10df-41cd-8f33-8dec7d9a89a5',
		},

		tooManyMutedWords: {
			message: 'Too many muted words.',
			code: 'TOO_MANY_MUTED_WORDS',
			id: '010665b1-a211-42d2-bc64-8f6609d79785',
		},

		noSuchUser: {
			message: 'No such user.',
			code: 'NO_SUCH_USER',
			id: 'fcd2eef9-a9b2-4c4f-8624-038099e90aa5',
		},

		uriNull: {
			message: 'User ActivityPup URI is null.',
			code: 'URI_NULL',
			id: 'bf326f31-d430-4f97-9933-5d61e4d48a23',
		},

		forbiddenToSetYourself: {
			message: 'You can\'t set yourself as your own alias.',
			code: 'FORBIDDEN_TO_SET_YOURSELF',
			id: '25c90186-4ab0-49c8-9bba-a1fa6c202ba4',
		},

		restrictedByRole: {
			message: 'This feature is restricted by your role.',
			code: 'RESTRICTED_BY_ROLE',
			id: '8feff0ba-5ab5-585b-31f4-4df816663fad',
		},

		nameContainsProhibitedWords: {
			message: 'Your new name contains prohibited words.',
			code: 'YOUR_NAME_CONTAINS_PROHIBITED_WORDS',
			id: '0b3f9f6a-2f4d-4b1f-9fb4-49d3a2fd7191',
			httpStatusCode: 422,
		},
	},

	res: {
		type: 'object',
		optional: false, nullable: false,
		ref: 'MeDetailed',
	},
} as const;

const muteWords = { type: 'array', items: { oneOf: [
	{ type: 'array', items: { type: 'string' } },
	{ type: 'string' },
] } } as const;

export const paramDef = {
	type: 'object',
	properties: {
		name: { ...nameSchema, nullable: true },
		description: { ...descriptionSchema, nullable: true },
		followedMessage: { ...followedMessageSchema, nullable: true },
		location: { ...locationSchema, nullable: true },
		birthday: { ...birthdaySchema, nullable: true },
		listenbrainz: { ...listenbrainzSchema, nullable: true },
		lang: { type: 'string', enum: [null, ...Object.keys(langmap)] as string[], nullable: true },
		avatarId: { type: 'string', format: 'misskey:id', nullable: true },
		avatarDecorations: { type: 'array', maxItems: 16, items: {
			type: 'object',
			properties: {
				id: { type: 'string', format: 'misskey:id' },
				angle: { type: 'number', nullable: true, maximum: 0.5, minimum: -0.5 },
				flipH: { type: 'boolean', nullable: true },
				offsetX: { type: 'number', nullable: true, maximum: 0.25, minimum: -0.25 },
				offsetY: { type: 'number', nullable: true, maximum: 0.25, minimum: -0.25 },
				showBelow: { type: 'boolean', nullable: true },
			},
			required: ['id'],
		} },
		bannerId: { type: 'string', format: 'misskey:id', nullable: true },
		backgroundId: { type: 'string', format: 'misskey:id', nullable: true },
		fields: {
			type: 'array',
			minItems: 0,
			maxItems: 16,
			items: {
				type: 'object',
				properties: {
					name: { type: 'string' },
					value: { type: 'string' },
				},
				required: ['name', 'value'],
			},
		},
		isLocked: { type: 'boolean' },
		isExplorable: { type: 'boolean' },
		hideOnlineStatus: { type: 'boolean' },
		publicReactions: { type: 'boolean' },
		carefulBot: { type: 'boolean' },
		autoAcceptFollowed: { type: 'boolean' },
		noCrawle: { type: 'boolean' },
		preventAiLearning: { type: 'boolean' },
<<<<<<< HEAD
		noindex: { type: 'boolean' },
=======
		requireSigninToViewContents: { type: 'boolean' },
		makeNotesFollowersOnlyBefore: { type: 'integer', nullable: true },
		makeNotesHiddenBefore: { type: 'integer', nullable: true },
>>>>>>> 551040ed
		isBot: { type: 'boolean' },
		isCat: { type: 'boolean' },
		speakAsCat: { type: 'boolean' },
		injectFeaturedNote: { type: 'boolean' },
		receiveAnnouncementEmail: { type: 'boolean' },
		alwaysMarkNsfw: { type: 'boolean' },
		defaultSensitive: { type: 'boolean' },
		autoSensitive: { type: 'boolean' },
		followingVisibility: { type: 'string', enum: ['public', 'followers', 'private'] },
		followersVisibility: { type: 'string', enum: ['public', 'followers', 'private'] },
		pinnedPageId: { type: 'string', format: 'misskey:id', nullable: true },
		mutedWords: muteWords,
		hardMutedWords: muteWords,
		mutedInstances: { type: 'array', items: {
			type: 'string',
		} },
		notificationRecieveConfig: {
			type: 'object',
			nullable: false,
			properties: {
				note: notificationRecieveConfig,
				follow: notificationRecieveConfig,
				mention: notificationRecieveConfig,
				reply: notificationRecieveConfig,
				renote: notificationRecieveConfig,
				quote: notificationRecieveConfig,
				reaction: notificationRecieveConfig,
				pollEnded: notificationRecieveConfig,
				receiveFollowRequest: notificationRecieveConfig,
				followRequestAccepted: notificationRecieveConfig,
				roleAssigned: notificationRecieveConfig,
				achievementEarned: notificationRecieveConfig,
				app: notificationRecieveConfig,
				test: notificationRecieveConfig,
			},
		},
		emailNotificationTypes: { type: 'array', items: {
			type: 'string',
		} },
		alsoKnownAs: {
			type: 'array',
			maxItems: 10,
			uniqueItems: true,
			items: { type: 'string' },
		},
	},
} as const;

@Injectable()
export default class extends Endpoint<typeof meta, typeof paramDef> { // eslint-disable-line import/no-default-export
	constructor(
		@Inject(DI.config)
		private config: Config,

		@Inject(DI.meta)
		private instanceMeta: MiMeta,

		@Inject(DI.usersRepository)
		private usersRepository: UsersRepository,

		@Inject(DI.userProfilesRepository)
		private userProfilesRepository: UserProfilesRepository,

		@Inject(DI.driveFilesRepository)
		private driveFilesRepository: DriveFilesRepository,

		@Inject(DI.pagesRepository)
		private pagesRepository: PagesRepository,

		private userEntityService: UserEntityService,
		private driveFileEntityService: DriveFileEntityService,
		private globalEventService: GlobalEventService,
		private userFollowingService: UserFollowingService,
		private accountUpdateService: AccountUpdateService,
		private remoteUserResolveService: RemoteUserResolveService,
		private apiLoggerService: ApiLoggerService,
		private hashtagService: HashtagService,
		private roleService: RoleService,
		private cacheService: CacheService,
		private httpRequestService: HttpRequestService,
		private avatarDecorationService: AvatarDecorationService,
		private utilityService: UtilityService,
	) {
		super(meta, paramDef, async (ps, _user, token) => {
			const user = await this.usersRepository.findOneByOrFail({ id: _user.id }) as MiLocalUser;
			const isSecure = token == null;

			const updates = {} as Partial<MiUser>;
			const profileUpdates = {} as Partial<MiUserProfile>;

			const profile = await this.userProfilesRepository.findOneByOrFail({ userId: user.id });
			let policies: RolePolicies | null = null;

			if (ps.name !== undefined) {
				if (ps.name === null) {
					updates.name = null;
				} else {
					const trimmedName = ps.name.trim();
					updates.name = trimmedName === '' ? null : trimmedName;
				}
			}
			if (ps.description !== undefined) profileUpdates.description = ps.description;
			if (ps.followedMessage !== undefined) profileUpdates.followedMessage = ps.followedMessage;
			if (ps.lang !== undefined) profileUpdates.lang = ps.lang;
			if (ps.location !== undefined) profileUpdates.location = ps.location;
			if (ps.birthday !== undefined) profileUpdates.birthday = ps.birthday;
			if (ps.listenbrainz !== undefined) profileUpdates.listenbrainz = ps.listenbrainz;
			if (ps.followingVisibility !== undefined) profileUpdates.followingVisibility = ps.followingVisibility;
			if (ps.followersVisibility !== undefined) profileUpdates.followersVisibility = ps.followersVisibility;

			function checkMuteWordCount(mutedWords: (string[] | string)[], limit: number) {
				// TODO: ちゃんと数える
				const length = JSON.stringify(mutedWords).length;
				if (length > limit) {
					throw new ApiError(meta.errors.tooManyMutedWords);
				}
			}

			function validateMuteWordRegex(mutedWords: (string[] | string)[]) {
				for (const mutedWord of mutedWords) {
					if (typeof mutedWord !== 'string') continue;

					const regexp = mutedWord.match(/^\/(.+)\/(.*)$/);
					if (!regexp) throw new ApiError(meta.errors.invalidRegexp);

					try {
						new RE2(regexp[1], regexp[2]);
					} catch (err) {
						throw new ApiError(meta.errors.invalidRegexp);
					}
				}
			}

			if (ps.mutedWords !== undefined) {
				policies ??= await this.roleService.getUserPolicies(user.id);
				checkMuteWordCount(ps.mutedWords, policies.wordMuteLimit);
				validateMuteWordRegex(ps.mutedWords);

				profileUpdates.mutedWords = ps.mutedWords;
				profileUpdates.enableWordMute = ps.mutedWords.length > 0;
			}
			if (ps.hardMutedWords !== undefined) {
				policies ??= await this.roleService.getUserPolicies(user.id);
				checkMuteWordCount(ps.hardMutedWords, policies.wordMuteLimit);
				validateMuteWordRegex(ps.hardMutedWords);
				profileUpdates.hardMutedWords = ps.hardMutedWords;
			}
			if (ps.mutedInstances !== undefined) profileUpdates.mutedInstances = ps.mutedInstances;
			if (ps.notificationRecieveConfig !== undefined) profileUpdates.notificationRecieveConfig = ps.notificationRecieveConfig;
			if (typeof ps.isLocked === 'boolean') updates.isLocked = ps.isLocked;
			if (typeof ps.isExplorable === 'boolean') updates.isExplorable = ps.isExplorable;
			if (typeof ps.hideOnlineStatus === 'boolean') updates.hideOnlineStatus = ps.hideOnlineStatus;
			if (typeof ps.publicReactions === 'boolean') profileUpdates.publicReactions = ps.publicReactions;
			if (typeof ps.noindex === 'boolean') updates.noindex = ps.noindex;
			if (typeof ps.isBot === 'boolean') updates.isBot = ps.isBot;
			if (typeof ps.carefulBot === 'boolean') profileUpdates.carefulBot = ps.carefulBot;
			if (typeof ps.autoAcceptFollowed === 'boolean') profileUpdates.autoAcceptFollowed = ps.autoAcceptFollowed;
			if (typeof ps.noCrawle === 'boolean') profileUpdates.noCrawle = ps.noCrawle;
<<<<<<< HEAD
=======
			if (typeof ps.preventAiLearning === 'boolean') profileUpdates.preventAiLearning = ps.preventAiLearning;
			if (typeof ps.requireSigninToViewContents === 'boolean') updates.requireSigninToViewContents = ps.requireSigninToViewContents;
			if ((typeof ps.makeNotesFollowersOnlyBefore === 'number') || (ps.makeNotesFollowersOnlyBefore === null)) updates.makeNotesFollowersOnlyBefore = ps.makeNotesFollowersOnlyBefore;
			if ((typeof ps.makeNotesHiddenBefore === 'number') || (ps.makeNotesHiddenBefore === null)) updates.makeNotesHiddenBefore = ps.makeNotesHiddenBefore;
>>>>>>> 551040ed
			if (typeof ps.isCat === 'boolean') updates.isCat = ps.isCat;
			if (typeof ps.speakAsCat === 'boolean') updates.speakAsCat = ps.speakAsCat;
			if (typeof ps.injectFeaturedNote === 'boolean') profileUpdates.injectFeaturedNote = ps.injectFeaturedNote;
			if (typeof ps.receiveAnnouncementEmail === 'boolean') profileUpdates.receiveAnnouncementEmail = ps.receiveAnnouncementEmail;
			if (typeof ps.alwaysMarkNsfw === 'boolean') {
				policies ??= await this.roleService.getUserPolicies(user.id);
				if (policies.alwaysMarkNsfw) throw new ApiError(meta.errors.restrictedByRole);
				profileUpdates.alwaysMarkNsfw = ps.alwaysMarkNsfw;
			}
			if (typeof ps.defaultSensitive === 'boolean') profileUpdates.defaultSensitive = ps.defaultSensitive;
			if (ps.emailNotificationTypes !== undefined) profileUpdates.emailNotificationTypes = ps.emailNotificationTypes;

			if (ps.avatarId) {
				policies ??= await this.roleService.getUserPolicies(user.id);
				if (!policies.canUpdateBioMedia) throw new ApiError(meta.errors.restrictedByRole);

				const avatar = await this.driveFilesRepository.findOneBy({ id: ps.avatarId });

				if (avatar == null || avatar.userId !== user.id) throw new ApiError(meta.errors.noSuchAvatar);
				if (!avatar.type.startsWith('image/')) throw new ApiError(meta.errors.avatarNotAnImage);

				updates.avatarId = avatar.id;
				updates.avatarUrl = this.driveFileEntityService.getPublicUrl(avatar, 'avatar');
				updates.avatarBlurhash = avatar.blurhash;
			} else if (ps.avatarId === null) {
				updates.avatarId = null;
				updates.avatarUrl = null;
				updates.avatarBlurhash = null;
			}

			if (ps.bannerId) {
				policies ??= await this.roleService.getUserPolicies(user.id);
				if (!policies.canUpdateBioMedia) throw new ApiError(meta.errors.restrictedByRole);

				const banner = await this.driveFilesRepository.findOneBy({ id: ps.bannerId });

				if (banner == null || banner.userId !== user.id) throw new ApiError(meta.errors.noSuchBanner);
				if (!banner.type.startsWith('image/')) throw new ApiError(meta.errors.bannerNotAnImage);

				updates.bannerId = banner.id;
				updates.bannerUrl = this.driveFileEntityService.getPublicUrl(banner);
				updates.bannerBlurhash = banner.blurhash;
			} else if (ps.bannerId === null) {
				updates.bannerId = null;
				updates.bannerUrl = null;
				updates.bannerBlurhash = null;
			}

			if (ps.backgroundId) {
				const background = await this.driveFilesRepository.findOneBy({ id: ps.backgroundId });

				if (background == null || background.userId !== user.id) throw new ApiError(meta.errors.noSuchBackground);
				if (!background.type.startsWith('image/')) throw new ApiError(meta.errors.backgroundNotAnImage);

				updates.backgroundId = background.id;
				updates.backgroundUrl = this.driveFileEntityService.getPublicUrl(background);
				updates.backgroundBlurhash = background.blurhash;
			} else if (ps.backgroundId === null) {
				updates.backgroundId = null;
				updates.backgroundUrl = null;
				updates.backgroundBlurhash = null;
			}

			if (ps.avatarDecorations) {
				policies ??= await this.roleService.getUserPolicies(user.id);
				const decorations = await this.avatarDecorationService.getAll(true);
				const myRoles = await this.roleService.getUserRoles(user.id);
				const allRoles = await this.roleService.getRoles();
				const decorationIds = decorations
					.filter(d => d.roleIdsThatCanBeUsedThisDecoration.filter(roleId => allRoles.some(r => r.id === roleId)).length === 0 || myRoles.some(r => d.roleIdsThatCanBeUsedThisDecoration.includes(r.id)))
					.map(d => d.id);

				if (ps.avatarDecorations.length > policies.avatarDecorationLimit) throw new ApiError(meta.errors.restrictedByRole);

				updates.avatarDecorations = ps.avatarDecorations.filter(d => decorationIds.includes(d.id)).map(d => ({
					id: d.id,
					angle: d.angle ?? 0,
					flipH: d.flipH ?? false,
					offsetX: d.offsetX ?? 0,
					offsetY: d.offsetY ?? 0,
					showBelow: d.showBelow ?? false,
				}));
			}

			if (ps.pinnedPageId) {
				const page = await this.pagesRepository.findOneBy({ id: ps.pinnedPageId });

				if (page == null || page.userId !== user.id) throw new ApiError(meta.errors.noSuchPage);

				profileUpdates.pinnedPageId = page.id;
			} else if (ps.pinnedPageId === null) {
				profileUpdates.pinnedPageId = null;
			}

			if (ps.fields) {
				profileUpdates.fields = ps.fields
					.filter(x => typeof x.name === 'string' && x.name.trim() !== '' && typeof x.value === 'string' && x.value.trim() !== '')
					.map(x => {
						return { name: x.name.trim(), value: x.value.trim() };
					});
			}

			if (ps.alsoKnownAs) {
				if (_user.movedToUri) {
					throw new ApiError({
						message: 'You have moved your account.',
						code: 'YOUR_ACCOUNT_MOVED',
						id: '56f20ec9-fd06-4fa5-841b-edd6d7d4fa31',
						httpStatusCode: 403,
					});
				}

				// Parse user's input into the old account
				const newAlsoKnownAs = new Set<string>();
				for (const line of ps.alsoKnownAs) {
					if (!line) throw new ApiError(meta.errors.noSuchUser);
					const { username, host } = Acct.parse(line);

					// Retrieve the old account
					const knownAs = await this.remoteUserResolveService.resolveUser(username, host).catch((e) => {
						this.apiLoggerService.logger.warn(`failed to resolve dstination user: ${e}`);
						throw new ApiError(meta.errors.noSuchUser);
					});
					if (knownAs.id === _user.id) throw new ApiError(meta.errors.forbiddenToSetYourself);

					const toUrl = this.userEntityService.getUserUri(knownAs);
					if (!toUrl) throw new ApiError(meta.errors.uriNull);

					newAlsoKnownAs.add(toUrl);
				}

				updates.alsoKnownAs = newAlsoKnownAs.size > 0 ? Array.from(newAlsoKnownAs) : null;
			}

			//#region emojis/tags

			let emojis = [] as string[];
			let tags = [] as string[];

			const newName = updates.name === undefined ? user.name : updates.name;
			const newDescription = profileUpdates.description === undefined ? profile.description : profileUpdates.description;
			const newFields = profileUpdates.fields === undefined ? profile.fields : profileUpdates.fields;
			const newFollowedMessage = profileUpdates.followedMessage === undefined ? profile.followedMessage : profileUpdates.followedMessage;

			if (newName != null) {
				let hasProhibitedWords = false;
				if (!await this.roleService.isModerator(user)) {
					hasProhibitedWords = this.utilityService.isKeyWordIncluded(newName, this.instanceMeta.prohibitedWordsForNameOfUser);
				}
				if (hasProhibitedWords) {
					throw new ApiError(meta.errors.nameContainsProhibitedWords);
				}

				const tokens = mfm.parseSimple(newName);
				emojis = emojis.concat(extractCustomEmojisFromMfm(tokens));
			}

			if (newDescription != null) {
				const tokens = mfm.parse(newDescription);
				emojis = emojis.concat(extractCustomEmojisFromMfm(tokens));
				tags = extractHashtags(tokens).map(tag => normalizeForSearch(tag)).splice(0, 32);
			}

			for (const field of newFields) {
				const nameTokens = mfm.parseSimple(field.name);
				const valueTokens = mfm.parseSimple(field.value);
				emojis = emojis.concat([
					...extractCustomEmojisFromMfm(nameTokens),
					...extractCustomEmojisFromMfm(valueTokens),
				]);
			}

			if (newFollowedMessage != null) {
				const tokens = mfm.parse(newFollowedMessage);
				emojis = emojis.concat(extractCustomEmojisFromMfm(tokens));
			}

			updates.emojis = emojis;
			updates.tags = tags;

			// ハッシュタグ更新
			this.hashtagService.updateUsertags(user, tags);
			//#endregion

			if (Object.keys(updates).length > 0) {
				await this.usersRepository.update(user.id, updates);
				this.globalEventService.publishInternalEvent('localUserUpdated', { id: user.id });
			}

			await this.userProfilesRepository.update(user.id, {
				...profileUpdates,
				verifiedLinks: [],
			});

			const iObj = await this.userEntityService.pack(user.id, user, {
				schema: 'MeDetailed',
				includeSecrets: isSecure,
			});

			const updatedProfile = await this.userProfilesRepository.findOneByOrFail({ userId: user.id });

			this.cacheService.userProfileCache.set(user.id, updatedProfile);

			// Publish meUpdated event
			this.globalEventService.publishMainStream(user.id, 'meUpdated', iObj);

			// 鍵垢を解除したとき、溜まっていたフォローリクエストがあるならすべて承認
			if (user.isLocked && ps.isLocked === false) {
				this.userFollowingService.acceptAllFollowRequests(user);
			}

			// フォロワーにUpdateを配信
			this.accountUpdateService.publishToFollowers(user.id);

			const urls = updatedProfile.fields.filter(x => x.value.startsWith('https://'));
			for (const url of urls) {
				this.verifyLink(url.value, user);
			}

			return iObj;
		});
	}

	private async verifyLink(url: string, user: MiLocalUser) {
		if (!safeForSql(url)) return;

		try {
			const html = await this.httpRequestService.getHtml(url);

			const { window } = new JSDOM(html);
			const doc = window.document;

			const myLink = `${this.config.url}/@${user.username}`;

			const aEls = Array.from(doc.getElementsByTagName('a'));
			const linkEls = Array.from(doc.getElementsByTagName('link'));

			const includesMyLink = aEls.some(a => a.href === myLink);
			const includesRelMeLinks = [...aEls, ...linkEls].some(link => link.rel === 'me' && link.href === myLink);

			if (includesMyLink || includesRelMeLinks) {
				await this.userProfilesRepository.createQueryBuilder('profile').update()
					.where('userId = :userId', { userId: user.id })
					.set({
						verifiedLinks: () => `array_append("verifiedLinks", '${url}')`, // ここでSQLインジェクションされそうなのでとりあえず safeForSql で弾いている
					})
					.execute();
			}

			window.close();
		} catch (err) {
			// なにもしない
		}
	}
}<|MERGE_RESOLUTION|>--- conflicted
+++ resolved
@@ -194,13 +194,10 @@
 		autoAcceptFollowed: { type: 'boolean' },
 		noCrawle: { type: 'boolean' },
 		preventAiLearning: { type: 'boolean' },
-<<<<<<< HEAD
 		noindex: { type: 'boolean' },
-=======
 		requireSigninToViewContents: { type: 'boolean' },
 		makeNotesFollowersOnlyBefore: { type: 'integer', nullable: true },
 		makeNotesHiddenBefore: { type: 'integer', nullable: true },
->>>>>>> 551040ed
 		isBot: { type: 'boolean' },
 		isCat: { type: 'boolean' },
 		speakAsCat: { type: 'boolean' },
@@ -359,13 +356,9 @@
 			if (typeof ps.carefulBot === 'boolean') profileUpdates.carefulBot = ps.carefulBot;
 			if (typeof ps.autoAcceptFollowed === 'boolean') profileUpdates.autoAcceptFollowed = ps.autoAcceptFollowed;
 			if (typeof ps.noCrawle === 'boolean') profileUpdates.noCrawle = ps.noCrawle;
-<<<<<<< HEAD
-=======
-			if (typeof ps.preventAiLearning === 'boolean') profileUpdates.preventAiLearning = ps.preventAiLearning;
 			if (typeof ps.requireSigninToViewContents === 'boolean') updates.requireSigninToViewContents = ps.requireSigninToViewContents;
 			if ((typeof ps.makeNotesFollowersOnlyBefore === 'number') || (ps.makeNotesFollowersOnlyBefore === null)) updates.makeNotesFollowersOnlyBefore = ps.makeNotesFollowersOnlyBefore;
 			if ((typeof ps.makeNotesHiddenBefore === 'number') || (ps.makeNotesHiddenBefore === null)) updates.makeNotesHiddenBefore = ps.makeNotesHiddenBefore;
->>>>>>> 551040ed
 			if (typeof ps.isCat === 'boolean') updates.isCat = ps.isCat;
 			if (typeof ps.speakAsCat === 'boolean') updates.speakAsCat = ps.speakAsCat;
 			if (typeof ps.injectFeaturedNote === 'boolean') profileUpdates.injectFeaturedNote = ps.injectFeaturedNote;
