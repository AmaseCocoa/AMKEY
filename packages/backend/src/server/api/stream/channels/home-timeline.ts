/*
 * SPDX-FileCopyrightText: syuilo and other misskey contributors
 * SPDX-License-Identifier: AGPL-3.0-only
 */

import { Injectable } from '@nestjs/common';
import { checkWordMute } from '@/misc/check-word-mute.js';
import { isUserRelated } from '@/misc/is-user-related.js';
import { isInstanceMuted } from '@/misc/is-instance-muted.js';
import type { Packed } from '@/misc/json-schema.js';
import { NoteEntityService } from '@/core/entities/NoteEntityService.js';
import { bindThis } from '@/decorators.js';
import Channel from '../channel.js';

class HomeTimelineChannel extends Channel {
	public readonly chName = 'homeTimeline';
	public static shouldShare = true;
	public static requireCredential = true;
<<<<<<< HEAD
	private withReplies: boolean;
=======
>>>>>>> 5fd0cb31
	private withRenotes: boolean;

	constructor(
		private noteEntityService: NoteEntityService,

		id: string,
		connection: Channel['connection'],
	) {
		super(id, connection);
		//this.onNote = this.onNote.bind(this);
	}

	@bindThis
	public async init(params: any) {
<<<<<<< HEAD
		this.withReplies = params.withReplies ?? false;
=======
>>>>>>> 5fd0cb31
		this.withRenotes = params.withRenotes ?? true;

		this.subscriber.on('notesStream', this.onNote);
	}

	@bindThis
	private async onNote(note: Packed<'Note'>) {
		if (note.channelId) {
			if (!this.followingChannels.has(note.channelId)) return;
		} else {
			// その投稿のユーザーをフォローしていなかったら弾く
			if ((this.user!.id !== note.userId) && !Object.hasOwn(this.following, note.userId)) return;
		}

		// Ignore notes from instances the user has muted
		if (isInstanceMuted(note, new Set<string>(this.userProfile!.mutedInstances ?? []))) return;

		if (['followers', 'specified'].includes(note.visibility)) {
			note = await this.noteEntityService.pack(note.id, this.user!, {
				detail: true,
			});

			if (note.isHidden) {
				return;
			}
		} else {
			// リプライなら再pack
			if (note.replyId != null) {
				note.reply = await this.noteEntityService.pack(note.replyId, this.user!, {
					detail: true,
				});
			}
			// Renoteなら再pack
			if (note.renoteId != null) {
				note.renote = await this.noteEntityService.pack(note.renoteId, this.user!, {
					detail: true,
				});
			}
		}

		// 関係ない返信は除外
		if (note.reply && !this.following[note.userId]?.withReplies) {
			const reply = note.reply;
			// 「チャンネル接続主への返信」でもなければ、「チャンネル接続主が行った返信」でもなければ、「投稿者の投稿者自身への返信」でもない場合
			if (reply.userId !== this.user!.id && note.userId !== this.user!.id && reply.userId !== note.userId) return;
		}

		if (note.renote && note.text == null && (note.fileIds == null || note.fileIds.length === 0) && !this.withRenotes) return;

		// 流れてきたNoteがミュートしているユーザーが関わるものだったら無視する
		if (isUserRelated(note, this.userIdsWhoMeMuting)) return;
		// 流れてきたNoteがブロックされているユーザーが関わるものだったら無視する
		if (isUserRelated(note, this.userIdsWhoBlockingMe)) return;

		if (note.renote && !note.text && isUserRelated(note, this.userIdsWhoMeMutingRenotes)) return;

		this.connection.cacheNote(note);

		this.send('note', note);
	}

	@bindThis
	public dispose() {
		// Unsubscribe events
		this.subscriber.off('notesStream', this.onNote);
	}
}

@Injectable()
export class HomeTimelineChannelService {
	public readonly shouldShare = HomeTimelineChannel.shouldShare;
	public readonly requireCredential = HomeTimelineChannel.requireCredential;

	constructor(
		private noteEntityService: NoteEntityService,
	) {
	}

	@bindThis
	public create(id: string, connection: Channel['connection']): HomeTimelineChannel {
		return new HomeTimelineChannel(
			this.noteEntityService,
			id,
			connection,
		);
	}
}<|MERGE_RESOLUTION|>--- conflicted
+++ resolved
@@ -16,10 +16,6 @@
 	public readonly chName = 'homeTimeline';
 	public static shouldShare = true;
 	public static requireCredential = true;
-<<<<<<< HEAD
-	private withReplies: boolean;
-=======
->>>>>>> 5fd0cb31
 	private withRenotes: boolean;
 
 	constructor(
@@ -34,10 +30,6 @@
 
 	@bindThis
 	public async init(params: any) {
-<<<<<<< HEAD
-		this.withReplies = params.withReplies ?? false;
-=======
->>>>>>> 5fd0cb31
 		this.withRenotes = params.withRenotes ?? true;
 
 		this.subscriber.on('notesStream', this.onNote);
