/*
 * SPDX-FileCopyrightText: syuilo and misskey-project
 * SPDX-License-Identifier: AGPL-3.0-only
 */

import { Injectable } from '@nestjs/common';
import type { Packed } from '@/misc/json-schema.js';
import { MetaService } from '@/core/MetaService.js';
import { NoteEntityService } from '@/core/entities/NoteEntityService.js';
import { bindThis } from '@/decorators.js';
import { RoleService } from '@/core/RoleService.js';
import { isRenotePacked, isQuotePacked } from '@/misc/is-renote.js';
import Channel, { type MiChannelService } from '../channel.js';

class GlobalTimelineChannel extends Channel {
	public readonly chName = 'globalTimeline';
	public static shouldShare = false;
	public static requireCredential = false as const;
	private withRenotes: boolean;
	private withFiles: boolean;
	private withBots: boolean;

	constructor(
		private metaService: MetaService,
		private roleService: RoleService,
		private noteEntityService: NoteEntityService,

		id: string,
		connection: Channel['connection'],
	) {
		super(id, connection);
		//this.onNote = this.onNote.bind(this);
	}

	@bindThis
	public async init(params: any) {
		const policies = await this.roleService.getUserPolicies(this.user ? this.user.id : null);
		if (!policies.gtlAvailable) return;

		this.withRenotes = params.withRenotes ?? true;
		this.withFiles = params.withFiles ?? false;
		this.withBots = params.withBots ?? true;

		// Subscribe events
		this.subscriber.on('notesStream', this.onNote);
	}

	@bindThis
	private async onNote(note: Packed<'Note'>) {
		if (this.withFiles && (note.fileIds == null || note.fileIds.length === 0)) return;
		if (!this.withBots && note.user.isBot) return;

		if (note.visibility !== 'public') return;
		if (note.channelId != null) return;

<<<<<<< HEAD
		// 関係ない返信は除外
		if (note.reply && !this.following[note.userId]?.withReplies) {
			const reply = note.reply;
			// 「チャンネル接続主への返信」でもなければ、「チャンネル接続主が行った返信」でもなければ、「投稿者の投稿者自身への返信」でもない場合
			if (reply.userId !== this.user!.id && note.userId !== this.user!.id && reply.userId !== note.userId) return;
		}

		if (note.user.isSilenced && !this.following[note.userId] && note.userId !== this.user!.id) return;

		if (note.renote && note.text == null && (note.fileIds == null || note.fileIds.length === 0) && !this.withRenotes) return;

		// Ignore notes from instances the user has muted
		if (isInstanceMuted(note, new Set<string>(this.userProfile?.mutedInstances ?? [])) && !this.following[note.userId]) return;

		// 流れてきたNoteがミュートしているユーザーが関わるものだったら無視する
		if (isUserRelated(note, this.userIdsWhoMeMuting)) return;
		// 流れてきたNoteがブロックされているユーザーが関わるものだったら無視する
		if (isUserRelated(note, this.userIdsWhoBlockingMe)) return;

		if (note.renote && !note.text && note.renote.mentions?.some(mention => this.userIdsWhoMeMuting.has(mention))) return;
		if (note.mentions?.some(mention => this.userIdsWhoMeMuting.has(mention))) return;

		if (note.renote && !note.text && isUserRelated(note, this.userIdsWhoMeMutingRenotes)) return;
=======
		if (isRenotePacked(note) && !isQuotePacked(note) && !this.withRenotes) return;

		if (this.isNoteMutedOrBlocked(note)) return;
>>>>>>> 85339ca7

		if (this.user && isRenotePacked(note) && !isQuotePacked(note)) {
			if (note.renote && Object.keys(note.renote.reactions).length > 0) {
				const myRenoteReaction = await this.noteEntityService.populateMyReaction(note.renote, this.user.id);
				note.renote.myReaction = myRenoteReaction;
			}
		}

		this.connection.cacheNote(note);

		this.send('note', note);
	}

	@bindThis
	public dispose() {
		// Unsubscribe events
		this.subscriber.off('notesStream', this.onNote);
	}
}

@Injectable()
export class GlobalTimelineChannelService implements MiChannelService<false> {
	public readonly shouldShare = GlobalTimelineChannel.shouldShare;
	public readonly requireCredential = GlobalTimelineChannel.requireCredential;
	public readonly kind = GlobalTimelineChannel.kind;

	constructor(
		private metaService: MetaService,
		private roleService: RoleService,
		private noteEntityService: NoteEntityService,
	) {
	}

	@bindThis
	public create(id: string, connection: Channel['connection']): GlobalTimelineChannel {
		return new GlobalTimelineChannel(
			this.metaService,
			this.roleService,
			this.noteEntityService,
			id,
			connection,
		);
	}
}<|MERGE_RESOLUTION|>--- conflicted
+++ resolved
@@ -53,35 +53,11 @@
 		if (note.visibility !== 'public') return;
 		if (note.channelId != null) return;
 
-<<<<<<< HEAD
-		// 関係ない返信は除外
-		if (note.reply && !this.following[note.userId]?.withReplies) {
-			const reply = note.reply;
-			// 「チャンネル接続主への返信」でもなければ、「チャンネル接続主が行った返信」でもなければ、「投稿者の投稿者自身への返信」でもない場合
-			if (reply.userId !== this.user!.id && note.userId !== this.user!.id && reply.userId !== note.userId) return;
-		}
+		if (isRenotePacked(note) && !isQuotePacked(note) && !this.withRenotes) return;
 
 		if (note.user.isSilenced && !this.following[note.userId] && note.userId !== this.user!.id) return;
 
-		if (note.renote && note.text == null && (note.fileIds == null || note.fileIds.length === 0) && !this.withRenotes) return;
-
-		// Ignore notes from instances the user has muted
-		if (isInstanceMuted(note, new Set<string>(this.userProfile?.mutedInstances ?? [])) && !this.following[note.userId]) return;
-
-		// 流れてきたNoteがミュートしているユーザーが関わるものだったら無視する
-		if (isUserRelated(note, this.userIdsWhoMeMuting)) return;
-		// 流れてきたNoteがブロックされているユーザーが関わるものだったら無視する
-		if (isUserRelated(note, this.userIdsWhoBlockingMe)) return;
-
-		if (note.renote && !note.text && note.renote.mentions?.some(mention => this.userIdsWhoMeMuting.has(mention))) return;
-		if (note.mentions?.some(mention => this.userIdsWhoMeMuting.has(mention))) return;
-
-		if (note.renote && !note.text && isUserRelated(note, this.userIdsWhoMeMutingRenotes)) return;
-=======
-		if (isRenotePacked(note) && !isQuotePacked(note) && !this.withRenotes) return;
-
 		if (this.isNoteMutedOrBlocked(note)) return;
->>>>>>> 85339ca7
 
 		if (this.user && isRenotePacked(note) && !isQuotePacked(note)) {
 			if (note.renote && Object.keys(note.renote.reactions).length > 0) {
