--- conflicted
+++ resolved
@@ -40,16 +40,10 @@
 		const policies = await this.roleService.getUserPolicies(this.user ? this.user.id : null);
 		if (!policies.ltlAvailable) return;
 
-<<<<<<< HEAD
-		this.withRenotes = params.withRenotes ?? true;
-		this.withReplies = params.withReplies ?? false;
-		this.withBots = params.withBots ?? true;
-		this.withFiles = params.withFiles ?? false;
-=======
 		this.withRenotes = !!(params.withRenotes ?? true);
 		this.withReplies = !!(params.withReplies ?? false);
 		this.withFiles = !!(params.withFiles ?? false);
->>>>>>> e98f66db
+		this.withBots = !!(params.withBots ?? true);
 
 		// Subscribe events
 		this.subscriber.on('notesStream', this.onNote);
@@ -92,11 +86,8 @@
 			}
 		}
 
-<<<<<<< HEAD
 		if (note.user.isSilenced && !this.following[note.userId] && note.userId !== this.user!.id) return;
 
-		if (isRenotePacked(note) && !isQuotePacked(note) && !this.withRenotes) return;
-=======
 		// 純粋なリノート（引用リノートでないリノート）の場合
 		if (isRenotePacked(note) && !isQuotePacked(note) && note.renote) {
 			if (!this.withRenotes) return;
@@ -106,7 +97,6 @@
 				if (reply.visibility === 'followers' && !Object.hasOwn(this.following, reply.userId) && reply.userId !== this.user!.id) return;
 			}
 		}
->>>>>>> e98f66db
 
 		if (this.user && note.renoteId && !note.text) {
 			if (note.renote && Object.keys(note.renote.reactions).length > 0) {
