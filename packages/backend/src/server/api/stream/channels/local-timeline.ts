--- conflicted
+++ resolved
@@ -39,16 +39,10 @@
 		const policies = await this.roleService.getUserPolicies(this.user ? this.user.id : null);
 		if (!policies.ltlAvailable) return;
 
-<<<<<<< HEAD
-		this.withRenotes = params.withRenotes ?? true;
-		this.withReplies = params.withReplies ?? false;
-		this.withBots = params.withBots ?? true;
-		this.withFiles = params.withFiles ?? false;
-=======
 		this.withRenotes = !!(params.withRenotes ?? true);
 		this.withReplies = !!(params.withReplies ?? false);
 		this.withFiles = !!(params.withFiles ?? false);
->>>>>>> e98f66db
+		this.withBots = !!(params.withBots ?? true);
 
 		// Subscribe events
 		this.subscriber.on('notesStream', this.onNote);
