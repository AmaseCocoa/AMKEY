/*
 * SPDX-FileCopyrightText: syuilo and misskey-project
 * SPDX-License-Identifier: AGPL-3.0-only
 */

import { Inject, Injectable } from '@nestjs/common';
import bcrypt from 'bcryptjs';
import * as argon2 from 'argon2';
import { IsNull } from 'typeorm';
import * as Misskey from 'misskey-js';
import { DI } from '@/di-symbols.js';
import type {
	MiMeta,
	SigninsRepository,
	UserProfilesRepository,
	UserSecurityKeysRepository,
	UsersRepository,
} from '@/models/_.js';
import type { Config } from '@/config.js';
import { getIpHash } from '@/misc/get-ip-hash.js';
import type { MiLocalUser } from '@/models/User.js';
import { IdService } from '@/core/IdService.js';
import { bindThis } from '@/decorators.js';
import { WebAuthnService } from '@/core/WebAuthnService.js';
import { UserAuthService } from '@/core/UserAuthService.js';
<<<<<<< HEAD
import { CaptchaService } from '@/core/CaptchaService.js';
import { FastifyReplyError } from '@/misc/fastify-reply-error.js';
import { RateLimiterService } from './RateLimiterService.js';
import { SigninService } from './SigninService.js';
import type { AuthenticationResponseJSON } from '@simplewebauthn/types';
import type { FastifyReply, FastifyRequest } from 'fastify';
import { isSystemAccount } from '@/misc/is-system-account.js';
=======
import { isSystemAccount } from '@/misc/is-system-account.js';
import type { MiMeta } from '@/models/_.js';
import { SkRateLimiterService } from '@/server/api/SkRateLimiterService.js';
import { sendRateLimitHeaders } from '@/misc/rate-limit-utils.js';
import { SigninService } from './SigninService.js';
import type { AuthenticationResponseJSON } from '@simplewebauthn/types';
import type { FastifyReply, FastifyRequest } from 'fastify';
>>>>>>> 92ffd2a5

@Injectable()
export class SigninApiService {
	constructor(
		@Inject(DI.config)
		private config: Config,

		@Inject(DI.meta)
		private meta: MiMeta,

		@Inject(DI.usersRepository)
		private usersRepository: UsersRepository,

		@Inject(DI.userProfilesRepository)
		private userProfilesRepository: UserProfilesRepository,

		@Inject(DI.userSecurityKeysRepository)
		private userSecurityKeysRepository: UserSecurityKeysRepository,

		@Inject(DI.signinsRepository)
		private signinsRepository: SigninsRepository,

		private idService: IdService,
		private rateLimiterService: SkRateLimiterService,
		private signinService: SigninService,
		private userAuthService: UserAuthService,
		private webAuthnService: WebAuthnService,
		private captchaService: CaptchaService,
	) {
	}

	@bindThis
	public async signin(
		request: FastifyRequest<{
			Body: {
				username: string;
				password?: string;
				token?: string;
				credential?: AuthenticationResponseJSON;
				'hcaptcha-response'?: string;
				'g-recaptcha-response'?: string;
				'turnstile-response'?: string;
				'frc-captcha-solution'?: string;
				'm-captcha-response'?: string;
				'testcaptcha-response'?: string;
			};
		}>,
		reply: FastifyReply,
	) {
		reply.header('Access-Control-Allow-Origin', this.config.url);
		reply.header('Access-Control-Allow-Credentials', 'true');

		const body = request.body;
		const username = body['username'];
		const password = body['password'];
		const token = body['token'];

		function error(status: number, error: { id: string }) {
			reply.code(status);
			return { error };
		}

		// not more than 1 attempt per second and not more than 10 attempts per hour
		const rateLimit = await this.rateLimiterService.limit({ key: 'signin', duration: 60 * 60 * 1000, max: 10, minInterval: 1000 }, getIpHash(request.ip));

		sendRateLimitHeaders(reply, rateLimit);

		if (rateLimit.blocked) {
			reply.code(429);
			return {
				error: {
					message: 'Too many failed attempts to sign in. Try again later.',
					code: 'TOO_MANY_AUTHENTICATION_FAILURES',
					id: '22d05606-fbcf-421a-a2db-b32610dcfd1b',
				},
			};
		}

		if (typeof username !== 'string') {
			reply.code(400);
			return;
		}

		if (token != null && typeof token !== 'string') {
			reply.code(400);
			return;
		}

		// Fetch user
		const user = await this.usersRepository.findOneBy({
			usernameLower: username.toLowerCase(),
			host: IsNull(),
		}) as MiLocalUser;

		if (user == null) {
			return error(404, {
				id: '6cc579cc-885d-43d8-95c2-b8c7fc963280',
			});
		}

		if (user.isSuspended) {
			return error(403, {
				id: 'e03a5f46-d309-4865-9b69-56282d94e1eb',
			});
		}

		if (isSystemAccount(user)) {
			return error(403, {
				id: 's8dhsj9s-a93j-493j-ja9k-kas9sj20aml2',
			});
		}

		const profile = await this.userProfilesRepository.findOneByOrFail({ userId: user.id });
		const securityKeysAvailable = await this.userSecurityKeysRepository.countBy({ userId: user.id }).then(result => result >= 1);

		if (password == null) {
			reply.code(200);
			if (profile.twoFactorEnabled) {
				return {
					finished: false,
					next: 'password',
				} satisfies Misskey.entities.SigninFlowResponse;
			} else {
				return {
					finished: false,
					next: 'captcha',
				} satisfies Misskey.entities.SigninFlowResponse;
			}
		}

		if (typeof password !== 'string') {
			reply.code(400);
			return;
		}

		if (!user.approved && this.meta.approvalRequiredForSignup) {
			reply.code(403);
			return {
				error: {
					message: 'The account has not been approved by an admin yet. Try again later.',
					code: 'NOT_APPROVED',
					id: '22d05606-fbcf-421a-a2db-b32241faft1b',
				},
			};
		}

		// Compare password
		const same = await argon2.verify(profile.password!, password) || bcrypt.compareSync(password, profile.password!);

		const fail = async (status?: number, failure?: { id: string; }) => {
			// Append signin history
			await this.signinsRepository.insert({
				id: this.idService.gen(),
				userId: user.id,
				ip: request.ip,
				headers: request.headers as any,
				success: false,
			});

			return error(status ?? 500, failure ?? { id: '4e30e80c-e338-45a0-8c8f-44455efa3b76' });
		};

		if (!profile.twoFactorEnabled) {
			if (process.env.NODE_ENV !== 'test') {
				if (this.meta.enableHcaptcha && this.meta.hcaptchaSecretKey) {
					await this.captchaService.verifyHcaptcha(this.meta.hcaptchaSecretKey, body['hcaptcha-response']).catch(err => {
						throw new FastifyReplyError(400, err);
					});
				}

				if (this.meta.enableMcaptcha && this.meta.mcaptchaSecretKey && this.meta.mcaptchaSitekey && this.meta.mcaptchaInstanceUrl) {
					await this.captchaService.verifyMcaptcha(this.meta.mcaptchaSecretKey, this.meta.mcaptchaSitekey, this.meta.mcaptchaInstanceUrl, body['m-captcha-response']).catch(err => {
						throw new FastifyReplyError(400, err);
					});
				}

				if (this.meta.enableFC && this.meta.fcSecretKey) {
					await this.captchaService.verifyFriendlyCaptcha(this.meta.fcSecretKey, body['frc-captcha-solution']).catch(err => {
						throw new FastifyReplyError(400, err);
					});
				}

				if (this.meta.enableRecaptcha && this.meta.recaptchaSecretKey) {
					await this.captchaService.verifyRecaptcha(this.meta.recaptchaSecretKey, body['g-recaptcha-response']).catch(err => {
						throw new FastifyReplyError(400, err);
					});
				}

				if (this.meta.enableTurnstile && this.meta.turnstileSecretKey) {
					await this.captchaService.verifyTurnstile(this.meta.turnstileSecretKey, body['turnstile-response']).catch(err => {
						throw new FastifyReplyError(400, err);
					});
				}

				if (this.meta.enableTestcaptcha) {
					await this.captchaService.verifyTestcaptcha(body['testcaptcha-response']).catch(err => {
						throw new FastifyReplyError(400, err);
					});
				}
			}

			if (same) {
				if (profile.password!.startsWith('$2')) {
					const newHash = await argon2.hash(password);
					this.userProfilesRepository.update(user.id, {
						password: newHash
					});
				}
				if (!this.meta.approvalRequiredForSignup && !user.approved) this.usersRepository.update(user.id, { approved: true });

				return this.signinService.signin(request, reply, user);
			} else {
				return await fail(403, {
					id: '932c904e-9460-45b7-9ce6-7ed33be7eb2c',
				});
			}
		}

		if (token) {
			if (!same) {
				return await fail(403, {
					id: '932c904e-9460-45b7-9ce6-7ed33be7eb2c',
				});
			}

			try {
				if (profile.password!.startsWith('$2')) {
					const newHash = await argon2.hash(password);
					this.userProfilesRepository.update(user.id, {
						password: newHash
					});
				}
				await this.userAuthService.twoFactorAuthenticate(profile, token);
			} catch (e) {
				return await fail(403, {
					id: 'cdf1235b-ac71-46d4-a3a6-84ccce48df6f',
				});
			}

			if (!this.meta.approvalRequiredForSignup && !user.approved) this.usersRepository.update(user.id, { approved: true });

			return this.signinService.signin(request, reply, user);
		} else if (body.credential) {
			if (!same && !profile.usePasswordLessLogin) {
				return await fail(403, {
					id: '932c904e-9460-45b7-9ce6-7ed33be7eb2c',
				});
			}

			const authorized = await this.webAuthnService.verifyAuthentication(user.id, body.credential);

			if (authorized) {
				if (!this.meta.approvalRequiredForSignup && !user.approved) this.usersRepository.update(user.id, { approved: true });
				return this.signinService.signin(request, reply, user);
			} else {
				return await fail(403, {
					id: '93b86c4b-72f9-40eb-9815-798928603d1e',
				});
			}
		} else if (securityKeysAvailable) {
			if (!same && !profile.usePasswordLessLogin) {
				return await fail(403, {
					id: '932c904e-9460-45b7-9ce6-7ed33be7eb2c',
				});
			}

			const authRequest = await this.webAuthnService.initiateAuthentication(user.id);

			reply.code(200);
			return {
				finished: false,
				next: 'passkey',
				authRequest,
			} satisfies Misskey.entities.SigninFlowResponse;
		} else {
			if (!same || !profile.twoFactorEnabled) {
				return await fail(403, {
					id: '932c904e-9460-45b7-9ce6-7ed33be7eb2c',
				});
			} else {
				reply.code(200);
				return {
					finished: false,
					next: 'totp',
				} satisfies Misskey.entities.SigninFlowResponse;
			}
		}
		// never get here
	}
}<|MERGE_RESOLUTION|>--- conflicted
+++ resolved
@@ -23,15 +23,8 @@
 import { bindThis } from '@/decorators.js';
 import { WebAuthnService } from '@/core/WebAuthnService.js';
 import { UserAuthService } from '@/core/UserAuthService.js';
-<<<<<<< HEAD
 import { CaptchaService } from '@/core/CaptchaService.js';
 import { FastifyReplyError } from '@/misc/fastify-reply-error.js';
-import { RateLimiterService } from './RateLimiterService.js';
-import { SigninService } from './SigninService.js';
-import type { AuthenticationResponseJSON } from '@simplewebauthn/types';
-import type { FastifyReply, FastifyRequest } from 'fastify';
-import { isSystemAccount } from '@/misc/is-system-account.js';
-=======
 import { isSystemAccount } from '@/misc/is-system-account.js';
 import type { MiMeta } from '@/models/_.js';
 import { SkRateLimiterService } from '@/server/api/SkRateLimiterService.js';
@@ -39,7 +32,6 @@
 import { SigninService } from './SigninService.js';
 import type { AuthenticationResponseJSON } from '@simplewebauthn/types';
 import type { FastifyReply, FastifyRequest } from 'fastify';
->>>>>>> 92ffd2a5
 
 @Injectable()
 export class SigninApiService {
