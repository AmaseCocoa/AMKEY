/*
 * SPDX-FileCopyrightText: syuilo and misskey-project
 * SPDX-License-Identifier: AGPL-3.0-only
 */

'use strict';

// ブロックの中に入れないと、定義した変数がブラウザのグローバルスコープに登録されてしまい邪魔なので
(async () => {
	window.onerror = (e) => {
		console.error(e);
		renderError('SOMETHING_HAPPENED', e);
	};
	window.onunhandledrejection = (e) => {
		console.error(e);
		renderError('SOMETHING_HAPPENED_IN_PROMISE', e);
	};

	let forceError = localStorage.getItem('forceError');
	if (forceError != null) {
		renderError('FORCED_ERROR', 'This error is forced by having forceError in local storage.');
		return;
	}

	// Force update when locales change
	const langsVersion = LANGS_VERSION;
	const localeVersion = localStorage.getItem('localeVersion');
	if (localeVersion !== langsVersion) {
		console.info(`Updating locales from version ${localeVersion ?? 'N/A'} to ${langsVersion}`);
		localStorage.removeItem('localeVersion');
		localStorage.removeItem('locale');
	}

	//#region Detect language & fetch translations
	if (!localStorage.getItem('locale')) {
		const supportedLangs = LANGS;
		let lang = localStorage.getItem('lang');
		if (lang == null || !supportedLangs.includes(lang)) {
			if (supportedLangs.includes(navigator.language)) {
				lang = navigator.language;
			} else {
				lang = supportedLangs.find(x => x.split('-')[0] === navigator.language);

				// Fallback
				if (lang == null) lang = 'en-US';
			}
		}

		// for https://github.com/misskey-dev/misskey/issues/10202
		if (lang == null || lang.toString == null || lang.toString() === 'null') {
			console.error('invalid lang value detected!!!', typeof lang, lang);
			lang = 'en-US';
		}

		const localRes = await window.fetch(`/assets/locales/${lang}.${langsVersion}.json`);
		if (localRes.status === 200) {
			localStorage.setItem('lang', lang);
			localStorage.setItem('locale', await localRes.text());
			localStorage.setItem('localeVersion', langsVersion);
		} else {
			renderError('LOCALE_FETCH');
			return;
		}
	}
	//#endregion

	//#region Script
	async function importAppScript() {
		await import(`/vite/${CLIENT_ENTRY}`)
			.catch(async e => {
				console.error(e);
				renderError('APP_IMPORT', e);
			});
	}

	// タイミングによっては、この時点でDOMの構築が済んでいる場合とそうでない場合とがある
	if (document.readyState !== 'loading') {
		importAppScript();
	} else {
		window.addEventListener('DOMContentLoaded', () => {
			importAppScript();
		});
	}
	//#endregion

	//#region Theme
	const theme = localStorage.getItem('theme');
	const themeFontFaceName = 'sharkey-theme-font-face';
	if (theme) {
<<<<<<< HEAD
		let existingFontFace;
		document.fonts.forEach((v) => { if (v.family === themeFontFaceName) existingFontFace = v;});
		if (existingFontFace) document.fonts.delete(existingFontFace);

		const themeProps = JSON.parse(theme);
		const fontFaceSrc = themeProps.fontFaceSrc;
		const fontFaceOpts = themeProps.fontFaceOpts || {};
		if (fontFaceSrc) {
			const fontFace = new FontFace(
				themeFontFaceName,
				fontFaceSrc, fontFaceOpts || {},
			);
			document.fonts.add(fontFace);
			fontFace.load().catch(
				(failure) => {
					console.log(failure);
				},
			);
		}
		for (const [k, v] of Object.entries(themeProps)) {
			if (k.startsWith('font')) continue;
			document.documentElement.style.setProperty(`--${k}`, v.toString());
=======
		for (const [k, v] of Object.entries(JSON.parse(theme))) {
			document.documentElement.style.setProperty(`--MI_THEME-${k}`, v.toString());
>>>>>>> d2e8dc4f

			// HTMLの theme-color 適用
			if (k === 'htmlThemeColor') {
				for (const tag of document.head.children) {
					if (tag.tagName === 'META' && tag.getAttribute('name') === 'theme-color') {
						tag.setAttribute('content', v);
						break;
					}
				}
			}
		}
	}
	const colorScheme = localStorage.getItem('colorScheme');
	if (colorScheme) {
		document.documentElement.style.setProperty('color-scheme', colorScheme);
	}
	//#endregion

	const fontSize = localStorage.getItem('fontSize');
	if (fontSize) {
		document.documentElement.classList.add('f-' + fontSize);
	}

	const cornerRadius = localStorage.getItem('cornerRadius');
	if (cornerRadius) {
		document.documentElement.classList.add(`radius-${cornerRadius}`);
	}

	const useSystemFont = localStorage.getItem('useSystemFont');
	if (useSystemFont) {
		document.documentElement.classList.add('useSystemFont');
	}

	const wallpaper = localStorage.getItem('wallpaper');
	if (wallpaper) {
		document.documentElement.style.backgroundImage = `url(${wallpaper})`;
	}

	const customCss = localStorage.getItem('customCss');
	if (customCss && customCss.length > 0) {
		const style = document.createElement('style');
		style.innerHTML = customCss;
		document.head.appendChild(style);
	}

	async function addStyle(styleText) {
		let css = document.createElement('style');
		css.appendChild(document.createTextNode(styleText));
		document.head.appendChild(css);
	}

	async function renderError(code, details) {
		// Cannot set property 'innerHTML' of null を回避
		if (document.readyState === 'loading') {
			await new Promise(resolve => window.addEventListener('DOMContentLoaded', resolve));
		}

		let errorsElement = document.getElementById('errors');

		if (!errorsElement) {
			document.body.innerHTML = `
			<svg class="icon-warning" xmlns="http://www.w3.org/2000/svg" viewBox="0 0 24 24" stroke-width="2" stroke="currentColor" fill="none" stroke-linecap="round" stroke-linejoin="round">
				<path stroke="none" d="M0 0h24v24H0z" fill="none"></path>
				<path d="M12 9v2m0 4v.01"></path>
				<path d="M5 19h14a2 2 0 0 0 1.84 -2.75l-7.1 -12.25a2 2 0 0 0 -3.5 0l-7.1 12.25a2 2 0 0 0 1.75 2.75"></path>
			</svg>
			<h1>Failed to load<br>読み込みに失敗しました</h1>
			<button class="button-big" onclick="location.reload(true);">
				<span class="button-label-big">Reload / リロード</span>
			</button>
			<p><b>The following actions may solve the problem. / 以下を行うと解決する可能性があります。</b></p>
			<p>Update your os and browser / ブラウザおよびOSを最新バージョンに更新する</p>
			<p>Disable an adblocker / アドブロッカーを無効にする</p>
			<p>Clear the browser cache / ブラウザのキャッシュをクリアする</p>
			<p>&#40;Tor Browser&#41; Set dom.webaudio.enabled to true / dom.webaudio.enabledをtrueに設定する</p>
			<details style="color: #86b300;">
				<summary>Other options / その他のオプション</summary>
				<a href="/flush">
					<button class="button-small">
						<span class="button-label-small">Clear preferences and cache</span>
					</button>
				</a>
				<br>
				<a href="/cli">
					<button class="button-small">
						<span class="button-label-small">Start the simple client</span>
					</button>
				</a>
				<br>
				<a href="/bios">
					<button class="button-small">
						<span class="button-label-small">Start the repair tool</span>
					</button>
				</a>
			</details>
			<br>
			<div id="errors"></div>
			`;
			errorsElement = document.getElementById('errors');
		}
		const detailsElement = document.createElement('details');
		detailsElement.id = 'errorInfo';
		detailsElement.innerHTML = `
		<br>
		<summary>
			<code>ERROR CODE: ${code}</code>
		</summary>
		<code>${details.toString()} ${JSON.stringify(details)}</code>`;
		errorsElement.appendChild(detailsElement);
		addStyle(`
		* {
			font-family: BIZ UDGothic, Roboto, HelveticaNeue, Arial, sans-serif;
		}

		#sharkey_app,
		#splash {
			display: none !important;
		}

		body,
		html {
			background-color: #222;
			color: #dfddcc;
			justify-content: center;
			margin: auto;
			padding: 10px;
			text-align: center;
		}

		button {
			border-radius: 999px;
			padding: 0px 12px 0px 12px;
			border: none;
			cursor: pointer;
			margin-bottom: 12px;
		}

		.button-big {
			background: linear-gradient(90deg, rgb(134, 179, 0), rgb(74, 179, 0));
			line-height: 50px;
		}

		.button-big:hover {
			background: rgb(153, 204, 0);
		}

		.button-small {
			background: #444;
			line-height: 40px;
		}

		.button-small:hover {
			background: #555;
		}

		.button-label-big {
			color: #222;
			font-weight: bold;
			font-size: 1.2em;
			padding: 12px;
		}

		.button-label-small {
			color: rgb(153, 204, 0);
			font-size: 16px;
			padding: 12px;
		}

		a {
			color: rgb(134, 179, 0);
			text-decoration: none;
		}

		p,
		li {
			font-size: 16px;
		}

		.icon-warning {
			color: #dec340;
			height: 4rem;
			padding-top: 2rem;
		}

		h1 {
			font-size: 1.5em;
			margin: 1em;
		}

		code {
			font-family: Fira, FiraCode, monospace;
		}

		#errorInfo {
			background: #333;
			margin-bottom: 2rem;
			padding: 0.5rem 1rem;
			width: 40rem;
			border-radius: 10px;
			justify-content: center;
			margin: auto;
		}

		#errorInfo summary {
			cursor: pointer;
		}

		#errorInfo summary > * {
			display: inline;
		}

		@media screen and (max-width: 500px) {
			#errorInfo {
				width: 50%;
			}
		}`);
	}
})();<|MERGE_RESOLUTION|>--- conflicted
+++ resolved
@@ -87,7 +87,6 @@
 	const theme = localStorage.getItem('theme');
 	const themeFontFaceName = 'sharkey-theme-font-face';
 	if (theme) {
-<<<<<<< HEAD
 		let existingFontFace;
 		document.fonts.forEach((v) => { if (v.family === themeFontFaceName) existingFontFace = v;});
 		if (existingFontFace) document.fonts.delete(existingFontFace);
@@ -109,11 +108,7 @@
 		}
 		for (const [k, v] of Object.entries(themeProps)) {
 			if (k.startsWith('font')) continue;
-			document.documentElement.style.setProperty(`--${k}`, v.toString());
-=======
-		for (const [k, v] of Object.entries(JSON.parse(theme))) {
 			document.documentElement.style.setProperty(`--MI_THEME-${k}`, v.toString());
->>>>>>> d2e8dc4f
 
 			// HTMLの theme-color 適用
 			if (k === 'htmlThemeColor') {
