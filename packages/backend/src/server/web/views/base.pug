block vars

block loadClientEntry
	- const clientEntry = config.clientEntry;

doctype html

//
	-
	  _____ _                _
	 /  ___| |              | |
	 \ `--.| |__   __ _ _ __| | _____ _   _ 
	  `--. \ '_ \ / _` | '__| |/ / _ \ | | |
	 /\__/ / | | | (_| | |  |   <  __/ |_| |
	 \____/|_| |_|\__,_|_|  |_|\_\___|\__, |
	                                   __/ |
	                                  |___/

	 Thank you for using Sharkey!
	 If you are reading this message... how about joining the development?
	 https://github.com/transfem-org/sharkey


html

	head
		meta(charset='utf-8')
		meta(name='application-name' content='Sharkey')
		meta(name='referrer' content='origin')
		meta(name='theme-color' content= themeColor || '#86b300')
		meta(name='theme-color-orig' content= themeColor || '#86b300')
<<<<<<< HEAD
		meta(property='og:site_name' content= instanceName || 'Sharkey')
=======
		meta(property='og:site_name' content= instanceName || 'Misskey')
		meta(property='instance_url' content= instanceUrl)
>>>>>>> 04709cf2
		meta(name='viewport' content='width=device-width, initial-scale=1')
		link(rel='icon' href= icon || '/favicon.ico')
		link(rel='apple-touch-icon' href= appleTouchIcon || '/apple-touch-icon.png')
		link(rel='manifest' href='/manifest.json')
		link(rel='search' type='application/opensearchdescription+xml' title=(title || "Sharkey") href=`${url}/opensearch.xml`)
		link(rel='prefetch' href=serverErrorImageUrl)
		link(rel='prefetch' href=infoImageUrl)
		link(rel='prefetch' href=notFoundImageUrl)
		//- https://github.com/misskey-dev/misskey/issues/9842
		link(rel='stylesheet' href='/assets/phosphor-icons/bold/style.css')
		link(rel='modulepreload' href=`/vite/${clientEntry.file}`)
		script(src='/client-assets/libopenmpt.js')

		if !config.clientManifestExists
				script(type="module" src="/vite/@vite/client")

		if Array.isArray(clientEntry.css)
			each href in clientEntry.css
				link(rel='stylesheet' href=`/vite/${href}`)

		title
			block title
				= title || 'Sharkey'

		block desc
			meta(name='description' content= desc || '✨🌎✨ A interplanetary communication platform ✨🚀✨')

		block meta

		block og
			meta(property='og:title'       content= title || 'Sharkey')
			meta(property='og:description' content= desc || '✨🌎✨ A interplanetary communication platform ✨🚀✨')
			meta(property='og:image'       content= img)
			meta(property='twitter:card'   content='summary')

		style
			include ../style.css

		script.
			var VERSION = "#{version}";
			var CLIENT_ENTRY = "#{clientEntry.file}";
			window.libopenmpt = window.Module;

		script
			include ../boot.js

	body
		noscript: p
			| JavaScriptを有効にしてください
			br
			| Please turn on your JavaScript
		div#splash
			img#splashIcon(src= icon || '/static-assets/splash.png')
			div#splashSpinner
				<svg class="spinner bg" viewBox="0 0 152 152" xmlns="http://www.w3.org/2000/svg">
					<g transform="matrix(1,0,0,1,12,12)">
						<circle cx="64" cy="64" r="64" style="fill:none;stroke:currentColor;stroke-width:24px;"/>
					</g>
				</svg>
				<svg class="spinner fg" viewBox="0 0 152 152" xmlns="http://www.w3.org/2000/svg">
					<g transform="matrix(1,0,0,1,12,12)">
						<path d="M128,64C128,28.654 99.346,0 64,0C99.346,0 128,28.654 128,64Z" style="fill:none;stroke:currentColor;stroke-width:24px;"/>
					</g>
				</svg>
		block content<|MERGE_RESOLUTION|>--- conflicted
+++ resolved
@@ -29,12 +29,8 @@
 		meta(name='referrer' content='origin')
 		meta(name='theme-color' content= themeColor || '#86b300')
 		meta(name='theme-color-orig' content= themeColor || '#86b300')
-<<<<<<< HEAD
 		meta(property='og:site_name' content= instanceName || 'Sharkey')
-=======
-		meta(property='og:site_name' content= instanceName || 'Misskey')
 		meta(property='instance_url' content= instanceUrl)
->>>>>>> 04709cf2
 		meta(name='viewport' content='width=device-width, initial-scale=1')
 		link(rel='icon' href= icon || '/favicon.ico')
 		link(rel='apple-touch-icon' href= appleTouchIcon || '/apple-touch-icon.png')
