--- conflicted
+++ resolved
@@ -118,13 +118,9 @@
 					emailRequiredForSignup: meta.emailRequiredForSignup,
 					enableHcaptcha: meta.enableHcaptcha,
 					enableRecaptcha: meta.enableRecaptcha,
-<<<<<<< HEAD
-					maxNoteTextLength: this.config.maxNoteLength,
-=======
 					enableMcaptcha: meta.enableMcaptcha,
 					enableTurnstile: meta.enableTurnstile,
-					maxNoteTextLength: MAX_NOTE_TEXT_LENGTH,
->>>>>>> 034f4720
+					maxNoteTextLength: this.config.maxNoteLength,
 					enableEmail: meta.enableEmail,
 					enableServiceWorker: meta.enableServiceWorker,
 					proxyAccountName: proxyAccount ? proxyAccount.username : null,
