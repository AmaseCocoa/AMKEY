--- conflicted
+++ resolved
@@ -794,11 +794,9 @@
 		});
 
 		fastify.get<{ Params: { user: string; } }>('/users/:user', { constraints: { apOrHtml: 'ap' } }, async (request, reply) => {
-<<<<<<< HEAD
 			if (await this.shouldRefuseGetRequest(request, reply, request.params.user)) return;
-=======
+			
 			vary(reply.raw, 'Accept');
->>>>>>> 3784b39a
 
 			const userId = request.params.user;
 
@@ -812,11 +810,9 @@
 		});
 
 		fastify.get<{ Params: { user: string; } }>('/@:user', { constraints: { apOrHtml: 'ap' } }, async (request, reply) => {
-<<<<<<< HEAD
 			if (await this.shouldRefuseGetRequest(request, reply, request.params.user)) return;
-=======
+			
 			vary(reply.raw, 'Accept');
->>>>>>> 3784b39a
 
 			const user = await this.usersRepository.findOneBy({
 				usernameLower: request.params.user.toLowerCase(),
