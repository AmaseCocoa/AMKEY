/*
 * SPDX-FileCopyrightText: syuilo and misskey-project
 * SPDX-License-Identifier: AGPL-3.0-only
 */

/**
 * Misskey Entry Point!
 */

import cluster from 'node:cluster';
import { EventEmitter } from 'node:events';
import chalk from 'chalk';
import Xev from 'xev';
import Logger from '@/logger.js';
import { envOption } from '../env.js';
import { masterMain } from './master.js';
import { workerMain } from './worker.js';
import { readyRef } from './ready.js';

import 'reflect-metadata';

process.title = `Misskey (${cluster.isPrimary ? 'master' : 'worker'})`;

Error.stackTraceLimit = Infinity;
EventEmitter.defaultMaxListeners = 128;

const logger = new Logger('core', 'cyan');
const clusterLogger = logger.createSubLogger('cluster', 'orange', false);
const ev = new Xev();

// We wrap this in a main function, that gets called,
// because not all platforms support top level await :/

async function main() {
	//#region Events
	// Listen new workers
	cluster.on('fork', worker => {
		clusterLogger.debug(`Process forked: [${worker.id}]`);
	});

	// Listen online workers
	cluster.on('online', worker => {
		clusterLogger.debug(`Process is now online: [${worker.id}]`);
	});

	// Listen for dying workers
	cluster.on('exit', worker => {
		// Replace the dead worker,
		// we're not sentimental
		clusterLogger.error(chalk.red(`[${worker.id}] died :(`));
		cluster.fork();
	});

	// Display detail of unhandled promise rejection
	if (!envOption.quiet) {
		process.on('unhandledRejection', console.dir);
	}

	// Display detail of uncaught exception
	process.on('uncaughtException', err => {
		try {
			logger.error(err);
			console.trace(err);
		} catch { }
	});

	// Dying away...
	process.on('exit', code => {
		logger.info(`The process is going to exit with code ${code}`);
	});
	//#endregion

	if (cluster.isPrimary || envOption.disableClustering) {
		await masterMain();
		if (cluster.isPrimary) {
			ev.mount();
		}
	}
	if (cluster.isWorker) {
		await workerMain();
	}

	// ユニットテスト時にMisskeyが子プロセスで起動された時のため
	// それ以外のときは process.send は使えないので弾く
	if (process.send) {
		process.send('ok');
	}
}

<<<<<<< HEAD
main();
=======
readyRef.value = true;

// ユニットテスト時にMisskeyが子プロセスで起動された時のため
// それ以外のときは process.send は使えないので弾く
if (process.send) {
	process.send('ok');
}
>>>>>>> dc55adba
<|MERGE_RESOLUTION|>--- conflicted
+++ resolved
@@ -80,6 +80,8 @@
 		await workerMain();
 	}
 
+	readyRef.value = true;
+
 	// ユニットテスト時にMisskeyが子プロセスで起動された時のため
 	// それ以外のときは process.send は使えないので弾く
 	if (process.send) {
@@ -87,14 +89,4 @@
 	}
 }
 
-<<<<<<< HEAD
-main();
-=======
-readyRef.value = true;
-
-// ユニットテスト時にMisskeyが子プロセスで起動された時のため
-// それ以外のときは process.send は使えないので弾く
-if (process.send) {
-	process.send('ok');
-}
->>>>>>> dc55adba
+main();