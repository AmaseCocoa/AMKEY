/*
 * SPDX-FileCopyrightText: syuilo and misskey-project
 * SPDX-License-Identifier: AGPL-3.0-only
 */

import { Entity, Column, PrimaryColumn, ManyToOne, JoinColumn } from 'typeorm';
import { id } from './util/id.js';
import { MiUser } from './User.js';

@Entity('meta')
export class MiMeta {
	@PrimaryColumn({
		type: 'varchar',
		length: 32,
	})
	public id: string;

	@Column('varchar', {
		length: 1024, nullable: true,
	})
	public name: string | null;

	@Column('varchar', {
		length: 64, nullable: true,
	})
	public shortName: string | null;

	@Column('varchar', {
		length: 1024, nullable: true,
	})
	public description: string | null;

	/**
	 * メンテナの名前
	 */
	@Column('varchar', {
		length: 1024, nullable: true,
	})
	public maintainerName: string | null;

	/**
	 * メンテナの連絡先
	 */
	@Column('varchar', {
		length: 1024, nullable: true,
	})
	public maintainerEmail: string | null;

	@Column('boolean', {
		default: false,
	})
	public disableRegistration: boolean;

	@Column('varchar', {
		length: 1024, array: true, default: '{}',
	})
	public langs: string[];

	@Column('varchar', {
		length: 1024, array: true, default: '{}',
	})
	public pinnedUsers: string[];

	@Column('varchar', {
		length: 1024, array: true, default: '{}',
	})
	public hiddenTags: string[];

	@Column('varchar', {
		length: 1024, array: true, default: '{}',
	})
	public blockedHosts: string[];

	@Column('varchar', {
		length: 1024, array: true, default: '{}',
	})
	public sensitiveWords: string[];

	@Column('varchar', {
		length: 1024, array: true, default: '{}',
	})
	public prohibitedWords: string[];

	@Column('varchar', {
		length: 1024, array: true, default: '{}',
	})
	public silencedHosts: string[];

	@Column('varchar', {
		length: 1024,
		nullable: true,
	})
	public themeColor: string | null;

	@Column('varchar', {
		length: 1024,
		nullable: true,
	})
	public mascotImageUrl: string | null;

	@Column('varchar', {
		length: 1024,
		nullable: true,
	})
	public bannerUrl: string | null;

	@Column('varchar', {
		length: 1024,
		nullable: true,
	})
	public backgroundImageUrl: string | null;

	@Column('varchar', {
		length: 1024,
		nullable: true,
	})
	public logoImageUrl: string | null;

	@Column('varchar', {
		length: 1024,
		nullable: true,
	})
	public iconUrl: string | null;

	@Column('varchar', {
		length: 1024,
		nullable: true,
	})
	public app192IconUrl: string | null;

	@Column('varchar', {
		length: 1024,
		nullable: true,
	})
	public app512IconUrl: string | null;

	@Column('varchar', {
		length: 1024,
		nullable: true,
	})
	public serverErrorImageUrl: string | null;

	@Column('varchar', {
		length: 1024,
		nullable: true,
	})
	public notFoundImageUrl: string | null;

	@Column('varchar', {
		length: 1024,
		nullable: true,
	})
	public infoImageUrl: string | null;

	@Column('boolean', {
		default: false,
	})
	public cacheRemoteFiles: boolean;

	@Column('boolean', {
		default: true,
	})
	public cacheRemoteSensitiveFiles: boolean;

	@Column({
		...id(),
		nullable: true,
	})
	public proxyAccountId: MiUser['id'] | null;

	@ManyToOne(type => MiUser, {
		onDelete: 'SET NULL',
	})
	@JoinColumn()
	public proxyAccount: MiUser | null;

	@Column('boolean', {
		default: false,
	})
	public emailRequiredForSignup: boolean;

	@Column('boolean', {
		default: false,
	})
	public approvalRequiredForSignup: boolean;

	@Column('boolean', {
		default: false,
	})
	public enableHcaptcha: boolean;

	@Column('varchar', {
		length: 1024,
		nullable: true,
	})
	public hcaptchaSiteKey: string | null;

	@Column('varchar', {
		length: 1024,
		nullable: true,
	})
	public hcaptchaSecretKey: string | null;

	@Column('boolean', {
		default: false,
	})
	public enableMcaptcha: boolean;

	@Column('varchar', {
		length: 1024,
		nullable: true,
	})
	public mcaptchaSitekey: string | null;

	@Column('varchar', {
		length: 1024,
		nullable: true,
	})
	public mcaptchaSecretKey: string | null;

	@Column('varchar', {
		length: 1024,
		nullable: true,
	})
	public mcaptchaInstanceUrl: string | null;

	@Column('boolean', {
		default: false,
	})
	public enableRecaptcha: boolean;

	@Column('varchar', {
		length: 1024,
		nullable: true,
	})
	public recaptchaSiteKey: string | null;

	@Column('varchar', {
		length: 1024,
		nullable: true,
	})
	public recaptchaSecretKey: string | null;

	@Column('boolean', {
		default: false,
	})
	public enableTurnstile: boolean;

	@Column('varchar', {
		length: 1024,
		nullable: true,
	})
	public turnstileSiteKey: string | null;

	@Column('varchar', {
		length: 1024,
		nullable: true,
	})
	public turnstileSecretKey: string | null;

	// chaptcha系を追加した際にはnodeinfoのレスポンスに追加するのを忘れないようにすること

	@Column('enum', {
		enum: ['none', 'all', 'local', 'remote'],
		default: 'none',
	})
	public sensitiveMediaDetection: 'none' | 'all' | 'local' | 'remote';

	@Column('enum', {
		enum: ['medium', 'low', 'high', 'veryLow', 'veryHigh'],
		default: 'medium',
	})
	public sensitiveMediaDetectionSensitivity: 'medium' | 'low' | 'high' | 'veryLow' | 'veryHigh';

	@Column('boolean', {
		default: false,
	})
	public setSensitiveFlagAutomatically: boolean;

	@Column('boolean', {
		default: false,
	})
	public enableSensitiveMediaDetectionForVideos: boolean;

	@Column('boolean', {
		default: true,
	})
	public enableBotTrending: boolean;

	@Column('boolean', {
		default: false,
	})
	public enableEmail: boolean;

	@Column('varchar', {
		length: 1024,
		nullable: true,
	})
	public email: string | null;

	@Column('boolean', {
		default: false,
	})
	public smtpSecure: boolean;

	@Column('varchar', {
		length: 1024,
		nullable: true,
	})
	public smtpHost: string | null;

	@Column('integer', {
		nullable: true,
	})
	public smtpPort: number | null;

	@Column('varchar', {
		length: 1024,
		nullable: true,
	})
	public smtpUser: string | null;

	@Column('varchar', {
		length: 1024,
		nullable: true,
	})
	public smtpPass: string | null;

	@Column('boolean', {
		default: false,
	})
	public enableServiceWorker: boolean;

	@Column('varchar', {
		length: 1024,
		nullable: true,
	})
	public swPublicKey: string | null;

	@Column('varchar', {
		length: 1024,
		nullable: true,
	})
	public swPrivateKey: string | null;

	@Column('varchar', {
		length: 1024,
		nullable: true,
	})
	public deeplAuthKey: string | null;

	@Column('boolean', {
		default: false,
	})
	public deeplIsPro: boolean;

	@Column('boolean', {
		default: false,
	})
	public deeplFreeMode: boolean;

	@Column('varchar', {
		length: 1024,
		nullable: true,
	})
	public deeplFreeInstance: string | null;

	@Column('varchar', {
		length: 1024,
		nullable: true,
	})
	public termsOfServiceUrl: string | null;

	@Column('varchar', {
		length: 1024,
		default: 'https://activitypub.software/TransFem-org/Sharkey/',
		nullable: false,
	})
	public repositoryUrl: string | null;

	@Column('varchar', {
		length: 1024,
		default: 'https://activitypub.software/TransFem-org/Sharkey/-/issues/new',
		nullable: true,
	})
	public feedbackUrl: string | null;

	@Column('varchar', {
		length: 1024,
		nullable: true,
	})
	public impressumUrl: string | null;

	@Column('varchar', {
		length: 1024,
		nullable: true,
	})
	public privacyPolicyUrl: string | null;

	@Column('varchar', {
		length: 1024,
		nullable: true,
	})
<<<<<<< HEAD
	public donationUrl: string | null;
=======
	public inquiryUrl: string | null;
>>>>>>> dc55adba

	@Column('varchar', {
		length: 8192,
		nullable: true,
	})
	public defaultLightTheme: string | null;

	@Column('varchar', {
		length: 8192,
		nullable: true,
	})
	public defaultDarkTheme: string | null;

	@Column('boolean', {
		default: false,
	})
	public useObjectStorage: boolean;

	@Column('varchar', {
		length: 1024,
		nullable: true,
	})
	public objectStorageBucket: string | null;

	@Column('varchar', {
		length: 1024,
		nullable: true,
	})
	public objectStoragePrefix: string | null;

	@Column('varchar', {
		length: 1024,
		nullable: true,
	})
	public objectStorageBaseUrl: string | null;

	@Column('varchar', {
		length: 1024,
		nullable: true,
	})
	public objectStorageEndpoint: string | null;

	@Column('varchar', {
		length: 1024,
		nullable: true,
	})
	public objectStorageRegion: string | null;

	@Column('varchar', {
		length: 1024,
		nullable: true,
	})
	public objectStorageAccessKey: string | null;

	@Column('varchar', {
		length: 1024,
		nullable: true,
	})
	public objectStorageSecretKey: string | null;

	@Column('integer', {
		nullable: true,
	})
	public objectStoragePort: number | null;

	@Column('boolean', {
		default: true,
	})
	public objectStorageUseSSL: boolean;

	@Column('boolean', {
		default: true,
	})
	public objectStorageUseProxy: boolean;

	@Column('boolean', {
		default: false,
	})
	public objectStorageSetPublicRead: boolean;

	@Column('boolean', {
		default: true,
	})
	public objectStorageS3ForcePathStyle: boolean;

	@Column('boolean', {
		default: false,
	})
	public enableIpLogging: boolean;

	@Column('boolean', {
		default: true,
	})
	public enableActiveEmailValidation: boolean;

	@Column('boolean', {
		default: false,
	})
	public enableVerifymailApi: boolean;

	@Column('varchar', {
		length: 1024,
		nullable: true,
	})
	public verifymailAuthKey: string | null;

	@Column('boolean', {
		default: false,
	})
	public enableTruemailApi: boolean;

	@Column('varchar', {
		length: 1024,
		nullable: true,
	})
	public truemailInstance: string | null;

	@Column('varchar', {
		length: 1024,
		nullable: true,
	})
	public truemailAuthKey: string | null;

	@Column('boolean', {
		default: true,
	})
	public enableChartsForRemoteUser: boolean;

	@Column('boolean', {
		default: true,
	})
	public enableChartsForFederatedInstances: boolean;

	@Column('boolean', {
		default: false,
	})
	public enableServerMachineStats: boolean;

	@Column('boolean', {
		default: true,
	})
	public enableIdenticonGeneration: boolean;

	@Column('boolean', {
		default: true,
	})
	public enableAchievements: boolean;

	@Column('jsonb', {
		default: { },
	})
	public policies: Record<string, any>;

	@Column('varchar', {
		length: 280,
		array: true,
		default: '{}',
	})
	public serverRules: string[];

	@Column('varchar', {
		length: 8192,
		default: '{}',
	})
	public manifestJsonOverride: string;

	@Column('varchar', {
		length: 1024,
		array: true,
		default: '{}',
	})
	public bannedEmailDomains: string[];

	@Column('varchar', {
		length: 1024, array: true, default: '{ "admin", "administrator", "root", "system", "maintainer", "host", "mod", "moderator", "owner", "superuser", "staff", "auth", "i", "me", "everyone", "all", "mention", "mentions", "example", "user", "users", "account", "accounts", "official", "help", "helps", "support", "supports", "info", "information", "informations", "announce", "announces", "announcement", "announcements", "notice", "notification", "notifications", "dev", "developer", "developers", "tech", "misskey" }',
	})
	public preservedUsernames: string[];

	@Column('boolean', {
		default: true,
	})
	public enableFanoutTimeline: boolean;

	@Column('boolean', {
		default: true,
	})
	public enableFanoutTimelineDbFallback: boolean;

	@Column('integer', {
		default: 300,
	})
	public perLocalUserUserTimelineCacheMax: number;

	@Column('integer', {
		default: 100,
	})
	public perRemoteUserUserTimelineCacheMax: number;

	@Column('integer', {
		default: 300,
	})
	public perUserHomeTimelineCacheMax: number;

	@Column('integer', {
		default: 300,
	})
	public perUserListTimelineCacheMax: number;

	@Column('integer', {
		default: 0,
	})
	public notesPerOneAd: number;

	@Column('varchar', {
		length: 500,
		nullable: true,
	})
	public defaultLike: string | null;

	@Column('varchar', {
		length: 256, array: true, default: '{}',
	})
	public bubbleInstances: string[];

	@Column('boolean', {
		default: true,
	})
	public urlPreviewEnabled: boolean;

	@Column('integer', {
		default: 10000,
	})
	public urlPreviewTimeout: number;

	@Column('bigint', {
		default: 1024 * 1024 * 10,
	})
	public urlPreviewMaximumContentLength: number;

	@Column('boolean', {
		default: true,
	})
	public urlPreviewRequireContentLength: boolean;

	@Column('varchar', {
		length: 1024,
		nullable: true,
	})
	public urlPreviewSummaryProxyUrl: string | null;

	@Column('varchar', {
		length: 1024,
		nullable: true,
	})
	public urlPreviewUserAgent: string | null;
}<|MERGE_RESOLUTION|>--- conflicted
+++ resolved
@@ -401,11 +401,13 @@
 		length: 1024,
 		nullable: true,
 	})
-<<<<<<< HEAD
 	public donationUrl: string | null;
-=======
+
+	@Column('varchar', {
+		length: 1024,
+		nullable: true,
+	})
 	public inquiryUrl: string | null;
->>>>>>> dc55adba
 
 	@Column('varchar', {
 		length: 8192,
