--- conflicted
+++ resolved
@@ -144,7 +144,7 @@
 		nullable: true,
 	})
 	public sidebarLogoUrl: string | null;
-	
+
 	@Column('varchar', {
 		length: 1024,
 		nullable: true,
@@ -681,14 +681,14 @@
 	public urlPreviewUserAgent: string | null;
 
 	@Column('varchar', {
-<<<<<<< HEAD
 		length: 3072,
 		array: true,
 		default: '{}',
 		comment: 'An array of URL strings or regex that can be used to omit warnings about redirects to external sites. Separate them with spaces to specify AND, and enclose them with slashes to specify regular expressions. Each item is regarded as an OR.',
 	})
 	public trustedLinkUrlPatterns: string[];
-=======
+
+	@Column('varchar', {
 		length: 128,
 		default: 'all',
 	})
@@ -700,5 +700,4 @@
 		default: '{}',
 	})
 	public federationHosts: string[];
->>>>>>> 5fc8b3bc
 }