/*
 * SPDX-FileCopyrightText: syuilo and other misskey contributors
 * SPDX-License-Identifier: AGPL-3.0-only
 */

import { Entity, Index, JoinColumn, Column, PrimaryColumn, ManyToOne } from 'typeorm';
import { noteVisibilities } from '@/types.js';
import { id } from './util/id.js';
import { MiUser } from './User.js';
import { MiChannel } from './Channel.js';
import type { MiDriveFile } from './DriveFile.js';

@Entity('note')
@Index('IDX_NOTE_TAGS', { synchronize: false })
@Index('IDX_NOTE_MENTIONS', { synchronize: false })
@Index('IDX_NOTE_VISIBLE_USER_IDS', { synchronize: false })
export class MiNote {
	@PrimaryColumn(id())
	public id: string;

	@Column('timestamp with time zone', {
		comment: 'The created date of the Note.',
	})
	public createdAt: Date;

<<<<<<< HEAD
	@Column('timestamp with time zone', {
		comment: 'The update time of the Note.',
		default: null,
	})
	public updatedAt: Date | null;

=======
>>>>>>> 096fa16c
	@Index()
	@Column({
		...id(),
		nullable: true,
		comment: 'The ID of reply target.',
	})
	public replyId: MiNote['id'] | null;

	@ManyToOne(type => MiNote, {
		onDelete: 'CASCADE',
	})
	@JoinColumn()
	public reply: MiNote | null;

	@Index()
	@Column({
		...id(),
		nullable: true,
		comment: 'The ID of renote target.',
	})
	public renoteId: MiNote['id'] | null;

	@ManyToOne(type => MiNote, {
		onDelete: 'CASCADE',
	})
	@JoinColumn()
	public renote: MiNote | null;

	@Index()
	@Column('varchar', {
		length: 256, nullable: true,
	})
	public threadId: string | null;

	// TODO: varcharにしたい
	@Column('text', {
		nullable: true,
	})
	public text: string | null;

	@Column('varchar', {
		length: 256, nullable: true,
	})
	public name: string | null;

	@Column('varchar', {
		length: 512, nullable: true,
	})
	public cw: string | null;

	@Index()
	@Column({
		...id(),
		comment: 'The ID of author.',
	})
	public userId: MiUser['id'];

	@ManyToOne(type => MiUser, {
		onDelete: 'CASCADE',
	})
	@JoinColumn()
	public user: MiUser | null;

	@Column('boolean', {
		default: false,
	})
	public localOnly: boolean;

	@Column('varchar', {
		length: 64, nullable: true,
	})
	public reactionAcceptance: 'likeOnly' | 'likeOnlyForRemote' | 'nonSensitiveOnly' | 'nonSensitiveOnlyForLocalLikeOnlyForRemote' | null;

	@Column('smallint', {
		default: 0,
	})
	public renoteCount: number;

	@Column('smallint', {
		default: 0,
	})
	public repliesCount: number;

	@Column('smallint', {
		default: 0,
	})
	public clippedCount: number;

	@Column('jsonb', {
		default: {},
	})
	public reactions: Record<string, number>;

	/**
	 * public ... 公開
	 * home ... ホームタイムライン(ユーザーページのタイムライン含む)のみに流す
	 * followers ... フォロワーのみ
	 * specified ... visibleUserIds で指定したユーザーのみ
	 */
	@Column('enum', { enum: noteVisibilities })
	public visibility: typeof noteVisibilities[number];

	@Index({ unique: true })
	@Column('varchar', {
		length: 512, nullable: true,
		comment: 'The URI of a note. it will be null when the note is local.',
	})
	public uri: string | null;

	@Column('varchar', {
		length: 512, nullable: true,
		comment: 'The human readable url of a note. it will be null when the note is local.',
	})
	public url: string | null;

	@Index()
	@Column({
		...id(),
		array: true, default: '{}',
	})
	public fileIds: MiDriveFile['id'][];

	@Column('varchar', {
		length: 256, array: true, default: '{}',
	})
	public attachedFileTypes: string[];

	@Index()
	@Column({
		...id(),
		array: true, default: '{}',
	})
	public visibleUserIds: MiUser['id'][];

	@Index()
	@Column({
		...id(),
		array: true, default: '{}',
	})
	public mentions: MiUser['id'][];

	@Column('text', {
		default: '[]',
	})
	public mentionedRemoteUsers: string;

	@Column('varchar', {
		length: 128, array: true, default: '{}',
	})
	public emojis: string[];

	@Index()
	@Column('varchar', {
		length: 128, array: true, default: '{}',
	})
	public tags: string[];

	@Column('boolean', {
		default: false,
	})
	public hasPoll: boolean;

	@Index()
	@Column({
		...id(),
		nullable: true,
		comment: 'The ID of source channel.',
	})
	public channelId: MiChannel['id'] | null;

	@ManyToOne(type => MiChannel, {
		onDelete: 'CASCADE',
	})
	@JoinColumn()
	public channel: MiChannel | null;

	//#region Denormalized fields
	@Index()
	@Column('varchar', {
		length: 128, nullable: true,
		comment: '[Denormalized]',
	})
	public userHost: string | null;

	@Column({
		...id(),
		nullable: true,
		comment: '[Denormalized]',
	})
	public replyUserId: MiUser['id'] | null;

	@Column('varchar', {
		length: 128, nullable: true,
		comment: '[Denormalized]',
	})
	public replyUserHost: string | null;

	@Column({
		...id(),
		nullable: true,
		comment: '[Denormalized]',
	})
	public renoteUserId: MiUser['id'] | null;

	@Column('varchar', {
		length: 128, nullable: true,
		comment: '[Denormalized]',
	})
	public renoteUserHost: string | null;
	//#endregion

	constructor(data: Partial<MiNote>) {
		if (data == null) return;

		for (const [k, v] of Object.entries(data)) {
			(this as any)[k] = v;
		}
	}
}

export type IMentionedRemoteUsers = {
	uri: string;
	url?: string;
	username: string;
	host: string;
}[];<|MERGE_RESOLUTION|>--- conflicted
+++ resolved
@@ -23,15 +23,12 @@
 	})
 	public createdAt: Date;
 
-<<<<<<< HEAD
 	@Column('timestamp with time zone', {
 		comment: 'The update time of the Note.',
 		default: null,
 	})
 	public updatedAt: Date | null;
 
-=======
->>>>>>> 096fa16c
 	@Index()
 	@Column({
 		...id(),
