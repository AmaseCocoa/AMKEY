--- conflicted
+++ resolved
@@ -126,10 +126,6 @@
 			nullable: false, optional: true,
 			default: false,
 		},
-		isSilenced: {
-			type: 'boolean',
-			nullable: false, optional: false,
-		},
 		noindex: {
 			type: 'boolean',
 			nullable: false, optional: false,
@@ -274,6 +270,10 @@
 			nullable: true, optional: false,
 		},
 		isLocked: {
+			type: 'boolean',
+			nullable: false, optional: false,
+		},
+		isSilenced: {
 			type: 'boolean',
 			nullable: false, optional: false,
 		},
@@ -483,16 +483,14 @@
 			nullable: true, optional: false,
 			format: 'id',
 		},
-<<<<<<< HEAD
 		backgroundId: {
 			type: 'string',
 			nullable: true, optional: false,
 			format: 'id',
-=======
+		},
 		followedMessage: {
 			type: 'string',
 			nullable: true, optional: false,
->>>>>>> 5fc8b3bc
 		},
 		isModerator: {
 			type: 'boolean',
