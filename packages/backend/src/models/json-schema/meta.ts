--- conflicted
+++ resolved
@@ -127,7 +127,6 @@
 			type: 'string',
 			optional: false, nullable: true,
 		},
-<<<<<<< HEAD
 		enableFC: {
 			type: 'boolean',
 			optional: false, nullable: false,
@@ -140,12 +139,10 @@
 			type: 'boolean',
 			optional: false, nullable: true,
 		},
-=======
 		enableTestcaptcha: {
 			type: 'boolean',
 			optional: false, nullable: false,
 		},
->>>>>>> d2e8dc4f
 		swPublickey: {
 			type: 'string',
 			optional: false, nullable: true,
