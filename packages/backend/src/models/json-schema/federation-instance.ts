/*
 * SPDX-FileCopyrightText: syuilo and misskey-project
 * SPDX-License-Identifier: AGPL-3.0-only
 */

export const packedFederationInstanceSchema = {
	type: 'object',
	properties: {
		id: {
			type: 'string',
			optional: false, nullable: false,
			format: 'id',
		},
		firstRetrievedAt: {
			type: 'string',
			optional: false, nullable: false,
			format: 'date-time',
		},
		host: {
			type: 'string',
			optional: false, nullable: false,
			example: 'misskey.example.com',
		},
		usersCount: {
			type: 'number',
			optional: false, nullable: false,
		},
		notesCount: {
			type: 'number',
			optional: false, nullable: false,
		},
		followingCount: {
			type: 'number',
			optional: false, nullable: false,
		},
		followersCount: {
			type: 'number',
			optional: false, nullable: false,
		},
		isNotResponding: {
			type: 'boolean',
			optional: false, nullable: false,
		},
		isSuspended: {
			type: 'boolean',
			optional: false, nullable: false,
		},
		isBlocked: {
			type: 'boolean',
			optional: false, nullable: false,
		},
		softwareName: {
			type: 'string',
			optional: false, nullable: true,
			example: 'misskey',
		},
		softwareVersion: {
			type: 'string',
			optional: false, nullable: true,
		},
		openRegistrations: {
			type: 'boolean',
			optional: false, nullable: true,
			example: true,
		},
		name: {
			type: 'string',
			optional: false, nullable: true,
		},
		description: {
			type: 'string',
			optional: false, nullable: true,
		},
		maintainerName: {
			type: 'string',
			optional: false, nullable: true,
		},
		maintainerEmail: {
			type: 'string',
			optional: false, nullable: true,
		},
		isSilenced: {
			type: 'boolean',
			optional: false, nullable: false,
		},
		iconUrl: {
			type: 'string',
			optional: false, nullable: true,
			format: 'url',
		},
		faviconUrl: {
			type: 'string',
			optional: false, nullable: true,
			format: 'url',
		},
		themeColor: {
			type: 'string',
			optional: false, nullable: true,
		},
		infoUpdatedAt: {
			type: 'string',
			optional: false, nullable: true,
			format: 'date-time',
		},
		latestRequestReceivedAt: {
			type: 'string',
			optional: false, nullable: true,
			format: 'date-time',
		},
<<<<<<< HEAD
		isNSFW: {
			type: 'boolean',
			optional: false,
			nullable: false,
=======
		moderationNote: {
			type: 'string',
			optional: true, nullable: true,
>>>>>>> c0156b74
		},
	},
} as const;<|MERGE_RESOLUTION|>--- conflicted
+++ resolved
@@ -107,16 +107,14 @@
 			optional: false, nullable: true,
 			format: 'date-time',
 		},
-<<<<<<< HEAD
 		isNSFW: {
 			type: 'boolean',
 			optional: false,
 			nullable: false,
-=======
+		},
 		moderationNote: {
 			type: 'string',
 			optional: true, nullable: true,
->>>>>>> c0156b74
 		},
 	},
 } as const;