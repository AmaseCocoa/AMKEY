--- conflicted
+++ resolved
@@ -8,12 +8,7 @@
 import * as assert from 'assert';
 import { WebSocket } from 'ws';
 import { MiFollowing } from '@/models/Following.js';
-<<<<<<< HEAD
-import { signup, api, post, startServer, initTestDb, waitFire, createAppToken, port } from '../utils.js';
-import type { INestApplicationContext } from '@nestjs/common';
-=======
 import { api, createAppToken, initTestDb, port, post, signup, waitFire } from '../utils.js';
->>>>>>> 34088ecd
 import type * as misskey from 'misskey-js';
 
 describe('Streaming', () => {
