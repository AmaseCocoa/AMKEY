/*
 * SPDX-FileCopyrightText: syuilo and misskey-project
 * SPDX-License-Identifier: AGPL-3.0-only
 */

process.env.NODE_ENV = 'test';

import * as assert from 'assert';
import { MiNote } from '@/models/Note.js';
import { MAX_NOTE_TEXT_LENGTH } from '@/const.js';
import { api, initTestDb, post, signup, uploadFile, uploadUrl } from '../utils.js';
import type * as misskey from 'misskey-js';

describe('Note', () => {
	let Notes: any;

	let alice: misskey.entities.SignupResponse;
	let bob: misskey.entities.SignupResponse;
	let tom: misskey.entities.SignupResponse;

	beforeAll(async () => {
		const connection = await initTestDb(true);
		Notes = connection.getRepository(MiNote);
		alice = await signup({ username: 'alice' });
		bob = await signup({ username: 'bob' });
		tom = await signup({ username: 'tom', host: 'example.com' });
	}, 1000 * 60 * 2);

	test('投稿できる', async () => {
		const post = {
			text: 'test',
		};

		const res = await api('notes/create', post, alice);

		assert.strictEqual(res.status, 200);
		assert.strictEqual(typeof res.body === 'object' && !Array.isArray(res.body), true);
		assert.strictEqual(res.body.createdNote.text, post.text);
	});

	test('ファイルを添付できる', async () => {
		const file = await uploadUrl(alice, 'https://raw.githubusercontent.com/misskey-dev/misskey/develop/packages/backend/test/resources/Lenna.jpg');

		const res = await api('notes/create', {
			fileIds: [file.id],
		}, alice);

		assert.strictEqual(res.status, 200);
		assert.strictEqual(typeof res.body === 'object' && !Array.isArray(res.body), true);
		assert.deepStrictEqual(res.body.createdNote.fileIds, [file.id]);
	}, 1000 * 10);

	test('他人のファイルで怒られる', async () => {
		const file = await uploadUrl(bob, 'https://raw.githubusercontent.com/misskey-dev/misskey/develop/packages/backend/test/resources/Lenna.jpg');

		const res = await api('notes/create', {
			text: 'test',
			fileIds: [file.id],
		}, alice);

		assert.strictEqual(res.status, 400);
		assert.strictEqual(res.body.error.code, 'NO_SUCH_FILE');
		assert.strictEqual(res.body.error.id, 'b6992544-63e7-67f0-fa7f-32444b1b5306');
	}, 1000 * 10);

	test('存在しないファイルで怒られる', async () => {
		const res = await api('notes/create', {
			text: 'test',
			fileIds: ['000000000000000000000000'],
		}, alice);

		assert.strictEqual(res.status, 400);
		assert.strictEqual(res.body.error.code, 'NO_SUCH_FILE');
		assert.strictEqual(res.body.error.id, 'b6992544-63e7-67f0-fa7f-32444b1b5306');
	});

	test('不正なファイルIDで怒られる', async () => {
		const res = await api('notes/create', {
			fileIds: ['kyoppie'],
		}, alice);
		assert.strictEqual(res.status, 400);
		assert.strictEqual(res.body.error.code, 'NO_SUCH_FILE');
		assert.strictEqual(res.body.error.id, 'b6992544-63e7-67f0-fa7f-32444b1b5306');
	});

	test('返信できる', async () => {
		const bobPost = await post(bob, {
			text: 'foo',
		});

		const alicePost = {
			text: 'bar',
			replyId: bobPost.id,
		};

		const res = await api('notes/create', alicePost, alice);

		assert.strictEqual(res.status, 200);
		assert.strictEqual(typeof res.body === 'object' && !Array.isArray(res.body), true);
		assert.strictEqual(res.body.createdNote.text, alicePost.text);
		assert.strictEqual(res.body.createdNote.replyId, alicePost.replyId);
		assert.strictEqual(res.body.createdNote.reply.text, bobPost.text);
	});

	test('renoteできる', async () => {
		const bobPost = await post(bob, {
			text: 'test',
		});

		const alicePost = {
			renoteId: bobPost.id,
		};

		const res = await api('notes/create', alicePost, alice);

		assert.strictEqual(res.status, 200);
		assert.strictEqual(typeof res.body === 'object' && !Array.isArray(res.body), true);
		assert.strictEqual(res.body.createdNote.renoteId, alicePost.renoteId);
		assert.strictEqual(res.body.createdNote.renote.text, bobPost.text);
	});

	test('引用renoteできる', async () => {
		const bobPost = await post(bob, {
			text: 'test',
		});

		const alicePost = {
			text: 'test',
			renoteId: bobPost.id,
		};

		const res = await api('notes/create', alicePost, alice);

		assert.strictEqual(res.status, 200);
		assert.strictEqual(typeof res.body === 'object' && !Array.isArray(res.body), true);
		assert.strictEqual(res.body.createdNote.text, alicePost.text);
		assert.strictEqual(res.body.createdNote.renoteId, alicePost.renoteId);
		assert.strictEqual(res.body.createdNote.renote.text, bobPost.text);
	});

	test('引用renoteで空白文字のみで構成されたtextにするとレスポンスがtext: nullになる', async () => {
		const bobPost = await post(bob, {
			text: 'test',
		});
		const res = await api('notes/create', {
			text: ' ',
			renoteId: bobPost.id,
		}, alice);

		assert.strictEqual(res.status, 200);
		assert.strictEqual(res.body.createdNote.text, null);
	});

	test('visibility: followersでrenoteできる', async () => {
		const createRes = await api('notes/create', {
			text: 'test',
			visibility: 'followers',
		}, alice);

		assert.strictEqual(createRes.status, 200);

		const renoteId = createRes.body.createdNote.id;
		const renoteRes = await api('notes/create', {
			visibility: 'followers',
			renoteId,
		}, alice);

		assert.strictEqual(renoteRes.status, 200);
		assert.strictEqual(renoteRes.body.createdNote.renoteId, renoteId);
		assert.strictEqual(renoteRes.body.createdNote.visibility, 'followers');

		const deleteRes = await api('notes/delete', {
			noteId: renoteRes.body.createdNote.id,
		}, alice);

		assert.strictEqual(deleteRes.status, 204);
	});

	test('visibility: followersなノートに対してフォロワーはリプライできる', async () => {
<<<<<<< HEAD
		await api('/following/create', {
			userId: alice.id,
		}, bob);

		const aliceNote = await api('/notes/create', {
=======
		await api('following/create', {
			userId: alice.id,
		}, bob);

		const aliceNote = await api('notes/create', {
>>>>>>> f4a57404
			text: 'direct note to bob',
			visibility: 'followers',
		}, alice);

		assert.strictEqual(aliceNote.status, 200);

		const replyId = aliceNote.body.createdNote.id;
<<<<<<< HEAD
		const bobReply = await api('/notes/create', {
=======
		const bobReply = await api('notes/create', {
>>>>>>> f4a57404
			text: 'reply to alice note',
			replyId,
		}, bob);

		assert.strictEqual(bobReply.status, 200);
		assert.strictEqual(bobReply.body.createdNote.replyId, replyId);

<<<<<<< HEAD
		await api('/following/delete', {
=======
		await api('following/delete', {
>>>>>>> f4a57404
			userId: alice.id,
		}, bob);
	});

	test('visibility: followersなノートに対してフォロワーでないユーザーがリプライしようとすると怒られる', async () => {
<<<<<<< HEAD
		const aliceNote = await api('/notes/create', {
=======
		const aliceNote = await api('notes/create', {
>>>>>>> f4a57404
			text: 'direct note to bob',
			visibility: 'followers',
		}, alice);

		assert.strictEqual(aliceNote.status, 200);

<<<<<<< HEAD
		const bobReply = await api('/notes/create', {
=======
		const bobReply = await api('notes/create', {
>>>>>>> f4a57404
			text: 'reply to alice note',
			replyId: aliceNote.body.createdNote.id,
		}, bob);

		assert.strictEqual(bobReply.status, 400);
		assert.strictEqual(bobReply.body.error.code, 'CANNOT_REPLY_TO_AN_INVISIBLE_NOTE');
	});

	test('visibility: specifiedなノートに対してvisibility: specifiedで返信できる', async () => {
<<<<<<< HEAD
		const aliceNote = await api('/notes/create', {
=======
		const aliceNote = await api('notes/create', {
>>>>>>> f4a57404
			text: 'direct note to bob',
			visibility: 'specified',
			visibleUserIds: [bob.id],
		}, alice);

		assert.strictEqual(aliceNote.status, 200);

<<<<<<< HEAD
		const bobReply = await api('/notes/create', {
=======
		const bobReply = await api('notes/create', {
>>>>>>> f4a57404
			text: 'reply to alice note',
			replyId: aliceNote.body.createdNote.id,
			visibility: 'specified',
			visibleUserIds: [alice.id],
		}, bob);

		assert.strictEqual(bobReply.status, 200);
	});

	test('visibility: specifiedなノートに対してvisibility: follwersで返信しようとすると怒られる', async () => {
<<<<<<< HEAD
		const aliceNote = await api('/notes/create', {
=======
		const aliceNote = await api('notes/create', {
>>>>>>> f4a57404
			text: 'direct note to bob',
			visibility: 'specified',
			visibleUserIds: [bob.id],
		}, alice);

		assert.strictEqual(aliceNote.status, 200);

<<<<<<< HEAD
		const bobReply = await api('/notes/create', {
=======
		const bobReply = await api('notes/create', {
>>>>>>> f4a57404
			text: 'reply to alice note with visibility: followers',
			replyId: aliceNote.body.createdNote.id,
			visibility: 'followers',
		}, bob);

		assert.strictEqual(bobReply.status, 400);
		assert.strictEqual(bobReply.body.error.code, 'CANNOT_REPLY_TO_SPECIFIED_VISIBILITY_NOTE_WITH_EXTENDED_VISIBILITY');
	});

	test('文字数ぎりぎりで怒られない', async () => {
		const post = {
			text: '!'.repeat(MAX_NOTE_TEXT_LENGTH), // 3000文字
		};
		const res = await api('notes/create', post, alice);
		assert.strictEqual(res.status, 200);
	});

	test('文字数オーバーで怒られる', async () => {
		const post = {
			text: '!'.repeat(MAX_NOTE_TEXT_LENGTH + 1), // 3001文字
		};
		const res = await api('notes/create', post, alice);
		assert.strictEqual(res.status, 400);
	});

	test('存在しないリプライ先で怒られる', async () => {
		const post = {
			text: 'test',
			replyId: '000000000000000000000000',
		};
		const res = await api('notes/create', post, alice);
		assert.strictEqual(res.status, 400);
	});

	test('存在しないrenote対象で怒られる', async () => {
		const post = {
			renoteId: '000000000000000000000000',
		};
		const res = await api('notes/create', post, alice);
		assert.strictEqual(res.status, 400);
	});

	test('不正なリプライ先IDで怒られる', async () => {
		const post = {
			text: 'test',
			replyId: 'foo',
		};
		const res = await api('notes/create', post, alice);
		assert.strictEqual(res.status, 400);
	});

	test('不正なrenote対象IDで怒られる', async () => {
		const post = {
			renoteId: 'foo',
		};
		const res = await api('notes/create', post, alice);
		assert.strictEqual(res.status, 400);
	});

	test('存在しないユーザーにメンションできる', async () => {
		const post = {
			text: '@ghost yo',
		};

		const res = await api('notes/create', post, alice);

		assert.strictEqual(res.status, 200);
		assert.strictEqual(typeof res.body === 'object' && !Array.isArray(res.body), true);
		assert.strictEqual(res.body.createdNote.text, post.text);
	});

	test('同じユーザーに複数メンションしても内部的にまとめられる', async () => {
		const post = {
			text: '@bob @bob @bob yo',
		};

		const res = await api('notes/create', post, alice);

		assert.strictEqual(res.status, 200);
		assert.strictEqual(typeof res.body === 'object' && !Array.isArray(res.body), true);
		assert.strictEqual(res.body.createdNote.text, post.text);

		const noteDoc = await Notes.findOneBy({ id: res.body.createdNote.id });
		assert.deepStrictEqual(noteDoc.mentions, [bob.id]);
	});

	describe('添付ファイル情報', () => {
		test('ファイルを添付した場合、投稿成功時にファイル情報入りのレスポンスが帰ってくる', async () => {
			const file = await uploadFile(alice);
			const res = await api('notes/create', {
				fileIds: [file.body!.id],
			}, alice);

			assert.strictEqual(res.status, 200);
			assert.strictEqual(typeof res.body === 'object' && !Array.isArray(res.body), true);
			assert.strictEqual(res.body.createdNote.files.length, 1);
			assert.strictEqual(res.body.createdNote.files[0].id, file.body!.id);
		});

		test('ファイルを添付した場合、タイムラインでファイル情報入りのレスポンスが帰ってくる', async () => {
			const file = await uploadFile(alice);
			const createdNote = await api('notes/create', {
				fileIds: [file.body!.id],
			}, alice);

			assert.strictEqual(createdNote.status, 200);

			const res = await api('notes', {
				withFiles: true,
			}, alice);

			assert.strictEqual(res.status, 200);
			assert.strictEqual(Array.isArray(res.body), true);
			const myNote = res.body.find((note: { id: string; files: { id: string }[] }) => note.id === createdNote.body.createdNote.id);
			assert.notEqual(myNote, null);
			assert.strictEqual(myNote.files.length, 1);
			assert.strictEqual(myNote.files[0].id, file.body!.id);
		});

		test('ファイルが添付されたノートをリノートした場合、タイムラインでファイル情報入りのレスポンスが帰ってくる', async () => {
			const file = await uploadFile(alice);
			const createdNote = await api('notes/create', {
				fileIds: [file.body!.id],
			}, alice);

			assert.strictEqual(createdNote.status, 200);

			const renoted = await api('notes/create', {
				renoteId: createdNote.body.createdNote.id,
			}, alice);
			assert.strictEqual(renoted.status, 200);

			const res = await api('notes', {
				renote: true,
			}, alice);

			assert.strictEqual(res.status, 200);
			assert.strictEqual(Array.isArray(res.body), true);
			const myNote = res.body.find((note: { id: string }) => note.id === renoted.body.createdNote.id);
			assert.notEqual(myNote, null);
			assert.strictEqual(myNote.renote.files.length, 1);
			assert.strictEqual(myNote.renote.files[0].id, file.body!.id);
		});

		test('ファイルが添付されたノートに返信した場合、タイムラインでファイル情報入りのレスポンスが帰ってくる', async () => {
			const file = await uploadFile(alice);
			const createdNote = await api('notes/create', {
				fileIds: [file.body!.id],
			}, alice);

			assert.strictEqual(createdNote.status, 200);

			const reply = await api('notes/create', {
				replyId: createdNote.body.createdNote.id,
				text: 'this is reply',
			}, alice);
			assert.strictEqual(reply.status, 200);

			const res = await api('notes', {
				reply: true,
			}, alice);

			assert.strictEqual(res.status, 200);
			assert.strictEqual(Array.isArray(res.body), true);
			const myNote = res.body.find((note: { id: string }) => note.id === reply.body.createdNote.id);
			assert.notEqual(myNote, null);
			assert.strictEqual(myNote.reply.files.length, 1);
			assert.strictEqual(myNote.reply.files[0].id, file.body!.id);
		});

		test('ファイルが添付されたノートへの返信をリノートした場合、タイムラインでファイル情報入りのレスポンスが帰ってくる', async () => {
			const file = await uploadFile(alice);
			const createdNote = await api('notes/create', {
				fileIds: [file.body!.id],
			}, alice);

			assert.strictEqual(createdNote.status, 200);

			const reply = await api('notes/create', {
				replyId: createdNote.body.createdNote.id,
				text: 'this is reply',
			}, alice);
			assert.strictEqual(reply.status, 200);

			const renoted = await api('notes/create', {
				renoteId: reply.body.createdNote.id,
			}, alice);
			assert.strictEqual(renoted.status, 200);

			const res = await api('notes', {
				renote: true,
			}, alice);

			assert.strictEqual(res.status, 200);
			assert.strictEqual(Array.isArray(res.body), true);
			const myNote = res.body.find((note: { id: string }) => note.id === renoted.body.createdNote.id);
			assert.notEqual(myNote, null);
			assert.strictEqual(myNote.renote.reply.files.length, 1);
			assert.strictEqual(myNote.renote.reply.files[0].id, file.body!.id);
		});

		test('NSFWが強制されている場合変更できない', async () => {
			const file = await uploadFile(alice);

			const res = await api('admin/roles/create', {
				name: 'test',
				description: '',
				color: null,
				iconUrl: null,
				displayOrder: 0,
				target: 'manual',
				condFormula: {},
				isAdministrator: false,
				isModerator: false,
				isPublic: false,
				isExplorable: false,
				asBadge: false,
				canEditMembersByModerator: false,
				policies: {
					alwaysMarkNsfw: {
						useDefault: false,
						priority: 0,
						value: true,
					},
				} as any,
			}, alice);

			assert.strictEqual(res.status, 200);

			const assign = await api('admin/roles/assign', {
				userId: alice.id,
				roleId: res.body.id,
			}, alice);

			assert.strictEqual(assign.status, 204);
			assert.strictEqual(file.body!.isSensitive, false);

			const nsfwfile = await uploadFile(alice);

			assert.strictEqual(nsfwfile.status, 200);
			assert.strictEqual(nsfwfile.body!.isSensitive, true);

			const liftnsfw = await api('drive/files/update', {
				fileId: nsfwfile.body!.id,
				isSensitive: false,
			}, alice);

			assert.strictEqual(liftnsfw.status, 400);
			assert.strictEqual(liftnsfw.body.error.code, 'RESTRICTED_BY_ROLE');

			const oldaddnsfw = await api('drive/files/update', {
				fileId: file.body!.id,
				isSensitive: true,
			}, alice);

			assert.strictEqual(oldaddnsfw.status, 200);

			await api('admin/roles/unassign', {
				userId: alice.id,
				roleId: res.body.id,
			});

			await api('admin/roles/delete', {
				roleId: res.body.id,
			}, alice);
		});
	});

	describe('notes/create', () => {
		test('投票を添付できる', async () => {
			const res = await api('notes/create', {
				text: 'test',
				poll: {
					choices: ['foo', 'bar'],
				},
			}, alice);

			assert.strictEqual(res.status, 200);
			assert.strictEqual(typeof res.body === 'object' && !Array.isArray(res.body), true);
			assert.strictEqual(res.body.createdNote.poll != null, true);
		});

		test('投票の選択肢が無くて怒られる', async () => {
			const res = await api('notes/create', {
				// @ts-expect-error poll must not be empty
				poll: {},
			}, alice);
			assert.strictEqual(res.status, 400);
		});

		test('投票の選択肢が無くて怒られる (空の配列)', async () => {
			const res = await api('notes/create', {
				poll: {
					choices: [],
				},
			}, alice);
			assert.strictEqual(res.status, 400);
		});

		test('投票の選択肢が1つで怒られる', async () => {
			const res = await api('notes/create', {
				poll: {
					choices: ['Strawberry Pasta'],
				},
			}, alice);
			assert.strictEqual(res.status, 400);
		});

		test('投票できる', async () => {
			const { body } = await api('notes/create', {
				text: 'test',
				poll: {
					choices: ['sakura', 'izumi', 'ako'],
				},
			}, alice);

			const res = await api('notes/polls/vote', {
				noteId: body.createdNote.id,
				choice: 1,
			}, alice);

			assert.strictEqual(res.status, 204);
		});

		test('複数投票できない', async () => {
			const { body } = await api('notes/create', {
				text: 'test',
				poll: {
					choices: ['sakura', 'izumi', 'ako'],
				},
			}, alice);

			await api('notes/polls/vote', {
				noteId: body.createdNote.id,
				choice: 0,
			}, alice);

			const res = await api('notes/polls/vote', {
				noteId: body.createdNote.id,
				choice: 2,
			}, alice);

			assert.strictEqual(res.status, 400);
		});

		test('許可されている場合は複数投票できる', async () => {
			const { body } = await api('notes/create', {
				text: 'test',
				poll: {
					choices: ['sakura', 'izumi', 'ako'],
					multiple: true,
				},
			}, alice);

			await api('notes/polls/vote', {
				noteId: body.createdNote.id,
				choice: 0,
			}, alice);

			await api('notes/polls/vote', {
				noteId: body.createdNote.id,
				choice: 1,
			}, alice);

			const res = await api('notes/polls/vote', {
				noteId: body.createdNote.id,
				choice: 2,
			}, alice);

			assert.strictEqual(res.status, 204);
		});

		test('締め切られている場合は投票できない', async () => {
			const { body } = await api('notes/create', {
				text: 'test',
				poll: {
					choices: ['sakura', 'izumi', 'ako'],
					expiredAfter: 1,
				},
			}, alice);

			await new Promise(x => setTimeout(x, 2));

			const res = await api('notes/polls/vote', {
				noteId: body.createdNote.id,
				choice: 1,
			}, alice);

			assert.strictEqual(res.status, 400);
		});

		test('センシティブな投稿はhomeになる (単語指定)', async () => {
			const sensitive = await api('admin/update-meta', {
				sensitiveWords: [
					'test',
				],
			}, alice);

			assert.strictEqual(sensitive.status, 204);

			await new Promise(x => setTimeout(x, 2));

			const note1 = await api('notes/create', {
				text: 'hogetesthuge',
			}, alice);

			assert.strictEqual(note1.status, 200);
			assert.strictEqual(note1.body.createdNote.visibility, 'home');
		});

		test('センシティブな投稿はhomeになる (正規表現)', async () => {
			const sensitive = await api('admin/update-meta', {
				sensitiveWords: [
					'/Test/i',
				],
			}, alice);

			assert.strictEqual(sensitive.status, 204);

			const note2 = await api('notes/create', {
				text: 'hogetesthuge',
			}, alice);

			assert.strictEqual(note2.status, 200);
			assert.strictEqual(note2.body.createdNote.visibility, 'home');
		});

		test('センシティブな投稿はhomeになる (スペースアンド)', async () => {
			const sensitive = await api('admin/update-meta', {
				sensitiveWords: [
					'Test hoge',
				],
			}, alice);

			assert.strictEqual(sensitive.status, 204);

			const note2 = await api('notes/create', {
				text: 'hogeTesthuge',
			}, alice);

			assert.strictEqual(note2.status, 200);
			assert.strictEqual(note2.body.createdNote.visibility, 'home');
		});

		test('禁止ワードを含む投稿はエラーになる (単語指定)', async () => {
			const prohibited = await api('admin/update-meta', {
				prohibitedWords: [
					'test',
				],
			}, alice);

			assert.strictEqual(prohibited.status, 204);

			await new Promise(x => setTimeout(x, 2));

			const note1 = await api('notes/create', {
				text: 'hogetesthuge',
			}, alice);

			assert.strictEqual(note1.status, 400);
			assert.strictEqual(note1.body.error.code, 'CONTAINS_PROHIBITED_WORDS');
		});

		test('禁止ワードを含む投稿はエラーになる (正規表現)', async () => {
			const prohibited = await api('admin/update-meta', {
				prohibitedWords: [
					'/Test/i',
				],
			}, alice);

			assert.strictEqual(prohibited.status, 204);

			const note2 = await api('notes/create', {
				text: 'hogetesthuge',
			}, alice);

			assert.strictEqual(note2.status, 400);
			assert.strictEqual(note2.body.error.code, 'CONTAINS_PROHIBITED_WORDS');
		});

		test('禁止ワードを含む投稿はエラーになる (スペースアンド)', async () => {
			const prohibited = await api('admin/update-meta', {
				prohibitedWords: [
					'Test hoge',
				],
			}, alice);

			assert.strictEqual(prohibited.status, 204);

			const note2 = await api('notes/create', {
				text: 'hogeTesthuge',
			}, alice);

			assert.strictEqual(note2.status, 400);
			assert.strictEqual(note2.body.error.code, 'CONTAINS_PROHIBITED_WORDS');
		});

		test('禁止ワードを含んでるリモートノートもエラーになる', async () => {
			const prohibited = await api('admin/update-meta', {
				prohibitedWords: [
					'test',
				],
			}, alice);

			assert.strictEqual(prohibited.status, 204);

			await new Promise(x => setTimeout(x, 2));

			const note1 = await api('notes/create', {
				text: 'hogetesthuge',
			}, tom);

			assert.strictEqual(note1.status, 400);
		});

		test('メンションの数が上限を超えるとエラーになる', async () => {
			const res = await api('admin/roles/create', {
				name: 'test',
				description: '',
				color: null,
				iconUrl: null,
				displayOrder: 0,
				target: 'manual',
				condFormula: {},
				isAdministrator: false,
				isModerator: false,
				isPublic: false,
				isExplorable: false,
				asBadge: false,
				canEditMembersByModerator: false,
				policies: {
					mentionLimit: {
						useDefault: false,
						priority: 1,
						value: 0,
					},
<<<<<<< HEAD
				},
=======
				} as any,
>>>>>>> f4a57404
			}, alice);

			assert.strictEqual(res.status, 200);

			await new Promise(x => setTimeout(x, 2));

			const assign = await api('admin/roles/assign', {
				userId: alice.id,
				roleId: res.body.id,
			}, alice);

			assert.strictEqual(assign.status, 204);

			await new Promise(x => setTimeout(x, 2));

<<<<<<< HEAD
			const note = await api('/notes/create', {
=======
			const note = await api('notes/create', {
>>>>>>> f4a57404
				text: '@bob potentially annoying text',
			}, alice);

			assert.strictEqual(note.status, 400);
			assert.strictEqual(note.body.error.code, 'CONTAINS_TOO_MANY_MENTIONS');

			await api('admin/roles/unassign', {
				userId: alice.id,
				roleId: res.body.id,
			});

			await api('admin/roles/delete', {
				roleId: res.body.id,
			}, alice);
		});

		test('ダイレクト投稿もエラーになる', async () => {
			const res = await api('admin/roles/create', {
				name: 'test',
				description: '',
				color: null,
				iconUrl: null,
				displayOrder: 0,
				target: 'manual',
				condFormula: {},
				isAdministrator: false,
				isModerator: false,
				isPublic: false,
				isExplorable: false,
				asBadge: false,
				canEditMembersByModerator: false,
				policies: {
					mentionLimit: {
						useDefault: false,
						priority: 1,
						value: 0,
					},
<<<<<<< HEAD
				},
=======
				} as any,
>>>>>>> f4a57404
			}, alice);

			assert.strictEqual(res.status, 200);

			await new Promise(x => setTimeout(x, 2));

			const assign = await api('admin/roles/assign', {
				userId: alice.id,
				roleId: res.body.id,
			}, alice);

			assert.strictEqual(assign.status, 204);

			await new Promise(x => setTimeout(x, 2));

<<<<<<< HEAD
			const note = await api('/notes/create', {
				text: 'potentially annoying text',
				visibility: 'specified',
				visibleUserIds: [ bob.id ],
=======
			const note = await api('notes/create', {
				text: 'potentially annoying text',
				visibility: 'specified',
				visibleUserIds: [bob.id],
>>>>>>> f4a57404
			}, alice);

			assert.strictEqual(note.status, 400);
			assert.strictEqual(note.body.error.code, 'CONTAINS_TOO_MANY_MENTIONS');

			await api('admin/roles/unassign', {
				userId: alice.id,
				roleId: res.body.id,
			});

			await api('admin/roles/delete', {
				roleId: res.body.id,
			}, alice);
		});

		test('ダイレクトの宛先とメンションが同じ場合は重複してカウントしない', async () => {
			const res = await api('admin/roles/create', {
				name: 'test',
				description: '',
				color: null,
				iconUrl: null,
				displayOrder: 0,
				target: 'manual',
				condFormula: {},
				isAdministrator: false,
				isModerator: false,
				isPublic: false,
				isExplorable: false,
				asBadge: false,
				canEditMembersByModerator: false,
				policies: {
					mentionLimit: {
						useDefault: false,
						priority: 1,
						value: 1,
					},
<<<<<<< HEAD
				},
=======
				} as any,
>>>>>>> f4a57404
			}, alice);

			assert.strictEqual(res.status, 200);

			await new Promise(x => setTimeout(x, 2));

			const assign = await api('admin/roles/assign', {
				userId: alice.id,
				roleId: res.body.id,
			}, alice);

			assert.strictEqual(assign.status, 204);

			await new Promise(x => setTimeout(x, 2));

<<<<<<< HEAD
			const note = await api('/notes/create', {
				text: '@bob potentially annoying text',
				visibility: 'specified',
				visibleUserIds: [ bob.id ],
=======
			const note = await api('notes/create', {
				text: '@bob potentially annoying text',
				visibility: 'specified',
				visibleUserIds: [bob.id],
>>>>>>> f4a57404
			}, alice);

			assert.strictEqual(note.status, 200);

			await api('admin/roles/unassign', {
				userId: alice.id,
				roleId: res.body.id,
			});

			await api('admin/roles/delete', {
				roleId: res.body.id,
			}, alice);
		});
	});

	describe('notes/delete', () => {
		test('delete a reply', async () => {
			const mainNoteRes = await api('notes/create', {
				text: 'main post',
			}, alice);
			const replyOneRes = await api('notes/create', {
				text: 'reply one',
				replyId: mainNoteRes.body.createdNote.id,
			}, alice);
			const replyTwoRes = await api('notes/create', {
				text: 'reply two',
				replyId: mainNoteRes.body.createdNote.id,
			}, alice);

			const deleteOneRes = await api('notes/delete', {
				noteId: replyOneRes.body.createdNote.id,
			}, alice);

			assert.strictEqual(deleteOneRes.status, 204);
			let mainNote = await Notes.findOneBy({ id: mainNoteRes.body.createdNote.id });
			assert.strictEqual(mainNote.repliesCount, 1);

			const deleteTwoRes = await api('notes/delete', {
				noteId: replyTwoRes.body.createdNote.id,
			}, alice);

			assert.strictEqual(deleteTwoRes.status, 204);
			mainNote = await Notes.findOneBy({ id: mainNoteRes.body.createdNote.id });
			assert.strictEqual(mainNote.repliesCount, 0);
		});
	});
});<|MERGE_RESOLUTION|>--- conflicted
+++ resolved
@@ -177,19 +177,11 @@
 	});
 
 	test('visibility: followersなノートに対してフォロワーはリプライできる', async () => {
-<<<<<<< HEAD
-		await api('/following/create', {
-			userId: alice.id,
-		}, bob);
-
-		const aliceNote = await api('/notes/create', {
-=======
 		await api('following/create', {
 			userId: alice.id,
 		}, bob);
 
 		const aliceNote = await api('notes/create', {
->>>>>>> f4a57404
 			text: 'direct note to bob',
 			visibility: 'followers',
 		}, alice);
@@ -197,11 +189,7 @@
 		assert.strictEqual(aliceNote.status, 200);
 
 		const replyId = aliceNote.body.createdNote.id;
-<<<<<<< HEAD
-		const bobReply = await api('/notes/create', {
-=======
 		const bobReply = await api('notes/create', {
->>>>>>> f4a57404
 			text: 'reply to alice note',
 			replyId,
 		}, bob);
@@ -209,32 +197,20 @@
 		assert.strictEqual(bobReply.status, 200);
 		assert.strictEqual(bobReply.body.createdNote.replyId, replyId);
 
-<<<<<<< HEAD
-		await api('/following/delete', {
-=======
 		await api('following/delete', {
->>>>>>> f4a57404
 			userId: alice.id,
 		}, bob);
 	});
 
 	test('visibility: followersなノートに対してフォロワーでないユーザーがリプライしようとすると怒られる', async () => {
-<<<<<<< HEAD
-		const aliceNote = await api('/notes/create', {
-=======
 		const aliceNote = await api('notes/create', {
->>>>>>> f4a57404
 			text: 'direct note to bob',
 			visibility: 'followers',
 		}, alice);
 
 		assert.strictEqual(aliceNote.status, 200);
 
-<<<<<<< HEAD
-		const bobReply = await api('/notes/create', {
-=======
 		const bobReply = await api('notes/create', {
->>>>>>> f4a57404
 			text: 'reply to alice note',
 			replyId: aliceNote.body.createdNote.id,
 		}, bob);
@@ -244,11 +220,7 @@
 	});
 
 	test('visibility: specifiedなノートに対してvisibility: specifiedで返信できる', async () => {
-<<<<<<< HEAD
-		const aliceNote = await api('/notes/create', {
-=======
 		const aliceNote = await api('notes/create', {
->>>>>>> f4a57404
 			text: 'direct note to bob',
 			visibility: 'specified',
 			visibleUserIds: [bob.id],
@@ -256,11 +228,7 @@
 
 		assert.strictEqual(aliceNote.status, 200);
 
-<<<<<<< HEAD
-		const bobReply = await api('/notes/create', {
-=======
 		const bobReply = await api('notes/create', {
->>>>>>> f4a57404
 			text: 'reply to alice note',
 			replyId: aliceNote.body.createdNote.id,
 			visibility: 'specified',
@@ -271,11 +239,7 @@
 	});
 
 	test('visibility: specifiedなノートに対してvisibility: follwersで返信しようとすると怒られる', async () => {
-<<<<<<< HEAD
-		const aliceNote = await api('/notes/create', {
-=======
 		const aliceNote = await api('notes/create', {
->>>>>>> f4a57404
 			text: 'direct note to bob',
 			visibility: 'specified',
 			visibleUserIds: [bob.id],
@@ -283,11 +247,7 @@
 
 		assert.strictEqual(aliceNote.status, 200);
 
-<<<<<<< HEAD
-		const bobReply = await api('/notes/create', {
-=======
 		const bobReply = await api('notes/create', {
->>>>>>> f4a57404
 			text: 'reply to alice note with visibility: followers',
 			replyId: aliceNote.body.createdNote.id,
 			visibility: 'followers',
@@ -824,11 +784,7 @@
 						priority: 1,
 						value: 0,
 					},
-<<<<<<< HEAD
-				},
-=======
 				} as any,
->>>>>>> f4a57404
 			}, alice);
 
 			assert.strictEqual(res.status, 200);
@@ -844,11 +800,7 @@
 
 			await new Promise(x => setTimeout(x, 2));
 
-<<<<<<< HEAD
-			const note = await api('/notes/create', {
-=======
 			const note = await api('notes/create', {
->>>>>>> f4a57404
 				text: '@bob potentially annoying text',
 			}, alice);
 
@@ -886,11 +838,7 @@
 						priority: 1,
 						value: 0,
 					},
-<<<<<<< HEAD
-				},
-=======
 				} as any,
->>>>>>> f4a57404
 			}, alice);
 
 			assert.strictEqual(res.status, 200);
@@ -906,17 +854,10 @@
 
 			await new Promise(x => setTimeout(x, 2));
 
-<<<<<<< HEAD
-			const note = await api('/notes/create', {
-				text: 'potentially annoying text',
-				visibility: 'specified',
-				visibleUserIds: [ bob.id ],
-=======
 			const note = await api('notes/create', {
 				text: 'potentially annoying text',
 				visibility: 'specified',
 				visibleUserIds: [bob.id],
->>>>>>> f4a57404
 			}, alice);
 
 			assert.strictEqual(note.status, 400);
@@ -953,11 +894,7 @@
 						priority: 1,
 						value: 1,
 					},
-<<<<<<< HEAD
-				},
-=======
 				} as any,
->>>>>>> f4a57404
 			}, alice);
 
 			assert.strictEqual(res.status, 200);
@@ -973,17 +910,10 @@
 
 			await new Promise(x => setTimeout(x, 2));
 
-<<<<<<< HEAD
-			const note = await api('/notes/create', {
-				text: '@bob potentially annoying text',
-				visibility: 'specified',
-				visibleUserIds: [ bob.id ],
-=======
 			const note = await api('notes/create', {
 				text: '@bob potentially annoying text',
 				visibility: 'specified',
 				visibleUserIds: [bob.id],
->>>>>>> f4a57404
 			}, alice);
 
 			assert.strictEqual(note.status, 200);
