--- conflicted
+++ resolved
@@ -94,16 +94,10 @@
 		cacheRemoteFiles: true,
 		cacheRemoteSensitiveFiles: true,
 		enableFanoutTimeline: true,
-<<<<<<< HEAD
+		enableFanoutTimelineDbFallback: true,
 		perUserHomeTimelineCacheMax: 800,
 		perLocalUserUserTimelineCacheMax: 800,
 		perRemoteUserUserTimelineCacheMax: 800,
-=======
-		enableFanoutTimelineDbFallback: true,
-		perUserHomeTimelineCacheMax: 100,
-		perLocalUserUserTimelineCacheMax: 100,
-		perRemoteUserUserTimelineCacheMax: 100,
->>>>>>> 04709cf2
 		blockedHosts: [] as string[],
 		sensitiveWords: [] as string[],
 	} as MiMeta;
