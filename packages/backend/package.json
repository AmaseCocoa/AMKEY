--- conflicted
+++ resolved
@@ -90,12 +90,8 @@
 		"@sinonjs/fake-timers": "11.2.2",
 		"@smithy/node-http-handler": "2.5.0",
 		"@swc/cli": "0.3.12",
-<<<<<<< HEAD
-		"@swc/core": "1.4.17",
+		"@swc/core": "1.6.6",
 		"@transfem-org/sfm-js": "0.24.5",
-=======
-		"@swc/core": "1.6.6",
->>>>>>> e98f66db
 		"@twemoji/parser": "15.1.1",
 		"accepts": "1.3.8",
 		"ajv": "8.17.1",
@@ -116,24 +112,15 @@
 		"content-disposition": "0.5.4",
 		"date-fns": "2.30.0",
 		"deep-email-validator": "0.1.21",
-<<<<<<< HEAD
 		"fast-xml-parser": "^4.4.0",
-		"fastify": "4.26.2",
-		"fastify-multer": "^2.0.3",
-=======
 		"fastify": "4.28.1",
->>>>>>> e98f66db
 		"fastify-raw-body": "4.3.0",
 		"feed": "4.2.2",
 		"file-type": "19.3.0",
 		"fluent-ffmpeg": "2.1.3",
 		"form-data": "4.0.0",
-<<<<<<< HEAD
 		"glob": "10.3.10",
-		"got": "14.2.1",
-=======
 		"got": "14.4.2",
->>>>>>> e98f66db
 		"happy-dom": "10.0.3",
 		"hpagent": "1.2.0",
 		"htmlescape": "1.1.1",
@@ -147,13 +134,8 @@
 		"json5": "2.2.3",
 		"jsonld": "8.3.2",
 		"jsrsasign": "11.1.0",
-<<<<<<< HEAD
 		"megalodon": "workspace:*",
-		"meilisearch": "0.38.0",
-=======
 		"meilisearch": "0.41.0",
-		"mfm-js": "0.24.0",
->>>>>>> e98f66db
 		"microformats-parser": "2.0.2",
 		"mime-types": "2.1.35",
 		"misskey-js": "workspace:*",
@@ -162,12 +144,7 @@
 		"nanoid": "5.0.7",
 		"nested-property": "4.0.0",
 		"node-fetch": "3.3.2",
-<<<<<<< HEAD
-		"nodemailer": "6.9.13",
-=======
 		"nodemailer": "6.9.14",
-		"nsfwjs": "2.4.2",
->>>>>>> e98f66db
 		"oauth": "0.10.0",
 		"oauth2orize": "1.12.0",
 		"oauth2orize-pkce": "0.1.2",
