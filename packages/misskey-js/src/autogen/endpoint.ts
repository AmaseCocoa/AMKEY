/*
<<<<<<< HEAD
 * version: 2023.12.0.beta3
 * generatedAt: 2024-01-02T12:58:03.868Z
=======
 * version: 2023.12.2
 * generatedAt: 2024-01-07T15:22:15.626Z
>>>>>>> 34088ecd
 */

import type {
	EmptyRequest,
	EmptyResponse,
	AdminMetaResponse,
	AdminAbuseUserReportsRequest,
	AdminAbuseUserReportsResponse,
	AdminAccountsCreateRequest,
	AdminAccountsCreateResponse,
	AdminAccountsDeleteRequest,
	AdminAccountsFindByEmailRequest,
	AdminAccountsFindByEmailResponse,
	AdminAdCreateRequest,
	AdminAdCreateResponse,
	AdminAdDeleteRequest,
	AdminAdListRequest,
	AdminAdListResponse,
	AdminAdUpdateRequest,
	AdminAnnouncementsCreateRequest,
	AdminAnnouncementsCreateResponse,
	AdminAnnouncementsDeleteRequest,
	AdminAnnouncementsListRequest,
	AdminAnnouncementsListResponse,
	AdminAnnouncementsUpdateRequest,
	AdminAvatarDecorationsCreateRequest,
	AdminAvatarDecorationsDeleteRequest,
	AdminAvatarDecorationsListRequest,
	AdminAvatarDecorationsListResponse,
	AdminAvatarDecorationsUpdateRequest,
	AdminDeleteAllFilesOfAUserRequest,
	AdminUnsetUserAvatarRequest,
	AdminUnsetUserBannerRequest,
	AdminDriveFilesRequest,
	AdminDriveFilesResponse,
	AdminDriveShowFileRequest,
	AdminDriveShowFileResponse,
	AdminEmojiAddAliasesBulkRequest,
	AdminEmojiAddRequest,
	AdminEmojiCopyRequest,
	AdminEmojiCopyResponse,
	AdminEmojiDeleteBulkRequest,
	AdminEmojiDeleteRequest,
	AdminEmojiImportZipRequest,
	AdminEmojiListRemoteRequest,
	AdminEmojiListRemoteResponse,
	AdminEmojiListRequest,
	AdminEmojiListResponse,
	AdminEmojiRemoveAliasesBulkRequest,
	AdminEmojiSetAliasesBulkRequest,
	AdminEmojiSetCategoryBulkRequest,
	AdminEmojiSetLicenseBulkRequest,
	AdminEmojiUpdateRequest,
	AdminFederationDeleteAllFilesRequest,
	AdminFederationRefreshRemoteInstanceMetadataRequest,
	AdminFederationRemoveAllFollowingRequest,
	AdminFederationUpdateInstanceRequest,
	AdminGetIndexStatsResponse,
	AdminGetTableStatsResponse,
	AdminGetUserIpsRequest,
	AdminGetUserIpsResponse,
	AdminInviteCreateRequest,
	AdminInviteCreateResponse,
	AdminInviteListRequest,
	AdminInviteListResponse,
	AdminPromoCreateRequest,
	AdminQueueDeliverDelayedResponse,
	AdminQueueInboxDelayedResponse,
	AdminQueuePromoteRequest,
	AdminQueueStatsResponse,
	AdminRelaysAddRequest,
	AdminRelaysAddResponse,
	AdminRelaysListResponse,
	AdminRelaysRemoveRequest,
	AdminResetPasswordRequest,
	AdminResetPasswordResponse,
	AdminResolveAbuseUserReportRequest,
	AdminSendEmailRequest,
	AdminServerInfoResponse,
	AdminShowModerationLogsRequest,
	AdminShowModerationLogsResponse,
	AdminShowUserRequest,
	AdminShowUserResponse,
	AdminShowUsersRequest,
	AdminShowUsersResponse,
	AdminNsfwUserRequest,
	AdminUnnsfwUserRequest,
	AdminSilenceUserRequest,
	AdminUnsilenceUserRequest,
	AdminSuspendUserRequest,
	AdminApproveUserRequest,
	AdminUnsuspendUserRequest,
	AdminUpdateMetaRequest,
	AdminDeleteAccountRequest,
	AdminDeleteAccountResponse,
	AdminUpdateUserNoteRequest,
	AdminRolesCreateRequest,
	AdminRolesCreateResponse,
	AdminRolesDeleteRequest,
	AdminRolesListResponse,
	AdminRolesShowRequest,
	AdminRolesShowResponse,
	AdminRolesUpdateRequest,
	AdminRolesAssignRequest,
	AdminRolesUnassignRequest,
	AdminRolesUpdateDefaultPoliciesRequest,
	AdminRolesUsersRequest,
	AdminRolesUsersResponse,
	AnnouncementsRequest,
	AnnouncementsResponse,
	AntennasCreateRequest,
	AntennasCreateResponse,
	AntennasDeleteRequest,
	AntennasListResponse,
	AntennasNotesRequest,
	AntennasNotesResponse,
	AntennasShowRequest,
	AntennasShowResponse,
	AntennasUpdateRequest,
	AntennasUpdateResponse,
	ApGetRequest,
	ApGetResponse,
	ApShowRequest,
	ApShowResponse,
	AppCreateRequest,
	AppCreateResponse,
	AppShowRequest,
	AppShowResponse,
	AuthAcceptRequest,
	AuthSessionGenerateRequest,
	AuthSessionGenerateResponse,
	AuthSessionShowRequest,
	AuthSessionShowResponse,
	AuthSessionUserkeyRequest,
	AuthSessionUserkeyResponse,
	BlockingCreateRequest,
	BlockingCreateResponse,
	BlockingDeleteRequest,
	BlockingDeleteResponse,
	BlockingListRequest,
	BlockingListResponse,
	ChannelsCreateRequest,
	ChannelsCreateResponse,
	ChannelsFeaturedResponse,
	ChannelsFollowRequest,
	ChannelsFollowedRequest,
	ChannelsFollowedResponse,
	ChannelsOwnedRequest,
	ChannelsOwnedResponse,
	ChannelsShowRequest,
	ChannelsShowResponse,
	ChannelsTimelineRequest,
	ChannelsTimelineResponse,
	ChannelsUnfollowRequest,
	ChannelsUpdateRequest,
	ChannelsUpdateResponse,
	ChannelsFavoriteRequest,
	ChannelsUnfavoriteRequest,
	ChannelsMyFavoritesResponse,
	ChannelsSearchRequest,
	ChannelsSearchResponse,
	ChartsActiveUsersRequest,
	ChartsActiveUsersResponse,
	ChartsApRequestRequest,
	ChartsApRequestResponse,
	ChartsDriveRequest,
	ChartsDriveResponse,
	ChartsFederationRequest,
	ChartsFederationResponse,
	ChartsInstanceRequest,
	ChartsInstanceResponse,
	ChartsNotesRequest,
	ChartsNotesResponse,
	ChartsUserDriveRequest,
	ChartsUserDriveResponse,
	ChartsUserFollowingRequest,
	ChartsUserFollowingResponse,
	ChartsUserNotesRequest,
	ChartsUserNotesResponse,
	ChartsUserPvRequest,
	ChartsUserPvResponse,
	ChartsUserReactionsRequest,
	ChartsUserReactionsResponse,
	ChartsUsersRequest,
	ChartsUsersResponse,
	ClipsAddNoteRequest,
	ClipsRemoveNoteRequest,
	ClipsCreateRequest,
	ClipsCreateResponse,
	ClipsDeleteRequest,
	ClipsListResponse,
	ClipsNotesRequest,
	ClipsNotesResponse,
	ClipsShowRequest,
	ClipsShowResponse,
	ClipsUpdateRequest,
	ClipsUpdateResponse,
	ClipsFavoriteRequest,
	ClipsUnfavoriteRequest,
	ClipsMyFavoritesResponse,
	DriveResponse,
	DriveFilesRequest,
	DriveFilesResponse,
	DriveFilesAttachedNotesRequest,
	DriveFilesAttachedNotesResponse,
	DriveFilesCheckExistenceRequest,
	DriveFilesCheckExistenceResponse,
	DriveFilesCreateRequest,
	DriveFilesCreateResponse,
	DriveFilesDeleteRequest,
	DriveFilesFindByHashRequest,
	DriveFilesFindByHashResponse,
	DriveFilesFindRequest,
	DriveFilesFindResponse,
	DriveFilesShowRequest,
	DriveFilesShowResponse,
	DriveFilesUpdateRequest,
	DriveFilesUpdateResponse,
	DriveFilesUploadFromUrlRequest,
	DriveFoldersRequest,
	DriveFoldersResponse,
	DriveFoldersCreateRequest,
	DriveFoldersCreateResponse,
	DriveFoldersDeleteRequest,
	DriveFoldersFindRequest,
	DriveFoldersFindResponse,
	DriveFoldersShowRequest,
	DriveFoldersShowResponse,
	DriveFoldersUpdateRequest,
	DriveFoldersUpdateResponse,
	DriveStreamRequest,
	DriveStreamResponse,
	EmailAddressAvailableRequest,
	EmailAddressAvailableResponse,
	EndpointRequest,
	EndpointResponse,
	EndpointsResponse,
	FederationFollowersRequest,
	FederationFollowersResponse,
	FederationFollowingRequest,
	FederationFollowingResponse,
	FederationInstancesRequest,
	FederationInstancesResponse,
	FederationShowInstanceRequest,
	FederationShowInstanceResponse,
	FederationUpdateRemoteUserRequest,
	FederationUsersRequest,
	FederationUsersResponse,
	FederationStatsRequest,
	FederationStatsResponse,
	FollowingCreateRequest,
	FollowingCreateResponse,
	FollowingDeleteRequest,
	FollowingDeleteResponse,
	FollowingUpdateRequest,
	FollowingUpdateResponse,
	FollowingUpdateAllRequest,
	FollowingInvalidateRequest,
	FollowingInvalidateResponse,
	FollowingRequestsAcceptRequest,
	FollowingRequestsCancelRequest,
	FollowingRequestsCancelResponse,
	FollowingRequestsListRequest,
	FollowingRequestsListResponse,
	FollowingRequestsRejectRequest,
	GalleryFeaturedRequest,
	GalleryFeaturedResponse,
	GalleryPopularResponse,
	GalleryPostsRequest,
	GalleryPostsResponse,
	GalleryPostsCreateRequest,
	GalleryPostsCreateResponse,
	GalleryPostsDeleteRequest,
	GalleryPostsLikeRequest,
	GalleryPostsShowRequest,
	GalleryPostsShowResponse,
	GalleryPostsUnlikeRequest,
	GalleryPostsUpdateRequest,
	GalleryPostsUpdateResponse,
	GetOnlineUsersCountResponse,
	GetAvatarDecorationsResponse,
	HashtagsListRequest,
	HashtagsListResponse,
	HashtagsSearchRequest,
	HashtagsSearchResponse,
	HashtagsShowRequest,
	HashtagsShowResponse,
	HashtagsTrendResponse,
	HashtagsUsersRequest,
	HashtagsUsersResponse,
	IResponse,
	I2faDoneRequest,
	I2faKeyDoneRequest,
	I2faKeyDoneResponse,
	I2faPasswordLessRequest,
	I2faRegisterKeyRequest,
	I2faRegisterKeyResponse,
	I2faRegisterRequest,
	I2faRegisterResponse,
	I2faUpdateKeyRequest,
	I2faRemoveKeyRequest,
	I2faUnregisterRequest,
	IAppsRequest,
	IAppsResponse,
	IAuthorizedAppsRequest,
	IAuthorizedAppsResponse,
	IClaimAchievementRequest,
	IChangePasswordRequest,
	IDeleteAccountRequest,
	IExportFollowingRequest,
	IFavoritesRequest,
	IFavoritesResponse,
	IGalleryLikesRequest,
	IGalleryLikesResponse,
	IGalleryPostsRequest,
	IGalleryPostsResponse,
	IImportBlockingRequest,
	IImportFollowingRequest,
	IImportNotesRequest,
	IImportMutingRequest,
	IImportUserListsRequest,
	IImportAntennasRequest,
	INotificationsRequest,
	INotificationsResponse,
	INotificationsGroupedRequest,
	INotificationsGroupedResponse,
	IPageLikesRequest,
	IPageLikesResponse,
	IPagesRequest,
	IPagesResponse,
	IPinRequest,
	IPinResponse,
	IReadAnnouncementRequest,
	IRegenerateTokenRequest,
	IRegistryGetAllRequest,
	IRegistryGetAllResponse,
<<<<<<< HEAD
	IRegistryGetUnsecureRequest,
=======
>>>>>>> 34088ecd
	IRegistryGetDetailRequest,
	IRegistryGetDetailResponse,
	IRegistryGetRequest,
	IRegistryGetResponse,
	IRegistryKeysWithTypeRequest,
	IRegistryKeysWithTypeResponse,
	IRegistryKeysRequest,
	IRegistryRemoveRequest,
	IRegistryScopesWithDomainResponse,
	IRegistrySetRequest,
	IRevokeTokenRequest,
	ISigninHistoryRequest,
	ISigninHistoryResponse,
	IUnpinRequest,
	IUnpinResponse,
	IUpdateEmailRequest,
	IUpdateEmailResponse,
	IUpdateRequest,
	IUpdateResponse,
	IMoveRequest,
	IMoveResponse,
	IWebhooksCreateRequest,
	IWebhooksCreateResponse,
	IWebhooksListResponse,
	IWebhooksShowRequest,
	IWebhooksShowResponse,
	IWebhooksUpdateRequest,
	IWebhooksDeleteRequest,
	InviteCreateResponse,
	InviteDeleteRequest,
	InviteListRequest,
	InviteListResponse,
	InviteLimitResponse,
	MetaRequest,
	MetaResponse,
	EmojisResponse,
	EmojiRequest,
	EmojiResponse,
	MiauthGenTokenRequest,
	MiauthGenTokenResponse,
	MuteCreateRequest,
	MuteDeleteRequest,
	MuteListRequest,
	MuteListResponse,
	RenoteMuteCreateRequest,
	RenoteMuteDeleteRequest,
	RenoteMuteListRequest,
	RenoteMuteListResponse,
	MyAppsRequest,
	MyAppsResponse,
	NotesRequest,
	NotesResponse,
	NotesChildrenRequest,
	NotesChildrenResponse,
	NotesClipsRequest,
	NotesClipsResponse,
	NotesConversationRequest,
	NotesConversationResponse,
	NotesCreateRequest,
	NotesCreateResponse,
	NotesDeleteRequest,
	NotesFavoritesCreateRequest,
	NotesFavoritesDeleteRequest,
	NotesFeaturedRequest,
	NotesFeaturedResponse,
	NotesGlobalTimelineRequest,
	NotesGlobalTimelineResponse,
	NotesBubbleTimelineRequest,
	NotesBubbleTimelineResponse,
	NotesHybridTimelineRequest,
	NotesHybridTimelineResponse,
	NotesLocalTimelineRequest,
	NotesLocalTimelineResponse,
	NotesMentionsRequest,
	NotesMentionsResponse,
	NotesPollsRecommendationRequest,
	NotesPollsRecommendationResponse,
	NotesPollsVoteRequest,
	NotesReactionsRequest,
	NotesReactionsResponse,
	NotesReactionsCreateRequest,
	NotesReactionsDeleteRequest,
	NotesLikeRequest,
	NotesRenotesRequest,
	NotesRenotesResponse,
	NotesRepliesRequest,
	NotesRepliesResponse,
	NotesSearchByTagRequest,
	NotesSearchByTagResponse,
	NotesSearchRequest,
	NotesSearchResponse,
	NotesShowRequest,
	NotesShowResponse,
	NotesStateRequest,
	NotesStateResponse,
	NotesThreadMutingCreateRequest,
	NotesThreadMutingDeleteRequest,
	NotesTimelineRequest,
	NotesTimelineResponse,
	NotesTranslateRequest,
	NotesTranslateResponse,
	NotesUnrenoteRequest,
	NotesUserListTimelineRequest,
	NotesUserListTimelineResponse,
	NotesEditRequest,
	NotesEditResponse,
	NotesVersionsRequest,
	NotesVersionsResponse,
	NotificationsCreateRequest,
	PagePushRequest,
	PagesCreateRequest,
	PagesCreateResponse,
	PagesDeleteRequest,
	PagesFeaturedResponse,
	PagesLikeRequest,
	PagesShowRequest,
	PagesShowResponse,
	PagesUnlikeRequest,
	PagesUpdateRequest,
	FlashCreateRequest,
	FlashCreateResponse,
	FlashDeleteRequest,
	FlashFeaturedResponse,
	FlashLikeRequest,
	FlashShowRequest,
	FlashShowResponse,
	FlashUnlikeRequest,
	FlashUpdateRequest,
	FlashMyRequest,
	FlashMyResponse,
	FlashMyLikesRequest,
	FlashMyLikesResponse,
	PingResponse,
	PinnedUsersResponse,
	PromoReadRequest,
	RolesListResponse,
	RolesShowRequest,
	RolesShowResponse,
	RolesUsersRequest,
	RolesUsersResponse,
	RolesNotesRequest,
	RolesNotesResponse,
	RequestResetPasswordRequest,
	ResetPasswordRequest,
	ServerInfoResponse,
	StatsResponse,
	SwShowRegistrationRequest,
	SwShowRegistrationResponse,
	SwUpdateRegistrationRequest,
	SwUpdateRegistrationResponse,
	SwRegisterRequest,
	SwRegisterResponse,
	SwUnregisterRequest,
	TestRequest,
	TestResponse,
	UsernameAvailableRequest,
	UsernameAvailableResponse,
	UsersRequest,
	UsersResponse,
	UsersClipsRequest,
	UsersClipsResponse,
	UsersFollowersRequest,
	UsersFollowersResponse,
	UsersFollowingRequest,
	UsersFollowingResponse,
	UsersGalleryPostsRequest,
	UsersGalleryPostsResponse,
	UsersGetFrequentlyRepliedUsersRequest,
	UsersGetFrequentlyRepliedUsersResponse,
	UsersFeaturedNotesRequest,
	UsersFeaturedNotesResponse,
	UsersListsCreateRequest,
	UsersListsCreateResponse,
	UsersListsDeleteRequest,
	UsersListsListRequest,
	UsersListsListResponse,
	UsersListsPullRequest,
	UsersListsPushRequest,
	UsersListsShowRequest,
	UsersListsShowResponse,
	UsersListsFavoriteRequest,
	UsersListsUnfavoriteRequest,
	UsersListsUpdateRequest,
	UsersListsUpdateResponse,
	UsersListsCreateFromPublicRequest,
	UsersListsCreateFromPublicResponse,
	UsersListsUpdateMembershipRequest,
	UsersListsGetMembershipsRequest,
	UsersListsGetMembershipsResponse,
	UsersNotesRequest,
	UsersNotesResponse,
	UsersPagesRequest,
	UsersPagesResponse,
	UsersFlashsRequest,
	UsersFlashsResponse,
	UsersReactionsRequest,
	UsersReactionsResponse,
	UsersRecommendationRequest,
	UsersRecommendationResponse,
	UsersRelationRequest,
	UsersRelationResponse,
	UsersReportAbuseRequest,
	UsersSearchByUsernameAndHostRequest,
	UsersSearchByUsernameAndHostResponse,
	UsersSearchRequest,
	UsersSearchResponse,
	UsersShowRequest,
	UsersShowResponse,
	UsersAchievementsRequest,
	UsersAchievementsResponse,
	UsersUpdateMemoRequest,
	FetchRssRequest,
	FetchRssResponse,
	FetchExternalResourcesRequest,
	FetchExternalResourcesResponse,
	RetentionResponse,
	SponsorsRequest,
} from './entities.js';

export type Endpoints = {
	'admin/meta': { req: EmptyRequest; res: AdminMetaResponse };
	'admin/abuse-user-reports': { req: AdminAbuseUserReportsRequest; res: AdminAbuseUserReportsResponse };
	'admin/accounts/create': { req: AdminAccountsCreateRequest; res: AdminAccountsCreateResponse };
	'admin/accounts/delete': { req: AdminAccountsDeleteRequest; res: EmptyResponse };
	'admin/accounts/find-by-email': { req: AdminAccountsFindByEmailRequest; res: AdminAccountsFindByEmailResponse };
	'admin/ad/create': { req: AdminAdCreateRequest; res: AdminAdCreateResponse };
	'admin/ad/delete': { req: AdminAdDeleteRequest; res: EmptyResponse };
	'admin/ad/list': { req: AdminAdListRequest; res: AdminAdListResponse };
	'admin/ad/update': { req: AdminAdUpdateRequest; res: EmptyResponse };
	'admin/announcements/create': { req: AdminAnnouncementsCreateRequest; res: AdminAnnouncementsCreateResponse };
	'admin/announcements/delete': { req: AdminAnnouncementsDeleteRequest; res: EmptyResponse };
	'admin/announcements/list': { req: AdminAnnouncementsListRequest; res: AdminAnnouncementsListResponse };
	'admin/announcements/update': { req: AdminAnnouncementsUpdateRequest; res: EmptyResponse };
	'admin/avatar-decorations/create': { req: AdminAvatarDecorationsCreateRequest; res: EmptyResponse };
	'admin/avatar-decorations/delete': { req: AdminAvatarDecorationsDeleteRequest; res: EmptyResponse };
	'admin/avatar-decorations/list': { req: AdminAvatarDecorationsListRequest; res: AdminAvatarDecorationsListResponse };
	'admin/avatar-decorations/update': { req: AdminAvatarDecorationsUpdateRequest; res: EmptyResponse };
	'admin/delete-all-files-of-a-user': { req: AdminDeleteAllFilesOfAUserRequest; res: EmptyResponse };
	'admin/unset-user-avatar': { req: AdminUnsetUserAvatarRequest; res: EmptyResponse };
	'admin/unset-user-banner': { req: AdminUnsetUserBannerRequest; res: EmptyResponse };
	'admin/drive/clean-remote-files': { req: EmptyRequest; res: EmptyResponse };
	'admin/drive/cleanup': { req: EmptyRequest; res: EmptyResponse };
	'admin/drive/files': { req: AdminDriveFilesRequest; res: AdminDriveFilesResponse };
	'admin/drive/show-file': { req: AdminDriveShowFileRequest; res: AdminDriveShowFileResponse };
	'admin/emoji/add-aliases-bulk': { req: AdminEmojiAddAliasesBulkRequest; res: EmptyResponse };
	'admin/emoji/add': { req: AdminEmojiAddRequest; res: EmptyResponse };
	'admin/emoji/copy': { req: AdminEmojiCopyRequest; res: AdminEmojiCopyResponse };
	'admin/emoji/delete-bulk': { req: AdminEmojiDeleteBulkRequest; res: EmptyResponse };
	'admin/emoji/delete': { req: AdminEmojiDeleteRequest; res: EmptyResponse };
	'admin/emoji/import-zip': { req: AdminEmojiImportZipRequest; res: EmptyResponse };
	'admin/emoji/list-remote': { req: AdminEmojiListRemoteRequest; res: AdminEmojiListRemoteResponse };
	'admin/emoji/list': { req: AdminEmojiListRequest; res: AdminEmojiListResponse };
	'admin/emoji/remove-aliases-bulk': { req: AdminEmojiRemoveAliasesBulkRequest; res: EmptyResponse };
	'admin/emoji/set-aliases-bulk': { req: AdminEmojiSetAliasesBulkRequest; res: EmptyResponse };
	'admin/emoji/set-category-bulk': { req: AdminEmojiSetCategoryBulkRequest; res: EmptyResponse };
	'admin/emoji/set-license-bulk': { req: AdminEmojiSetLicenseBulkRequest; res: EmptyResponse };
	'admin/emoji/update': { req: AdminEmojiUpdateRequest; res: EmptyResponse };
	'admin/federation/delete-all-files': { req: AdminFederationDeleteAllFilesRequest; res: EmptyResponse };
	'admin/federation/refresh-remote-instance-metadata': { req: AdminFederationRefreshRemoteInstanceMetadataRequest; res: EmptyResponse };
	'admin/federation/remove-all-following': { req: AdminFederationRemoveAllFollowingRequest; res: EmptyResponse };
	'admin/federation/update-instance': { req: AdminFederationUpdateInstanceRequest; res: EmptyResponse };
	'admin/get-index-stats': { req: EmptyRequest; res: AdminGetIndexStatsResponse };
	'admin/get-table-stats': { req: EmptyRequest; res: AdminGetTableStatsResponse };
	'admin/get-user-ips': { req: AdminGetUserIpsRequest; res: AdminGetUserIpsResponse };
	'admin/invite/create': { req: AdminInviteCreateRequest; res: AdminInviteCreateResponse };
	'admin/invite/list': { req: AdminInviteListRequest; res: AdminInviteListResponse };
	'admin/promo/create': { req: AdminPromoCreateRequest; res: EmptyResponse };
	'admin/queue/clear': { req: EmptyRequest; res: EmptyResponse };
	'admin/queue/deliver-delayed': { req: EmptyRequest; res: AdminQueueDeliverDelayedResponse };
	'admin/queue/inbox-delayed': { req: EmptyRequest; res: AdminQueueInboxDelayedResponse };
	'admin/queue/promote': { req: AdminQueuePromoteRequest; res: EmptyResponse };
	'admin/queue/stats': { req: EmptyRequest; res: AdminQueueStatsResponse };
	'admin/relays/add': { req: AdminRelaysAddRequest; res: AdminRelaysAddResponse };
	'admin/relays/list': { req: EmptyRequest; res: AdminRelaysListResponse };
	'admin/relays/remove': { req: AdminRelaysRemoveRequest; res: EmptyResponse };
	'admin/reset-password': { req: AdminResetPasswordRequest; res: AdminResetPasswordResponse };
	'admin/resolve-abuse-user-report': { req: AdminResolveAbuseUserReportRequest; res: EmptyResponse };
	'admin/send-email': { req: AdminSendEmailRequest; res: EmptyResponse };
	'admin/server-info': { req: EmptyRequest; res: AdminServerInfoResponse };
	'admin/show-moderation-logs': { req: AdminShowModerationLogsRequest; res: AdminShowModerationLogsResponse };
	'admin/show-user': { req: AdminShowUserRequest; res: AdminShowUserResponse };
	'admin/show-users': { req: AdminShowUsersRequest; res: AdminShowUsersResponse };
	'admin/nsfw-user': { req: AdminNsfwUserRequest; res: EmptyResponse };
	'admin/unnsfw-user': { req: AdminUnnsfwUserRequest; res: EmptyResponse };
	'admin/silence-user': { req: AdminSilenceUserRequest; res: EmptyResponse };
	'admin/unsilence-user': { req: AdminUnsilenceUserRequest; res: EmptyResponse };
	'admin/suspend-user': { req: AdminSuspendUserRequest; res: EmptyResponse };
	'admin/approve-user': { req: AdminApproveUserRequest; res: EmptyResponse };
	'admin/unsuspend-user': { req: AdminUnsuspendUserRequest; res: EmptyResponse };
	'admin/update-meta': { req: AdminUpdateMetaRequest; res: EmptyResponse };
	'admin/delete-account': { req: AdminDeleteAccountRequest; res: AdminDeleteAccountResponse };
	'admin/update-user-note': { req: AdminUpdateUserNoteRequest; res: EmptyResponse };
	'admin/roles/create': { req: AdminRolesCreateRequest; res: AdminRolesCreateResponse };
	'admin/roles/delete': { req: AdminRolesDeleteRequest; res: EmptyResponse };
	'admin/roles/list': { req: EmptyRequest; res: AdminRolesListResponse };
	'admin/roles/show': { req: AdminRolesShowRequest; res: AdminRolesShowResponse };
	'admin/roles/update': { req: AdminRolesUpdateRequest; res: EmptyResponse };
	'admin/roles/assign': { req: AdminRolesAssignRequest; res: EmptyResponse };
	'admin/roles/unassign': { req: AdminRolesUnassignRequest; res: EmptyResponse };
	'admin/roles/update-default-policies': { req: AdminRolesUpdateDefaultPoliciesRequest; res: EmptyResponse };
	'admin/roles/users': { req: AdminRolesUsersRequest; res: AdminRolesUsersResponse };
	'announcements': { req: AnnouncementsRequest; res: AnnouncementsResponse };
	'antennas/create': { req: AntennasCreateRequest; res: AntennasCreateResponse };
	'antennas/delete': { req: AntennasDeleteRequest; res: EmptyResponse };
	'antennas/list': { req: EmptyRequest; res: AntennasListResponse };
	'antennas/notes': { req: AntennasNotesRequest; res: AntennasNotesResponse };
	'antennas/show': { req: AntennasShowRequest; res: AntennasShowResponse };
	'antennas/update': { req: AntennasUpdateRequest; res: AntennasUpdateResponse };
	'ap/get': { req: ApGetRequest; res: ApGetResponse };
	'ap/show': { req: ApShowRequest; res: ApShowResponse };
	'app/create': { req: AppCreateRequest; res: AppCreateResponse };
	'app/show': { req: AppShowRequest; res: AppShowResponse };
	'auth/accept': { req: AuthAcceptRequest; res: EmptyResponse };
	'auth/session/generate': { req: AuthSessionGenerateRequest; res: AuthSessionGenerateResponse };
	'auth/session/show': { req: AuthSessionShowRequest; res: AuthSessionShowResponse };
	'auth/session/userkey': { req: AuthSessionUserkeyRequest; res: AuthSessionUserkeyResponse };
	'blocking/create': { req: BlockingCreateRequest; res: BlockingCreateResponse };
	'blocking/delete': { req: BlockingDeleteRequest; res: BlockingDeleteResponse };
	'blocking/list': { req: BlockingListRequest; res: BlockingListResponse };
	'channels/create': { req: ChannelsCreateRequest; res: ChannelsCreateResponse };
	'channels/featured': { req: EmptyRequest; res: ChannelsFeaturedResponse };
	'channels/follow': { req: ChannelsFollowRequest; res: EmptyResponse };
	'channels/followed': { req: ChannelsFollowedRequest; res: ChannelsFollowedResponse };
	'channels/owned': { req: ChannelsOwnedRequest; res: ChannelsOwnedResponse };
	'channels/show': { req: ChannelsShowRequest; res: ChannelsShowResponse };
	'channels/timeline': { req: ChannelsTimelineRequest; res: ChannelsTimelineResponse };
	'channels/unfollow': { req: ChannelsUnfollowRequest; res: EmptyResponse };
	'channels/update': { req: ChannelsUpdateRequest; res: ChannelsUpdateResponse };
	'channels/favorite': { req: ChannelsFavoriteRequest; res: EmptyResponse };
	'channels/unfavorite': { req: ChannelsUnfavoriteRequest; res: EmptyResponse };
	'channels/my-favorites': { req: EmptyRequest; res: ChannelsMyFavoritesResponse };
	'channels/search': { req: ChannelsSearchRequest; res: ChannelsSearchResponse };
	'charts/active-users': { req: ChartsActiveUsersRequest; res: ChartsActiveUsersResponse };
	'charts/ap-request': { req: ChartsApRequestRequest; res: ChartsApRequestResponse };
	'charts/drive': { req: ChartsDriveRequest; res: ChartsDriveResponse };
	'charts/federation': { req: ChartsFederationRequest; res: ChartsFederationResponse };
	'charts/instance': { req: ChartsInstanceRequest; res: ChartsInstanceResponse };
	'charts/notes': { req: ChartsNotesRequest; res: ChartsNotesResponse };
	'charts/user/drive': { req: ChartsUserDriveRequest; res: ChartsUserDriveResponse };
	'charts/user/following': { req: ChartsUserFollowingRequest; res: ChartsUserFollowingResponse };
	'charts/user/notes': { req: ChartsUserNotesRequest; res: ChartsUserNotesResponse };
	'charts/user/pv': { req: ChartsUserPvRequest; res: ChartsUserPvResponse };
	'charts/user/reactions': { req: ChartsUserReactionsRequest; res: ChartsUserReactionsResponse };
	'charts/users': { req: ChartsUsersRequest; res: ChartsUsersResponse };
	'clips/add-note': { req: ClipsAddNoteRequest; res: EmptyResponse };
	'clips/remove-note': { req: ClipsRemoveNoteRequest; res: EmptyResponse };
	'clips/create': { req: ClipsCreateRequest; res: ClipsCreateResponse };
	'clips/delete': { req: ClipsDeleteRequest; res: EmptyResponse };
	'clips/list': { req: EmptyRequest; res: ClipsListResponse };
	'clips/notes': { req: ClipsNotesRequest; res: ClipsNotesResponse };
	'clips/show': { req: ClipsShowRequest; res: ClipsShowResponse };
	'clips/update': { req: ClipsUpdateRequest; res: ClipsUpdateResponse };
	'clips/favorite': { req: ClipsFavoriteRequest; res: EmptyResponse };
	'clips/unfavorite': { req: ClipsUnfavoriteRequest; res: EmptyResponse };
	'clips/my-favorites': { req: EmptyRequest; res: ClipsMyFavoritesResponse };
	'drive': { req: EmptyRequest; res: DriveResponse };
	'drive/files': { req: DriveFilesRequest; res: DriveFilesResponse };
	'drive/files/attached-notes': { req: DriveFilesAttachedNotesRequest; res: DriveFilesAttachedNotesResponse };
	'drive/files/check-existence': { req: DriveFilesCheckExistenceRequest; res: DriveFilesCheckExistenceResponse };
	'drive/files/create': { req: DriveFilesCreateRequest; res: DriveFilesCreateResponse };
	'drive/files/delete': { req: DriveFilesDeleteRequest; res: EmptyResponse };
	'drive/files/find-by-hash': { req: DriveFilesFindByHashRequest; res: DriveFilesFindByHashResponse };
	'drive/files/find': { req: DriveFilesFindRequest; res: DriveFilesFindResponse };
	'drive/files/show': { req: DriveFilesShowRequest; res: DriveFilesShowResponse };
	'drive/files/update': { req: DriveFilesUpdateRequest; res: DriveFilesUpdateResponse };
	'drive/files/upload-from-url': { req: DriveFilesUploadFromUrlRequest; res: EmptyResponse };
	'drive/folders': { req: DriveFoldersRequest; res: DriveFoldersResponse };
	'drive/folders/create': { req: DriveFoldersCreateRequest; res: DriveFoldersCreateResponse };
	'drive/folders/delete': { req: DriveFoldersDeleteRequest; res: EmptyResponse };
	'drive/folders/find': { req: DriveFoldersFindRequest; res: DriveFoldersFindResponse };
	'drive/folders/show': { req: DriveFoldersShowRequest; res: DriveFoldersShowResponse };
	'drive/folders/update': { req: DriveFoldersUpdateRequest; res: DriveFoldersUpdateResponse };
	'drive/stream': { req: DriveStreamRequest; res: DriveStreamResponse };
	'email-address/available': { req: EmailAddressAvailableRequest; res: EmailAddressAvailableResponse };
	'endpoint': { req: EndpointRequest; res: EndpointResponse };
	'endpoints': { req: EmptyRequest; res: EndpointsResponse };
	'export-custom-emojis': { req: EmptyRequest; res: EmptyResponse };
	'federation/followers': { req: FederationFollowersRequest; res: FederationFollowersResponse };
	'federation/following': { req: FederationFollowingRequest; res: FederationFollowingResponse };
	'federation/instances': { req: FederationInstancesRequest; res: FederationInstancesResponse };
	'federation/show-instance': { req: FederationShowInstanceRequest; res: FederationShowInstanceResponse };
	'federation/update-remote-user': { req: FederationUpdateRemoteUserRequest; res: EmptyResponse };
	'federation/users': { req: FederationUsersRequest; res: FederationUsersResponse };
	'federation/stats': { req: FederationStatsRequest; res: FederationStatsResponse };
	'following/create': { req: FollowingCreateRequest; res: FollowingCreateResponse };
	'following/delete': { req: FollowingDeleteRequest; res: FollowingDeleteResponse };
	'following/update': { req: FollowingUpdateRequest; res: FollowingUpdateResponse };
	'following/update-all': { req: FollowingUpdateAllRequest; res: EmptyResponse };
	'following/invalidate': { req: FollowingInvalidateRequest; res: FollowingInvalidateResponse };
	'following/requests/accept': { req: FollowingRequestsAcceptRequest; res: EmptyResponse };
	'following/requests/cancel': { req: FollowingRequestsCancelRequest; res: FollowingRequestsCancelResponse };
	'following/requests/list': { req: FollowingRequestsListRequest; res: FollowingRequestsListResponse };
	'following/requests/reject': { req: FollowingRequestsRejectRequest; res: EmptyResponse };
	'gallery/featured': { req: GalleryFeaturedRequest; res: GalleryFeaturedResponse };
	'gallery/popular': { req: EmptyRequest; res: GalleryPopularResponse };
	'gallery/posts': { req: GalleryPostsRequest; res: GalleryPostsResponse };
	'gallery/posts/create': { req: GalleryPostsCreateRequest; res: GalleryPostsCreateResponse };
	'gallery/posts/delete': { req: GalleryPostsDeleteRequest; res: EmptyResponse };
	'gallery/posts/like': { req: GalleryPostsLikeRequest; res: EmptyResponse };
	'gallery/posts/show': { req: GalleryPostsShowRequest; res: GalleryPostsShowResponse };
	'gallery/posts/unlike': { req: GalleryPostsUnlikeRequest; res: EmptyResponse };
	'gallery/posts/update': { req: GalleryPostsUpdateRequest; res: GalleryPostsUpdateResponse };
	'get-online-users-count': { req: EmptyRequest; res: GetOnlineUsersCountResponse };
	'get-avatar-decorations': { req: EmptyRequest; res: GetAvatarDecorationsResponse };
	'hashtags/list': { req: HashtagsListRequest; res: HashtagsListResponse };
	'hashtags/search': { req: HashtagsSearchRequest; res: HashtagsSearchResponse };
	'hashtags/show': { req: HashtagsShowRequest; res: HashtagsShowResponse };
	'hashtags/trend': { req: EmptyRequest; res: HashtagsTrendResponse };
	'hashtags/users': { req: HashtagsUsersRequest; res: HashtagsUsersResponse };
	'i': { req: EmptyRequest; res: IResponse };
	'i/2fa/done': { req: I2faDoneRequest; res: EmptyResponse };
	'i/2fa/key-done': { req: I2faKeyDoneRequest; res: I2faKeyDoneResponse };
	'i/2fa/password-less': { req: I2faPasswordLessRequest; res: EmptyResponse };
	'i/2fa/register-key': { req: I2faRegisterKeyRequest; res: I2faRegisterKeyResponse };
	'i/2fa/register': { req: I2faRegisterRequest; res: I2faRegisterResponse };
	'i/2fa/update-key': { req: I2faUpdateKeyRequest; res: EmptyResponse };
	'i/2fa/remove-key': { req: I2faRemoveKeyRequest; res: EmptyResponse };
	'i/2fa/unregister': { req: I2faUnregisterRequest; res: EmptyResponse };
	'i/apps': { req: IAppsRequest; res: IAppsResponse };
	'i/authorized-apps': { req: IAuthorizedAppsRequest; res: IAuthorizedAppsResponse };
	'i/claim-achievement': { req: IClaimAchievementRequest; res: EmptyResponse };
	'i/change-password': { req: IChangePasswordRequest; res: EmptyResponse };
	'i/delete-account': { req: IDeleteAccountRequest; res: EmptyResponse };
	'i/export-data': { req: EmptyRequest; res: EmptyResponse };
	'i/export-blocking': { req: EmptyRequest; res: EmptyResponse };
	'i/export-following': { req: IExportFollowingRequest; res: EmptyResponse };
	'i/export-mute': { req: EmptyRequest; res: EmptyResponse };
	'i/export-notes': { req: EmptyRequest; res: EmptyResponse };
	'i/export-clips': { req: EmptyRequest; res: EmptyResponse };
	'i/export-favorites': { req: EmptyRequest; res: EmptyResponse };
	'i/export-user-lists': { req: EmptyRequest; res: EmptyResponse };
	'i/export-antennas': { req: EmptyRequest; res: EmptyResponse };
	'i/favorites': { req: IFavoritesRequest; res: IFavoritesResponse };
	'i/gallery/likes': { req: IGalleryLikesRequest; res: IGalleryLikesResponse };
	'i/gallery/posts': { req: IGalleryPostsRequest; res: IGalleryPostsResponse };
	'i/import-blocking': { req: IImportBlockingRequest; res: EmptyResponse };
	'i/import-following': { req: IImportFollowingRequest; res: EmptyResponse };
	'i/import-notes': { req: IImportNotesRequest; res: EmptyResponse };
	'i/import-muting': { req: IImportMutingRequest; res: EmptyResponse };
	'i/import-user-lists': { req: IImportUserListsRequest; res: EmptyResponse };
	'i/import-antennas': { req: IImportAntennasRequest; res: EmptyResponse };
	'i/notifications': { req: INotificationsRequest; res: INotificationsResponse };
	'i/notifications-grouped': { req: INotificationsGroupedRequest; res: INotificationsGroupedResponse };
	'i/page-likes': { req: IPageLikesRequest; res: IPageLikesResponse };
	'i/pages': { req: IPagesRequest; res: IPagesResponse };
	'i/pin': { req: IPinRequest; res: IPinResponse };
	'i/read-all-unread-notes': { req: EmptyRequest; res: EmptyResponse };
	'i/read-announcement': { req: IReadAnnouncementRequest; res: EmptyResponse };
	'i/regenerate-token': { req: IRegenerateTokenRequest; res: EmptyResponse };
	'i/registry/get-all': { req: IRegistryGetAllRequest; res: IRegistryGetAllResponse };
<<<<<<< HEAD
	'i/registry/get-unsecure': { req: IRegistryGetUnsecureRequest; res: EmptyResponse };
=======
>>>>>>> 34088ecd
	'i/registry/get-detail': { req: IRegistryGetDetailRequest; res: IRegistryGetDetailResponse };
	'i/registry/get': { req: IRegistryGetRequest; res: IRegistryGetResponse };
	'i/registry/keys-with-type': { req: IRegistryKeysWithTypeRequest; res: IRegistryKeysWithTypeResponse };
	'i/registry/keys': { req: IRegistryKeysRequest; res: EmptyResponse };
	'i/registry/remove': { req: IRegistryRemoveRequest; res: EmptyResponse };
	'i/registry/scopes-with-domain': { req: EmptyRequest; res: IRegistryScopesWithDomainResponse };
	'i/registry/set': { req: IRegistrySetRequest; res: EmptyResponse };
	'i/revoke-token': { req: IRevokeTokenRequest; res: EmptyResponse };
	'i/signin-history': { req: ISigninHistoryRequest; res: ISigninHistoryResponse };
	'i/unpin': { req: IUnpinRequest; res: IUnpinResponse };
	'i/update-email': { req: IUpdateEmailRequest; res: IUpdateEmailResponse };
	'i/update': { req: IUpdateRequest; res: IUpdateResponse };
	'i/move': { req: IMoveRequest; res: IMoveResponse };
	'i/webhooks/create': { req: IWebhooksCreateRequest; res: IWebhooksCreateResponse };
	'i/webhooks/list': { req: EmptyRequest; res: IWebhooksListResponse };
	'i/webhooks/show': { req: IWebhooksShowRequest; res: IWebhooksShowResponse };
	'i/webhooks/update': { req: IWebhooksUpdateRequest; res: EmptyResponse };
	'i/webhooks/delete': { req: IWebhooksDeleteRequest; res: EmptyResponse };
	'invite/create': { req: EmptyRequest; res: InviteCreateResponse };
	'invite/delete': { req: InviteDeleteRequest; res: EmptyResponse };
	'invite/list': { req: InviteListRequest; res: InviteListResponse };
	'invite/limit': { req: EmptyRequest; res: InviteLimitResponse };
	'meta': { req: MetaRequest; res: MetaResponse };
	'emojis': { req: EmptyRequest; res: EmojisResponse };
	'emoji': { req: EmojiRequest; res: EmojiResponse };
	'miauth/gen-token': { req: MiauthGenTokenRequest; res: MiauthGenTokenResponse };
	'mute/create': { req: MuteCreateRequest; res: EmptyResponse };
	'mute/delete': { req: MuteDeleteRequest; res: EmptyResponse };
	'mute/list': { req: MuteListRequest; res: MuteListResponse };
	'renote-mute/create': { req: RenoteMuteCreateRequest; res: EmptyResponse };
	'renote-mute/delete': { req: RenoteMuteDeleteRequest; res: EmptyResponse };
	'renote-mute/list': { req: RenoteMuteListRequest; res: RenoteMuteListResponse };
	'my/apps': { req: MyAppsRequest; res: MyAppsResponse };
	'notes': { req: NotesRequest; res: NotesResponse };
	'notes/children': { req: NotesChildrenRequest; res: NotesChildrenResponse };
	'notes/clips': { req: NotesClipsRequest; res: NotesClipsResponse };
	'notes/conversation': { req: NotesConversationRequest; res: NotesConversationResponse };
	'notes/create': { req: NotesCreateRequest; res: NotesCreateResponse };
	'notes/delete': { req: NotesDeleteRequest; res: EmptyResponse };
	'notes/favorites/create': { req: NotesFavoritesCreateRequest; res: EmptyResponse };
	'notes/favorites/delete': { req: NotesFavoritesDeleteRequest; res: EmptyResponse };
	'notes/featured': { req: NotesFeaturedRequest; res: NotesFeaturedResponse };
	'notes/global-timeline': { req: NotesGlobalTimelineRequest; res: NotesGlobalTimelineResponse };
	'notes/bubble-timeline': { req: NotesBubbleTimelineRequest; res: NotesBubbleTimelineResponse };
	'notes/hybrid-timeline': { req: NotesHybridTimelineRequest; res: NotesHybridTimelineResponse };
	'notes/local-timeline': { req: NotesLocalTimelineRequest; res: NotesLocalTimelineResponse };
	'notes/mentions': { req: NotesMentionsRequest; res: NotesMentionsResponse };
	'notes/polls/recommendation': { req: NotesPollsRecommendationRequest; res: NotesPollsRecommendationResponse };
	'notes/polls/vote': { req: NotesPollsVoteRequest; res: EmptyResponse };
	'notes/reactions': { req: NotesReactionsRequest; res: NotesReactionsResponse };
	'notes/reactions/create': { req: NotesReactionsCreateRequest; res: EmptyResponse };
	'notes/reactions/delete': { req: NotesReactionsDeleteRequest; res: EmptyResponse };
	'notes/like': { req: NotesLikeRequest; res: EmptyResponse };
	'notes/renotes': { req: NotesRenotesRequest; res: NotesRenotesResponse };
	'notes/replies': { req: NotesRepliesRequest; res: NotesRepliesResponse };
	'notes/search-by-tag': { req: NotesSearchByTagRequest; res: NotesSearchByTagResponse };
	'notes/search': { req: NotesSearchRequest; res: NotesSearchResponse };
	'notes/show': { req: NotesShowRequest; res: NotesShowResponse };
	'notes/state': { req: NotesStateRequest; res: NotesStateResponse };
	'notes/thread-muting/create': { req: NotesThreadMutingCreateRequest; res: EmptyResponse };
	'notes/thread-muting/delete': { req: NotesThreadMutingDeleteRequest; res: EmptyResponse };
	'notes/timeline': { req: NotesTimelineRequest; res: NotesTimelineResponse };
	'notes/translate': { req: NotesTranslateRequest; res: NotesTranslateResponse };
	'notes/unrenote': { req: NotesUnrenoteRequest; res: EmptyResponse };
	'notes/user-list-timeline': { req: NotesUserListTimelineRequest; res: NotesUserListTimelineResponse };
	'notes/edit': { req: NotesEditRequest; res: NotesEditResponse };
	'notes/versions': { req: NotesVersionsRequest; res: NotesVersionsResponse };
	'notifications/create': { req: NotificationsCreateRequest; res: EmptyResponse };
	'notifications/mark-all-as-read': { req: EmptyRequest; res: EmptyResponse };
	'notifications/test-notification': { req: EmptyRequest; res: EmptyResponse };
	'page-push': { req: PagePushRequest; res: EmptyResponse };
	'pages/create': { req: PagesCreateRequest; res: PagesCreateResponse };
	'pages/delete': { req: PagesDeleteRequest; res: EmptyResponse };
	'pages/featured': { req: EmptyRequest; res: PagesFeaturedResponse };
	'pages/like': { req: PagesLikeRequest; res: EmptyResponse };
	'pages/show': { req: PagesShowRequest; res: PagesShowResponse };
	'pages/unlike': { req: PagesUnlikeRequest; res: EmptyResponse };
	'pages/update': { req: PagesUpdateRequest; res: EmptyResponse };
	'flash/create': { req: FlashCreateRequest; res: FlashCreateResponse };
	'flash/delete': { req: FlashDeleteRequest; res: EmptyResponse };
	'flash/featured': { req: EmptyRequest; res: FlashFeaturedResponse };
	'flash/like': { req: FlashLikeRequest; res: EmptyResponse };
	'flash/show': { req: FlashShowRequest; res: FlashShowResponse };
	'flash/unlike': { req: FlashUnlikeRequest; res: EmptyResponse };
	'flash/update': { req: FlashUpdateRequest; res: EmptyResponse };
	'flash/my': { req: FlashMyRequest; res: FlashMyResponse };
	'flash/my-likes': { req: FlashMyLikesRequest; res: FlashMyLikesResponse };
	'ping': { req: EmptyRequest; res: PingResponse };
	'pinned-users': { req: EmptyRequest; res: PinnedUsersResponse };
	'promo/read': { req: PromoReadRequest; res: EmptyResponse };
	'roles/list': { req: EmptyRequest; res: RolesListResponse };
	'roles/show': { req: RolesShowRequest; res: RolesShowResponse };
	'roles/users': { req: RolesUsersRequest; res: RolesUsersResponse };
	'roles/notes': { req: RolesNotesRequest; res: RolesNotesResponse };
	'request-reset-password': { req: RequestResetPasswordRequest; res: EmptyResponse };
	'reset-db': { req: EmptyRequest; res: EmptyResponse };
	'reset-password': { req: ResetPasswordRequest; res: EmptyResponse };
	'server-info': { req: EmptyRequest; res: ServerInfoResponse };
	'stats': { req: EmptyRequest; res: StatsResponse };
	'sw/show-registration': { req: SwShowRegistrationRequest; res: SwShowRegistrationResponse };
	'sw/update-registration': { req: SwUpdateRegistrationRequest; res: SwUpdateRegistrationResponse };
	'sw/register': { req: SwRegisterRequest; res: SwRegisterResponse };
	'sw/unregister': { req: SwUnregisterRequest; res: EmptyResponse };
	'test': { req: TestRequest; res: TestResponse };
	'username/available': { req: UsernameAvailableRequest; res: UsernameAvailableResponse };
	'users': { req: UsersRequest; res: UsersResponse };
	'users/clips': { req: UsersClipsRequest; res: UsersClipsResponse };
	'users/followers': { req: UsersFollowersRequest; res: UsersFollowersResponse };
	'users/following': { req: UsersFollowingRequest; res: UsersFollowingResponse };
	'users/gallery/posts': { req: UsersGalleryPostsRequest; res: UsersGalleryPostsResponse };
	'users/get-frequently-replied-users': { req: UsersGetFrequentlyRepliedUsersRequest; res: UsersGetFrequentlyRepliedUsersResponse };
	'users/featured-notes': { req: UsersFeaturedNotesRequest; res: UsersFeaturedNotesResponse };
	'users/lists/create': { req: UsersListsCreateRequest; res: UsersListsCreateResponse };
	'users/lists/delete': { req: UsersListsDeleteRequest; res: EmptyResponse };
	'users/lists/list': { req: UsersListsListRequest; res: UsersListsListResponse };
	'users/lists/pull': { req: UsersListsPullRequest; res: EmptyResponse };
	'users/lists/push': { req: UsersListsPushRequest; res: EmptyResponse };
	'users/lists/show': { req: UsersListsShowRequest; res: UsersListsShowResponse };
	'users/lists/favorite': { req: UsersListsFavoriteRequest; res: EmptyResponse };
	'users/lists/unfavorite': { req: UsersListsUnfavoriteRequest; res: EmptyResponse };
	'users/lists/update': { req: UsersListsUpdateRequest; res: UsersListsUpdateResponse };
	'users/lists/create-from-public': { req: UsersListsCreateFromPublicRequest; res: UsersListsCreateFromPublicResponse };
	'users/lists/update-membership': { req: UsersListsUpdateMembershipRequest; res: EmptyResponse };
	'users/lists/get-memberships': { req: UsersListsGetMembershipsRequest; res: UsersListsGetMembershipsResponse };
	'users/notes': { req: UsersNotesRequest; res: UsersNotesResponse };
	'users/pages': { req: UsersPagesRequest; res: UsersPagesResponse };
	'users/flashs': { req: UsersFlashsRequest; res: UsersFlashsResponse };
	'users/reactions': { req: UsersReactionsRequest; res: UsersReactionsResponse };
	'users/recommendation': { req: UsersRecommendationRequest; res: UsersRecommendationResponse };
	'users/relation': { req: UsersRelationRequest; res: UsersRelationResponse };
	'users/report-abuse': { req: UsersReportAbuseRequest; res: EmptyResponse };
	'users/search-by-username-and-host': { req: UsersSearchByUsernameAndHostRequest; res: UsersSearchByUsernameAndHostResponse };
	'users/search': { req: UsersSearchRequest; res: UsersSearchResponse };
	'users/show': { req: UsersShowRequest; res: UsersShowResponse };
	'users/achievements': { req: UsersAchievementsRequest; res: UsersAchievementsResponse };
	'users/update-memo': { req: UsersUpdateMemoRequest; res: EmptyResponse };
	'fetch-rss': { req: FetchRssRequest; res: FetchRssResponse };
	'fetch-external-resources': { req: FetchExternalResourcesRequest; res: FetchExternalResourcesResponse };
	'retention': { req: EmptyRequest; res: RetentionResponse };
	'sponsors': { req: SponsorsRequest; res: EmptyResponse };
}<|MERGE_RESOLUTION|>--- conflicted
+++ resolved
@@ -1,11 +1,6 @@
 /*
-<<<<<<< HEAD
- * version: 2023.12.0.beta3
- * generatedAt: 2024-01-02T12:58:03.868Z
-=======
  * version: 2023.12.2
  * generatedAt: 2024-01-07T15:22:15.626Z
->>>>>>> 34088ecd
  */
 
 import type {
@@ -342,10 +337,7 @@
 	IRegenerateTokenRequest,
 	IRegistryGetAllRequest,
 	IRegistryGetAllResponse,
-<<<<<<< HEAD
 	IRegistryGetUnsecureRequest,
-=======
->>>>>>> 34088ecd
 	IRegistryGetDetailRequest,
 	IRegistryGetDetailResponse,
 	IRegistryGetRequest,
@@ -796,10 +788,7 @@
 	'i/read-announcement': { req: IReadAnnouncementRequest; res: EmptyResponse };
 	'i/regenerate-token': { req: IRegenerateTokenRequest; res: EmptyResponse };
 	'i/registry/get-all': { req: IRegistryGetAllRequest; res: IRegistryGetAllResponse };
-<<<<<<< HEAD
 	'i/registry/get-unsecure': { req: IRegistryGetUnsecureRequest; res: EmptyResponse };
-=======
->>>>>>> 34088ecd
 	'i/registry/get-detail': { req: IRegistryGetDetailRequest; res: IRegistryGetDetailResponse };
 	'i/registry/get': { req: IRegistryGetRequest; res: IRegistryGetResponse };
 	'i/registry/keys-with-type': { req: IRegistryKeysWithTypeRequest; res: IRegistryKeysWithTypeResponse };
