import type {
	EmptyRequest,
	EmptyResponse,
	AdminMetaResponse,
	AdminAbuseUserReportsRequest,
	AdminAbuseUserReportsResponse,
	AdminAccountsCreateRequest,
	AdminAccountsCreateResponse,
	AdminAccountsDeleteRequest,
	AdminAccountsFindByEmailRequest,
	AdminAccountsFindByEmailResponse,
	AdminAdCreateRequest,
	AdminAdCreateResponse,
	AdminAdDeleteRequest,
	AdminAdListRequest,
	AdminAdListResponse,
	AdminAdUpdateRequest,
	AdminAnnouncementsCreateRequest,
	AdminAnnouncementsCreateResponse,
	AdminAnnouncementsDeleteRequest,
	AdminAnnouncementsListRequest,
	AdminAnnouncementsListResponse,
	AdminAnnouncementsUpdateRequest,
	AdminAvatarDecorationsCreateRequest,
	AdminAvatarDecorationsDeleteRequest,
	AdminAvatarDecorationsListRequest,
	AdminAvatarDecorationsListResponse,
	AdminAvatarDecorationsUpdateRequest,
	AdminDeleteAllFilesOfAUserRequest,
	AdminUnsetUserAvatarRequest,
	AdminUnsetUserBannerRequest,
	AdminDriveFilesRequest,
	AdminDriveFilesResponse,
	AdminDriveShowFileRequest,
	AdminDriveShowFileResponse,
	AdminEmojiAddAliasesBulkRequest,
	AdminEmojiAddRequest,
	AdminEmojiCopyRequest,
	AdminEmojiCopyResponse,
	AdminEmojiDeleteBulkRequest,
	AdminEmojiDeleteRequest,
	AdminEmojiImportZipRequest,
	AdminEmojiListRemoteRequest,
	AdminEmojiListRemoteResponse,
	AdminEmojiListRequest,
	AdminEmojiListResponse,
	AdminEmojiRemoveAliasesBulkRequest,
	AdminEmojiSetAliasesBulkRequest,
	AdminEmojiSetCategoryBulkRequest,
	AdminEmojiSetLicenseBulkRequest,
	AdminEmojiUpdateRequest,
	AdminFederationDeleteAllFilesRequest,
	AdminFederationRefreshRemoteInstanceMetadataRequest,
	AdminFederationRemoveAllFollowingRequest,
	AdminFederationUpdateInstanceRequest,
	AdminGetIndexStatsResponse,
	AdminGetTableStatsResponse,
	AdminGetUserIpsRequest,
	AdminGetUserIpsResponse,
	AdminInviteCreateRequest,
	AdminInviteCreateResponse,
	AdminInviteListRequest,
	AdminInviteListResponse,
	AdminPromoCreateRequest,
	AdminQueueDeliverDelayedResponse,
	AdminQueueInboxDelayedResponse,
	AdminQueuePromoteRequest,
	AdminQueueStatsResponse,
	AdminRelaysAddRequest,
	AdminRelaysAddResponse,
	AdminRelaysListResponse,
	AdminRelaysRemoveRequest,
	AdminResetPasswordRequest,
	AdminResetPasswordResponse,
	AdminResolveAbuseUserReportRequest,
	AdminSendEmailRequest,
	AdminServerInfoResponse,
	AdminShowModerationLogsRequest,
	AdminShowModerationLogsResponse,
	AdminShowUserRequest,
	AdminShowUserResponse,
	AdminShowUsersRequest,
	AdminShowUsersResponse,
	AdminNsfwUserRequest,
	AdminUnnsfwUserRequest,
	AdminSilenceUserRequest,
	AdminUnsilenceUserRequest,
	AdminSuspendUserRequest,
	AdminApproveUserRequest,
	AdminUnsuspendUserRequest,
	AdminUpdateMetaRequest,
	AdminDeleteAccountRequest,
	AdminUpdateUserNoteRequest,
	AdminRolesCreateRequest,
	AdminRolesCreateResponse,
	AdminRolesDeleteRequest,
	AdminRolesListResponse,
	AdminRolesShowRequest,
	AdminRolesShowResponse,
	AdminRolesUpdateRequest,
	AdminRolesAssignRequest,
	AdminRolesUnassignRequest,
	AdminRolesUpdateDefaultPoliciesRequest,
	AdminRolesUsersRequest,
	AdminRolesUsersResponse,
	AnnouncementsRequest,
	AnnouncementsResponse,
	AntennasCreateRequest,
	AntennasCreateResponse,
	AntennasDeleteRequest,
	AntennasListResponse,
	AntennasNotesRequest,
	AntennasNotesResponse,
	AntennasShowRequest,
	AntennasShowResponse,
	AntennasUpdateRequest,
	AntennasUpdateResponse,
	ApGetRequest,
	ApGetResponse,
	ApShowRequest,
	ApShowResponse,
	AppCreateRequest,
	AppCreateResponse,
	AppShowRequest,
	AppShowResponse,
	AuthAcceptRequest,
	AuthSessionGenerateRequest,
	AuthSessionGenerateResponse,
	AuthSessionShowRequest,
	AuthSessionShowResponse,
	AuthSessionUserkeyRequest,
	AuthSessionUserkeyResponse,
	BlockingCreateRequest,
	BlockingCreateResponse,
	BlockingDeleteRequest,
	BlockingDeleteResponse,
	BlockingListRequest,
	BlockingListResponse,
	ChannelsCreateRequest,
	ChannelsCreateResponse,
	ChannelsFeaturedResponse,
	ChannelsFollowRequest,
	ChannelsFollowedRequest,
	ChannelsFollowedResponse,
	ChannelsOwnedRequest,
	ChannelsOwnedResponse,
	ChannelsShowRequest,
	ChannelsShowResponse,
	ChannelsTimelineRequest,
	ChannelsTimelineResponse,
	ChannelsUnfollowRequest,
	ChannelsUpdateRequest,
	ChannelsUpdateResponse,
	ChannelsFavoriteRequest,
	ChannelsUnfavoriteRequest,
	ChannelsMyFavoritesResponse,
	ChannelsSearchRequest,
	ChannelsSearchResponse,
	ChartsActiveUsersRequest,
	ChartsActiveUsersResponse,
	ChartsApRequestRequest,
	ChartsApRequestResponse,
	ChartsDriveRequest,
	ChartsDriveResponse,
	ChartsFederationRequest,
	ChartsFederationResponse,
	ChartsInstanceRequest,
	ChartsInstanceResponse,
	ChartsNotesRequest,
	ChartsNotesResponse,
	ChartsUserDriveRequest,
	ChartsUserDriveResponse,
	ChartsUserFollowingRequest,
	ChartsUserFollowingResponse,
	ChartsUserNotesRequest,
	ChartsUserNotesResponse,
	ChartsUserPvRequest,
	ChartsUserPvResponse,
	ChartsUserReactionsRequest,
	ChartsUserReactionsResponse,
	ChartsUsersRequest,
	ChartsUsersResponse,
	ClipsAddNoteRequest,
	ClipsRemoveNoteRequest,
	ClipsCreateRequest,
	ClipsCreateResponse,
	ClipsDeleteRequest,
	ClipsListResponse,
	ClipsNotesRequest,
	ClipsNotesResponse,
	ClipsShowRequest,
	ClipsShowResponse,
	ClipsUpdateRequest,
	ClipsUpdateResponse,
	ClipsFavoriteRequest,
	ClipsUnfavoriteRequest,
	ClipsMyFavoritesResponse,
	DriveResponse,
	DriveFilesRequest,
	DriveFilesResponse,
	DriveFilesAttachedNotesRequest,
	DriveFilesAttachedNotesResponse,
	DriveFilesCheckExistenceRequest,
	DriveFilesCheckExistenceResponse,
	DriveFilesCreateRequest,
	DriveFilesCreateResponse,
	DriveFilesDeleteRequest,
	DriveFilesFindByHashRequest,
	DriveFilesFindByHashResponse,
	DriveFilesFindRequest,
	DriveFilesFindResponse,
	DriveFilesShowRequest,
	DriveFilesShowResponse,
	DriveFilesUpdateRequest,
	DriveFilesUpdateResponse,
	DriveFilesUploadFromUrlRequest,
	DriveFoldersRequest,
	DriveFoldersResponse,
	DriveFoldersCreateRequest,
	DriveFoldersCreateResponse,
	DriveFoldersDeleteRequest,
	DriveFoldersFindRequest,
	DriveFoldersFindResponse,
	DriveFoldersShowRequest,
	DriveFoldersShowResponse,
	DriveFoldersUpdateRequest,
	DriveFoldersUpdateResponse,
	DriveStreamRequest,
	DriveStreamResponse,
	EmailAddressAvailableRequest,
	EmailAddressAvailableResponse,
	EndpointRequest,
	EndpointResponse,
	EndpointsResponse,
	FederationFollowersRequest,
	FederationFollowersResponse,
	FederationFollowingRequest,
	FederationFollowingResponse,
	FederationInstancesRequest,
	FederationInstancesResponse,
	FederationShowInstanceRequest,
	FederationShowInstanceResponse,
	FederationUpdateRemoteUserRequest,
	FederationUsersRequest,
	FederationUsersResponse,
	FederationStatsRequest,
	FederationStatsResponse,
	FollowingCreateRequest,
	FollowingCreateResponse,
	FollowingDeleteRequest,
	FollowingDeleteResponse,
	FollowingUpdateRequest,
	FollowingUpdateResponse,
	FollowingUpdateAllRequest,
	FollowingInvalidateRequest,
	FollowingInvalidateResponse,
	FollowingRequestsAcceptRequest,
	FollowingRequestsCancelRequest,
	FollowingRequestsCancelResponse,
	FollowingRequestsListRequest,
	FollowingRequestsListResponse,
	FollowingRequestsRejectRequest,
	GalleryFeaturedRequest,
	GalleryFeaturedResponse,
	GalleryPopularResponse,
	GalleryPostsRequest,
	GalleryPostsResponse,
	GalleryPostsCreateRequest,
	GalleryPostsCreateResponse,
	GalleryPostsDeleteRequest,
	GalleryPostsLikeRequest,
	GalleryPostsShowRequest,
	GalleryPostsShowResponse,
	GalleryPostsUnlikeRequest,
	GalleryPostsUpdateRequest,
	GalleryPostsUpdateResponse,
	GetOnlineUsersCountResponse,
	GetAvatarDecorationsResponse,
	HashtagsListRequest,
	HashtagsListResponse,
	HashtagsSearchRequest,
	HashtagsSearchResponse,
	HashtagsShowRequest,
	HashtagsShowResponse,
	HashtagsTrendResponse,
	HashtagsUsersRequest,
	HashtagsUsersResponse,
	IResponse,
	I2faDoneRequest,
	I2faDoneResponse,
	I2faKeyDoneRequest,
	I2faKeyDoneResponse,
	I2faPasswordLessRequest,
	I2faRegisterKeyRequest,
	I2faRegisterKeyResponse,
	I2faRegisterRequest,
	I2faRegisterResponse,
	I2faUpdateKeyRequest,
	I2faRemoveKeyRequest,
	I2faUnregisterRequest,
	IAppsRequest,
	IAppsResponse,
	IAuthorizedAppsRequest,
	IAuthorizedAppsResponse,
	IClaimAchievementRequest,
	IChangePasswordRequest,
	IDeleteAccountRequest,
	IExportFollowingRequest,
	IFavoritesRequest,
	IFavoritesResponse,
	IGalleryLikesRequest,
	IGalleryLikesResponse,
	IGalleryPostsRequest,
	IGalleryPostsResponse,
	IImportBlockingRequest,
	IImportFollowingRequest,
	IImportNotesRequest,
	IImportMutingRequest,
	IImportUserListsRequest,
	IImportAntennasRequest,
	INotificationsRequest,
	INotificationsResponse,
	INotificationsGroupedRequest,
	INotificationsGroupedResponse,
	IPageLikesRequest,
	IPageLikesResponse,
	IPagesRequest,
	IPagesResponse,
	IPinRequest,
	IPinResponse,
	IReadAnnouncementRequest,
	IRegenerateTokenRequest,
	IRegistryGetAllRequest,
	IRegistryGetAllResponse,
	IRegistryGetUnsecureRequest,
	IRegistryGetDetailRequest,
	IRegistryGetDetailResponse,
	IRegistryGetRequest,
	IRegistryGetResponse,
	IRegistryKeysWithTypeRequest,
	IRegistryKeysWithTypeResponse,
	IRegistryKeysRequest,
	IRegistryKeysResponse,
	IRegistryRemoveRequest,
	IRegistryScopesWithDomainResponse,
	IRegistrySetRequest,
	IRevokeTokenRequest,
	ISigninHistoryRequest,
	ISigninHistoryResponse,
	IUnpinRequest,
	IUnpinResponse,
	IUpdateEmailRequest,
	IUpdateEmailResponse,
	IUpdateRequest,
	IUpdateResponse,
	IMoveRequest,
	IMoveResponse,
	IWebhooksCreateRequest,
	IWebhooksCreateResponse,
	IWebhooksListResponse,
	IWebhooksShowRequest,
	IWebhooksShowResponse,
	IWebhooksUpdateRequest,
	IWebhooksDeleteRequest,
	InviteCreateResponse,
	InviteDeleteRequest,
	InviteListRequest,
	InviteListResponse,
	InviteLimitResponse,
	MetaRequest,
	MetaResponse,
	EmojisResponse,
	EmojiRequest,
	EmojiResponse,
	MiauthGenTokenRequest,
	MiauthGenTokenResponse,
	MuteCreateRequest,
	MuteDeleteRequest,
	MuteListRequest,
	MuteListResponse,
	RenoteMuteCreateRequest,
	RenoteMuteDeleteRequest,
	RenoteMuteListRequest,
	RenoteMuteListResponse,
	MyAppsRequest,
	MyAppsResponse,
	NotesRequest,
	NotesResponse,
	NotesChildrenRequest,
	NotesChildrenResponse,
	NotesClipsRequest,
	NotesClipsResponse,
	NotesConversationRequest,
	NotesConversationResponse,
	NotesCreateRequest,
	NotesCreateResponse,
	NotesDeleteRequest,
	NotesFavoritesCreateRequest,
	NotesFavoritesDeleteRequest,
	NotesFeaturedRequest,
	NotesFeaturedResponse,
	NotesGlobalTimelineRequest,
	NotesGlobalTimelineResponse,
	NotesBubbleTimelineRequest,
	NotesBubbleTimelineResponse,
	NotesHybridTimelineRequest,
	NotesHybridTimelineResponse,
	NotesLocalTimelineRequest,
	NotesLocalTimelineResponse,
	NotesMentionsRequest,
	NotesMentionsResponse,
	NotesPollsRecommendationRequest,
	NotesPollsRecommendationResponse,
	NotesPollsVoteRequest,
	NotesReactionsRequest,
	NotesReactionsResponse,
	NotesReactionsCreateRequest,
	NotesReactionsDeleteRequest,
	NotesLikeRequest,
	NotesRenotesRequest,
	NotesRenotesResponse,
	NotesRepliesRequest,
	NotesRepliesResponse,
	NotesSearchByTagRequest,
	NotesSearchByTagResponse,
	NotesSearchRequest,
	NotesSearchResponse,
	NotesShowRequest,
	NotesShowResponse,
	NotesStateRequest,
	NotesStateResponse,
	NotesThreadMutingCreateRequest,
	NotesThreadMutingDeleteRequest,
	NotesTimelineRequest,
	NotesTimelineResponse,
	NotesTranslateRequest,
	NotesTranslateResponse,
	NotesUnrenoteRequest,
	NotesUserListTimelineRequest,
	NotesUserListTimelineResponse,
	NotesEditRequest,
	NotesEditResponse,
	NotesVersionsRequest,
	NotesVersionsResponse,
	NotificationsCreateRequest,
	PagePushRequest,
	PagesCreateRequest,
	PagesCreateResponse,
	PagesDeleteRequest,
	PagesFeaturedResponse,
	PagesLikeRequest,
	PagesShowRequest,
	PagesShowResponse,
	PagesUnlikeRequest,
	PagesUpdateRequest,
	FlashCreateRequest,
	FlashCreateResponse,
	FlashDeleteRequest,
	FlashFeaturedResponse,
	FlashLikeRequest,
	FlashShowRequest,
	FlashShowResponse,
	FlashUnlikeRequest,
	FlashUpdateRequest,
	FlashMyRequest,
	FlashMyResponse,
	FlashMyLikesRequest,
	FlashMyLikesResponse,
	PingResponse,
	PinnedUsersResponse,
	PromoReadRequest,
	RolesListResponse,
	RolesShowRequest,
	RolesShowResponse,
	RolesUsersRequest,
	RolesUsersResponse,
	RolesNotesRequest,
	RolesNotesResponse,
	RequestResetPasswordRequest,
	ResetPasswordRequest,
	ServerInfoResponse,
	StatsResponse,
	SwShowRegistrationRequest,
	SwShowRegistrationResponse,
	SwUpdateRegistrationRequest,
	SwUpdateRegistrationResponse,
	SwRegisterRequest,
	SwRegisterResponse,
	SwUnregisterRequest,
	TestRequest,
	TestResponse,
	UsernameAvailableRequest,
	UsernameAvailableResponse,
	UsersRequest,
	UsersResponse,
	UsersClipsRequest,
	UsersClipsResponse,
	UsersFollowersRequest,
	UsersFollowersResponse,
	UsersFollowingRequest,
	UsersFollowingResponse,
	UsersGalleryPostsRequest,
	UsersGalleryPostsResponse,
	UsersGetFrequentlyRepliedUsersRequest,
	UsersGetFrequentlyRepliedUsersResponse,
	UsersFeaturedNotesRequest,
	UsersFeaturedNotesResponse,
	UsersListsCreateRequest,
	UsersListsCreateResponse,
	UsersListsDeleteRequest,
	UsersListsListRequest,
	UsersListsListResponse,
	UsersListsPullRequest,
	UsersListsPushRequest,
	UsersListsShowRequest,
	UsersListsShowResponse,
	UsersListsFavoriteRequest,
	UsersListsUnfavoriteRequest,
	UsersListsUpdateRequest,
	UsersListsUpdateResponse,
	UsersListsCreateFromPublicRequest,
	UsersListsCreateFromPublicResponse,
	UsersListsUpdateMembershipRequest,
	UsersListsGetMembershipsRequest,
	UsersListsGetMembershipsResponse,
	UsersNotesRequest,
	UsersNotesResponse,
	UsersPagesRequest,
	UsersPagesResponse,
	UsersFlashsRequest,
	UsersFlashsResponse,
	UsersReactionsRequest,
	UsersReactionsResponse,
	UsersRecommendationRequest,
	UsersRecommendationResponse,
	UsersRelationRequest,
	UsersRelationResponse,
	UsersReportAbuseRequest,
	UsersSearchByUsernameAndHostRequest,
	UsersSearchByUsernameAndHostResponse,
	UsersSearchRequest,
	UsersSearchResponse,
	UsersShowRequest,
	UsersShowResponse,
	UsersAchievementsRequest,
	UsersAchievementsResponse,
	UsersUpdateMemoRequest,
	FetchRssRequest,
	FetchRssResponse,
	FetchExternalResourcesRequest,
	FetchExternalResourcesResponse,
	RetentionResponse,
	SponsorsRequest,
	BubbleGameRegisterRequest,
	BubbleGameRankingRequest,
	BubbleGameRankingResponse,
	ReversiCancelMatchRequest,
	ReversiGamesRequest,
	ReversiGamesResponse,
	ReversiMatchRequest,
	ReversiMatchResponse,
	ReversiInvitationsResponse,
	ReversiShowGameRequest,
	ReversiShowGameResponse,
	ReversiSurrenderRequest,
	ReversiVerifyRequest,
	ReversiVerifyResponse,
} from './entities.js';

export type Endpoints = {
	'admin/meta': { req: EmptyRequest; res: AdminMetaResponse };
	'admin/abuse-user-reports': { req: AdminAbuseUserReportsRequest; res: AdminAbuseUserReportsResponse };
	'admin/accounts/create': { req: AdminAccountsCreateRequest; res: AdminAccountsCreateResponse };
	'admin/accounts/delete': { req: AdminAccountsDeleteRequest; res: EmptyResponse };
	'admin/accounts/find-by-email': { req: AdminAccountsFindByEmailRequest; res: AdminAccountsFindByEmailResponse };
	'admin/ad/create': { req: AdminAdCreateRequest; res: AdminAdCreateResponse };
	'admin/ad/delete': { req: AdminAdDeleteRequest; res: EmptyResponse };
	'admin/ad/list': { req: AdminAdListRequest; res: AdminAdListResponse };
	'admin/ad/update': { req: AdminAdUpdateRequest; res: EmptyResponse };
	'admin/announcements/create': { req: AdminAnnouncementsCreateRequest; res: AdminAnnouncementsCreateResponse };
	'admin/announcements/delete': { req: AdminAnnouncementsDeleteRequest; res: EmptyResponse };
	'admin/announcements/list': { req: AdminAnnouncementsListRequest; res: AdminAnnouncementsListResponse };
	'admin/announcements/update': { req: AdminAnnouncementsUpdateRequest; res: EmptyResponse };
	'admin/avatar-decorations/create': { req: AdminAvatarDecorationsCreateRequest; res: EmptyResponse };
	'admin/avatar-decorations/delete': { req: AdminAvatarDecorationsDeleteRequest; res: EmptyResponse };
	'admin/avatar-decorations/list': { req: AdminAvatarDecorationsListRequest; res: AdminAvatarDecorationsListResponse };
	'admin/avatar-decorations/update': { req: AdminAvatarDecorationsUpdateRequest; res: EmptyResponse };
	'admin/delete-all-files-of-a-user': { req: AdminDeleteAllFilesOfAUserRequest; res: EmptyResponse };
	'admin/unset-user-avatar': { req: AdminUnsetUserAvatarRequest; res: EmptyResponse };
	'admin/unset-user-banner': { req: AdminUnsetUserBannerRequest; res: EmptyResponse };
	'admin/drive/clean-remote-files': { req: EmptyRequest; res: EmptyResponse };
	'admin/drive/cleanup': { req: EmptyRequest; res: EmptyResponse };
	'admin/drive/files': { req: AdminDriveFilesRequest; res: AdminDriveFilesResponse };
	'admin/drive/show-file': { req: AdminDriveShowFileRequest; res: AdminDriveShowFileResponse };
	'admin/emoji/add-aliases-bulk': { req: AdminEmojiAddAliasesBulkRequest; res: EmptyResponse };
	'admin/emoji/add': { req: AdminEmojiAddRequest; res: EmptyResponse };
	'admin/emoji/copy': { req: AdminEmojiCopyRequest; res: AdminEmojiCopyResponse };
	'admin/emoji/delete-bulk': { req: AdminEmojiDeleteBulkRequest; res: EmptyResponse };
	'admin/emoji/delete': { req: AdminEmojiDeleteRequest; res: EmptyResponse };
	'admin/emoji/import-zip': { req: AdminEmojiImportZipRequest; res: EmptyResponse };
	'admin/emoji/list-remote': { req: AdminEmojiListRemoteRequest; res: AdminEmojiListRemoteResponse };
	'admin/emoji/list': { req: AdminEmojiListRequest; res: AdminEmojiListResponse };
	'admin/emoji/remove-aliases-bulk': { req: AdminEmojiRemoveAliasesBulkRequest; res: EmptyResponse };
	'admin/emoji/set-aliases-bulk': { req: AdminEmojiSetAliasesBulkRequest; res: EmptyResponse };
	'admin/emoji/set-category-bulk': { req: AdminEmojiSetCategoryBulkRequest; res: EmptyResponse };
	'admin/emoji/set-license-bulk': { req: AdminEmojiSetLicenseBulkRequest; res: EmptyResponse };
	'admin/emoji/update': { req: AdminEmojiUpdateRequest; res: EmptyResponse };
	'admin/federation/delete-all-files': { req: AdminFederationDeleteAllFilesRequest; res: EmptyResponse };
	'admin/federation/refresh-remote-instance-metadata': { req: AdminFederationRefreshRemoteInstanceMetadataRequest; res: EmptyResponse };
	'admin/federation/remove-all-following': { req: AdminFederationRemoveAllFollowingRequest; res: EmptyResponse };
	'admin/federation/update-instance': { req: AdminFederationUpdateInstanceRequest; res: EmptyResponse };
	'admin/get-index-stats': { req: EmptyRequest; res: AdminGetIndexStatsResponse };
	'admin/get-table-stats': { req: EmptyRequest; res: AdminGetTableStatsResponse };
	'admin/get-user-ips': { req: AdminGetUserIpsRequest; res: AdminGetUserIpsResponse };
	'admin/invite/create': { req: AdminInviteCreateRequest; res: AdminInviteCreateResponse };
	'admin/invite/list': { req: AdminInviteListRequest; res: AdminInviteListResponse };
	'admin/promo/create': { req: AdminPromoCreateRequest; res: EmptyResponse };
	'admin/queue/clear': { req: EmptyRequest; res: EmptyResponse };
	'admin/queue/deliver-delayed': { req: EmptyRequest; res: AdminQueueDeliverDelayedResponse };
	'admin/queue/inbox-delayed': { req: EmptyRequest; res: AdminQueueInboxDelayedResponse };
	'admin/queue/promote': { req: AdminQueuePromoteRequest; res: EmptyResponse };
	'admin/queue/stats': { req: EmptyRequest; res: AdminQueueStatsResponse };
	'admin/relays/add': { req: AdminRelaysAddRequest; res: AdminRelaysAddResponse };
	'admin/relays/list': { req: EmptyRequest; res: AdminRelaysListResponse };
	'admin/relays/remove': { req: AdminRelaysRemoveRequest; res: EmptyResponse };
	'admin/reset-password': { req: AdminResetPasswordRequest; res: AdminResetPasswordResponse };
	'admin/resolve-abuse-user-report': { req: AdminResolveAbuseUserReportRequest; res: EmptyResponse };
	'admin/send-email': { req: AdminSendEmailRequest; res: EmptyResponse };
	'admin/server-info': { req: EmptyRequest; res: AdminServerInfoResponse };
	'admin/show-moderation-logs': { req: AdminShowModerationLogsRequest; res: AdminShowModerationLogsResponse };
	'admin/show-user': { req: AdminShowUserRequest; res: AdminShowUserResponse };
	'admin/show-users': { req: AdminShowUsersRequest; res: AdminShowUsersResponse };
	'admin/nsfw-user': { req: AdminNsfwUserRequest; res: EmptyResponse };
	'admin/unnsfw-user': { req: AdminUnnsfwUserRequest; res: EmptyResponse };
	'admin/silence-user': { req: AdminSilenceUserRequest; res: EmptyResponse };
	'admin/unsilence-user': { req: AdminUnsilenceUserRequest; res: EmptyResponse };
	'admin/suspend-user': { req: AdminSuspendUserRequest; res: EmptyResponse };
	'admin/approve-user': { req: AdminApproveUserRequest; res: EmptyResponse };
	'admin/unsuspend-user': { req: AdminUnsuspendUserRequest; res: EmptyResponse };
	'admin/update-meta': { req: AdminUpdateMetaRequest; res: EmptyResponse };
	'admin/delete-account': { req: AdminDeleteAccountRequest; res: EmptyResponse };
	'admin/update-user-note': { req: AdminUpdateUserNoteRequest; res: EmptyResponse };
	'admin/roles/create': { req: AdminRolesCreateRequest; res: AdminRolesCreateResponse };
	'admin/roles/delete': { req: AdminRolesDeleteRequest; res: EmptyResponse };
	'admin/roles/list': { req: EmptyRequest; res: AdminRolesListResponse };
	'admin/roles/show': { req: AdminRolesShowRequest; res: AdminRolesShowResponse };
	'admin/roles/update': { req: AdminRolesUpdateRequest; res: EmptyResponse };
	'admin/roles/assign': { req: AdminRolesAssignRequest; res: EmptyResponse };
	'admin/roles/unassign': { req: AdminRolesUnassignRequest; res: EmptyResponse };
	'admin/roles/update-default-policies': { req: AdminRolesUpdateDefaultPoliciesRequest; res: EmptyResponse };
	'admin/roles/users': { req: AdminRolesUsersRequest; res: AdminRolesUsersResponse };
	'announcements': { req: AnnouncementsRequest; res: AnnouncementsResponse };
	'antennas/create': { req: AntennasCreateRequest; res: AntennasCreateResponse };
	'antennas/delete': { req: AntennasDeleteRequest; res: EmptyResponse };
	'antennas/list': { req: EmptyRequest; res: AntennasListResponse };
	'antennas/notes': { req: AntennasNotesRequest; res: AntennasNotesResponse };
	'antennas/show': { req: AntennasShowRequest; res: AntennasShowResponse };
	'antennas/update': { req: AntennasUpdateRequest; res: AntennasUpdateResponse };
	'ap/get': { req: ApGetRequest; res: ApGetResponse };
	'ap/show': { req: ApShowRequest; res: ApShowResponse };
	'app/create': { req: AppCreateRequest; res: AppCreateResponse };
	'app/show': { req: AppShowRequest; res: AppShowResponse };
	'auth/accept': { req: AuthAcceptRequest; res: EmptyResponse };
	'auth/session/generate': { req: AuthSessionGenerateRequest; res: AuthSessionGenerateResponse };
	'auth/session/show': { req: AuthSessionShowRequest; res: AuthSessionShowResponse };
	'auth/session/userkey': { req: AuthSessionUserkeyRequest; res: AuthSessionUserkeyResponse };
	'blocking/create': { req: BlockingCreateRequest; res: BlockingCreateResponse };
	'blocking/delete': { req: BlockingDeleteRequest; res: BlockingDeleteResponse };
	'blocking/list': { req: BlockingListRequest; res: BlockingListResponse };
	'channels/create': { req: ChannelsCreateRequest; res: ChannelsCreateResponse };
	'channels/featured': { req: EmptyRequest; res: ChannelsFeaturedResponse };
	'channels/follow': { req: ChannelsFollowRequest; res: EmptyResponse };
	'channels/followed': { req: ChannelsFollowedRequest; res: ChannelsFollowedResponse };
	'channels/owned': { req: ChannelsOwnedRequest; res: ChannelsOwnedResponse };
	'channels/show': { req: ChannelsShowRequest; res: ChannelsShowResponse };
	'channels/timeline': { req: ChannelsTimelineRequest; res: ChannelsTimelineResponse };
	'channels/unfollow': { req: ChannelsUnfollowRequest; res: EmptyResponse };
	'channels/update': { req: ChannelsUpdateRequest; res: ChannelsUpdateResponse };
	'channels/favorite': { req: ChannelsFavoriteRequest; res: EmptyResponse };
	'channels/unfavorite': { req: ChannelsUnfavoriteRequest; res: EmptyResponse };
	'channels/my-favorites': { req: EmptyRequest; res: ChannelsMyFavoritesResponse };
	'channels/search': { req: ChannelsSearchRequest; res: ChannelsSearchResponse };
	'charts/active-users': { req: ChartsActiveUsersRequest; res: ChartsActiveUsersResponse };
	'charts/ap-request': { req: ChartsApRequestRequest; res: ChartsApRequestResponse };
	'charts/drive': { req: ChartsDriveRequest; res: ChartsDriveResponse };
	'charts/federation': { req: ChartsFederationRequest; res: ChartsFederationResponse };
	'charts/instance': { req: ChartsInstanceRequest; res: ChartsInstanceResponse };
	'charts/notes': { req: ChartsNotesRequest; res: ChartsNotesResponse };
	'charts/user/drive': { req: ChartsUserDriveRequest; res: ChartsUserDriveResponse };
	'charts/user/following': { req: ChartsUserFollowingRequest; res: ChartsUserFollowingResponse };
	'charts/user/notes': { req: ChartsUserNotesRequest; res: ChartsUserNotesResponse };
	'charts/user/pv': { req: ChartsUserPvRequest; res: ChartsUserPvResponse };
	'charts/user/reactions': { req: ChartsUserReactionsRequest; res: ChartsUserReactionsResponse };
	'charts/users': { req: ChartsUsersRequest; res: ChartsUsersResponse };
	'clips/add-note': { req: ClipsAddNoteRequest; res: EmptyResponse };
	'clips/remove-note': { req: ClipsRemoveNoteRequest; res: EmptyResponse };
	'clips/create': { req: ClipsCreateRequest; res: ClipsCreateResponse };
	'clips/delete': { req: ClipsDeleteRequest; res: EmptyResponse };
	'clips/list': { req: EmptyRequest; res: ClipsListResponse };
	'clips/notes': { req: ClipsNotesRequest; res: ClipsNotesResponse };
	'clips/show': { req: ClipsShowRequest; res: ClipsShowResponse };
	'clips/update': { req: ClipsUpdateRequest; res: ClipsUpdateResponse };
	'clips/favorite': { req: ClipsFavoriteRequest; res: EmptyResponse };
	'clips/unfavorite': { req: ClipsUnfavoriteRequest; res: EmptyResponse };
	'clips/my-favorites': { req: EmptyRequest; res: ClipsMyFavoritesResponse };
	'drive': { req: EmptyRequest; res: DriveResponse };
	'drive/files': { req: DriveFilesRequest; res: DriveFilesResponse };
	'drive/files/attached-notes': { req: DriveFilesAttachedNotesRequest; res: DriveFilesAttachedNotesResponse };
	'drive/files/check-existence': { req: DriveFilesCheckExistenceRequest; res: DriveFilesCheckExistenceResponse };
	'drive/files/create': { req: DriveFilesCreateRequest; res: DriveFilesCreateResponse };
	'drive/files/delete': { req: DriveFilesDeleteRequest; res: EmptyResponse };
	'drive/files/find-by-hash': { req: DriveFilesFindByHashRequest; res: DriveFilesFindByHashResponse };
	'drive/files/find': { req: DriveFilesFindRequest; res: DriveFilesFindResponse };
	'drive/files/show': { req: DriveFilesShowRequest; res: DriveFilesShowResponse };
	'drive/files/update': { req: DriveFilesUpdateRequest; res: DriveFilesUpdateResponse };
	'drive/files/upload-from-url': { req: DriveFilesUploadFromUrlRequest; res: EmptyResponse };
	'drive/folders': { req: DriveFoldersRequest; res: DriveFoldersResponse };
	'drive/folders/create': { req: DriveFoldersCreateRequest; res: DriveFoldersCreateResponse };
	'drive/folders/delete': { req: DriveFoldersDeleteRequest; res: EmptyResponse };
	'drive/folders/find': { req: DriveFoldersFindRequest; res: DriveFoldersFindResponse };
	'drive/folders/show': { req: DriveFoldersShowRequest; res: DriveFoldersShowResponse };
	'drive/folders/update': { req: DriveFoldersUpdateRequest; res: DriveFoldersUpdateResponse };
	'drive/stream': { req: DriveStreamRequest; res: DriveStreamResponse };
	'email-address/available': { req: EmailAddressAvailableRequest; res: EmailAddressAvailableResponse };
	'endpoint': { req: EndpointRequest; res: EndpointResponse };
	'endpoints': { req: EmptyRequest; res: EndpointsResponse };
	'export-custom-emojis': { req: EmptyRequest; res: EmptyResponse };
	'federation/followers': { req: FederationFollowersRequest; res: FederationFollowersResponse };
	'federation/following': { req: FederationFollowingRequest; res: FederationFollowingResponse };
	'federation/instances': { req: FederationInstancesRequest; res: FederationInstancesResponse };
	'federation/show-instance': { req: FederationShowInstanceRequest; res: FederationShowInstanceResponse };
	'federation/update-remote-user': { req: FederationUpdateRemoteUserRequest; res: EmptyResponse };
	'federation/users': { req: FederationUsersRequest; res: FederationUsersResponse };
	'federation/stats': { req: FederationStatsRequest; res: FederationStatsResponse };
	'following/create': { req: FollowingCreateRequest; res: FollowingCreateResponse };
	'following/delete': { req: FollowingDeleteRequest; res: FollowingDeleteResponse };
	'following/update': { req: FollowingUpdateRequest; res: FollowingUpdateResponse };
	'following/update-all': { req: FollowingUpdateAllRequest; res: EmptyResponse };
	'following/invalidate': { req: FollowingInvalidateRequest; res: FollowingInvalidateResponse };
	'following/requests/accept': { req: FollowingRequestsAcceptRequest; res: EmptyResponse };
	'following/requests/cancel': { req: FollowingRequestsCancelRequest; res: FollowingRequestsCancelResponse };
	'following/requests/list': { req: FollowingRequestsListRequest; res: FollowingRequestsListResponse };
	'following/requests/reject': { req: FollowingRequestsRejectRequest; res: EmptyResponse };
	'gallery/featured': { req: GalleryFeaturedRequest; res: GalleryFeaturedResponse };
	'gallery/popular': { req: EmptyRequest; res: GalleryPopularResponse };
	'gallery/posts': { req: GalleryPostsRequest; res: GalleryPostsResponse };
	'gallery/posts/create': { req: GalleryPostsCreateRequest; res: GalleryPostsCreateResponse };
	'gallery/posts/delete': { req: GalleryPostsDeleteRequest; res: EmptyResponse };
	'gallery/posts/like': { req: GalleryPostsLikeRequest; res: EmptyResponse };
	'gallery/posts/show': { req: GalleryPostsShowRequest; res: GalleryPostsShowResponse };
	'gallery/posts/unlike': { req: GalleryPostsUnlikeRequest; res: EmptyResponse };
	'gallery/posts/update': { req: GalleryPostsUpdateRequest; res: GalleryPostsUpdateResponse };
	'get-online-users-count': { req: EmptyRequest; res: GetOnlineUsersCountResponse };
	'get-avatar-decorations': { req: EmptyRequest; res: GetAvatarDecorationsResponse };
	'hashtags/list': { req: HashtagsListRequest; res: HashtagsListResponse };
	'hashtags/search': { req: HashtagsSearchRequest; res: HashtagsSearchResponse };
	'hashtags/show': { req: HashtagsShowRequest; res: HashtagsShowResponse };
	'hashtags/trend': { req: EmptyRequest; res: HashtagsTrendResponse };
	'hashtags/users': { req: HashtagsUsersRequest; res: HashtagsUsersResponse };
	'i': { req: EmptyRequest; res: IResponse };
	'i/2fa/done': { req: I2faDoneRequest; res: I2faDoneResponse };
	'i/2fa/key-done': { req: I2faKeyDoneRequest; res: I2faKeyDoneResponse };
	'i/2fa/password-less': { req: I2faPasswordLessRequest; res: EmptyResponse };
	'i/2fa/register-key': { req: I2faRegisterKeyRequest; res: I2faRegisterKeyResponse };
	'i/2fa/register': { req: I2faRegisterRequest; res: I2faRegisterResponse };
	'i/2fa/update-key': { req: I2faUpdateKeyRequest; res: EmptyResponse };
	'i/2fa/remove-key': { req: I2faRemoveKeyRequest; res: EmptyResponse };
	'i/2fa/unregister': { req: I2faUnregisterRequest; res: EmptyResponse };
	'i/apps': { req: IAppsRequest; res: IAppsResponse };
	'i/authorized-apps': { req: IAuthorizedAppsRequest; res: IAuthorizedAppsResponse };
	'i/claim-achievement': { req: IClaimAchievementRequest; res: EmptyResponse };
	'i/change-password': { req: IChangePasswordRequest; res: EmptyResponse };
	'i/delete-account': { req: IDeleteAccountRequest; res: EmptyResponse };
	'i/export-data': { req: EmptyRequest; res: EmptyResponse };
	'i/export-blocking': { req: EmptyRequest; res: EmptyResponse };
	'i/export-following': { req: IExportFollowingRequest; res: EmptyResponse };
	'i/export-mute': { req: EmptyRequest; res: EmptyResponse };
	'i/export-notes': { req: EmptyRequest; res: EmptyResponse };
	'i/export-clips': { req: EmptyRequest; res: EmptyResponse };
	'i/export-favorites': { req: EmptyRequest; res: EmptyResponse };
	'i/export-user-lists': { req: EmptyRequest; res: EmptyResponse };
	'i/export-antennas': { req: EmptyRequest; res: EmptyResponse };
	'i/favorites': { req: IFavoritesRequest; res: IFavoritesResponse };
	'i/gallery/likes': { req: IGalleryLikesRequest; res: IGalleryLikesResponse };
	'i/gallery/posts': { req: IGalleryPostsRequest; res: IGalleryPostsResponse };
	'i/import-blocking': { req: IImportBlockingRequest; res: EmptyResponse };
	'i/import-following': { req: IImportFollowingRequest; res: EmptyResponse };
	'i/import-notes': { req: IImportNotesRequest; res: EmptyResponse };
	'i/import-muting': { req: IImportMutingRequest; res: EmptyResponse };
	'i/import-user-lists': { req: IImportUserListsRequest; res: EmptyResponse };
	'i/import-antennas': { req: IImportAntennasRequest; res: EmptyResponse };
	'i/notifications': { req: INotificationsRequest; res: INotificationsResponse };
	'i/notifications-grouped': { req: INotificationsGroupedRequest; res: INotificationsGroupedResponse };
	'i/page-likes': { req: IPageLikesRequest; res: IPageLikesResponse };
	'i/pages': { req: IPagesRequest; res: IPagesResponse };
	'i/pin': { req: IPinRequest; res: IPinResponse };
	'i/read-all-unread-notes': { req: EmptyRequest; res: EmptyResponse };
	'i/read-announcement': { req: IReadAnnouncementRequest; res: EmptyResponse };
	'i/regenerate-token': { req: IRegenerateTokenRequest; res: EmptyResponse };
	'i/registry/get-all': { req: IRegistryGetAllRequest; res: IRegistryGetAllResponse };
	'i/registry/get-unsecure': { req: IRegistryGetUnsecureRequest; res: EmptyResponse };
	'i/registry/get-detail': { req: IRegistryGetDetailRequest; res: IRegistryGetDetailResponse };
	'i/registry/get': { req: IRegistryGetRequest; res: IRegistryGetResponse };
	'i/registry/keys-with-type': { req: IRegistryKeysWithTypeRequest; res: IRegistryKeysWithTypeResponse };
	'i/registry/keys': { req: IRegistryKeysRequest; res: IRegistryKeysResponse };
	'i/registry/remove': { req: IRegistryRemoveRequest; res: EmptyResponse };
	'i/registry/scopes-with-domain': { req: EmptyRequest; res: IRegistryScopesWithDomainResponse };
	'i/registry/set': { req: IRegistrySetRequest; res: EmptyResponse };
	'i/revoke-token': { req: IRevokeTokenRequest; res: EmptyResponse };
	'i/signin-history': { req: ISigninHistoryRequest; res: ISigninHistoryResponse };
	'i/unpin': { req: IUnpinRequest; res: IUnpinResponse };
	'i/update-email': { req: IUpdateEmailRequest; res: IUpdateEmailResponse };
	'i/update': { req: IUpdateRequest; res: IUpdateResponse };
	'i/move': { req: IMoveRequest; res: IMoveResponse };
	'i/webhooks/create': { req: IWebhooksCreateRequest; res: IWebhooksCreateResponse };
	'i/webhooks/list': { req: EmptyRequest; res: IWebhooksListResponse };
	'i/webhooks/show': { req: IWebhooksShowRequest; res: IWebhooksShowResponse };
	'i/webhooks/update': { req: IWebhooksUpdateRequest; res: EmptyResponse };
	'i/webhooks/delete': { req: IWebhooksDeleteRequest; res: EmptyResponse };
	'invite/create': { req: EmptyRequest; res: InviteCreateResponse };
	'invite/delete': { req: InviteDeleteRequest; res: EmptyResponse };
	'invite/list': { req: InviteListRequest; res: InviteListResponse };
	'invite/limit': { req: EmptyRequest; res: InviteLimitResponse };
	'meta': { req: MetaRequest; res: MetaResponse };
	'emojis': { req: EmptyRequest; res: EmojisResponse };
	'emoji': { req: EmojiRequest; res: EmojiResponse };
	'miauth/gen-token': { req: MiauthGenTokenRequest; res: MiauthGenTokenResponse };
	'mute/create': { req: MuteCreateRequest; res: EmptyResponse };
	'mute/delete': { req: MuteDeleteRequest; res: EmptyResponse };
	'mute/list': { req: MuteListRequest; res: MuteListResponse };
	'renote-mute/create': { req: RenoteMuteCreateRequest; res: EmptyResponse };
	'renote-mute/delete': { req: RenoteMuteDeleteRequest; res: EmptyResponse };
	'renote-mute/list': { req: RenoteMuteListRequest; res: RenoteMuteListResponse };
	'my/apps': { req: MyAppsRequest; res: MyAppsResponse };
	'notes': { req: NotesRequest; res: NotesResponse };
	'notes/children': { req: NotesChildrenRequest; res: NotesChildrenResponse };
	'notes/clips': { req: NotesClipsRequest; res: NotesClipsResponse };
	'notes/conversation': { req: NotesConversationRequest; res: NotesConversationResponse };
	'notes/create': { req: NotesCreateRequest; res: NotesCreateResponse };
	'notes/delete': { req: NotesDeleteRequest; res: EmptyResponse };
	'notes/favorites/create': { req: NotesFavoritesCreateRequest; res: EmptyResponse };
	'notes/favorites/delete': { req: NotesFavoritesDeleteRequest; res: EmptyResponse };
	'notes/featured': { req: NotesFeaturedRequest; res: NotesFeaturedResponse };
	'notes/global-timeline': { req: NotesGlobalTimelineRequest; res: NotesGlobalTimelineResponse };
	'notes/bubble-timeline': { req: NotesBubbleTimelineRequest; res: NotesBubbleTimelineResponse };
	'notes/hybrid-timeline': { req: NotesHybridTimelineRequest; res: NotesHybridTimelineResponse };
	'notes/local-timeline': { req: NotesLocalTimelineRequest; res: NotesLocalTimelineResponse };
	'notes/mentions': { req: NotesMentionsRequest; res: NotesMentionsResponse };
	'notes/polls/recommendation': { req: NotesPollsRecommendationRequest; res: NotesPollsRecommendationResponse };
	'notes/polls/vote': { req: NotesPollsVoteRequest; res: EmptyResponse };
	'notes/reactions': { req: NotesReactionsRequest; res: NotesReactionsResponse };
	'notes/reactions/create': { req: NotesReactionsCreateRequest; res: EmptyResponse };
	'notes/reactions/delete': { req: NotesReactionsDeleteRequest; res: EmptyResponse };
	'notes/like': { req: NotesLikeRequest; res: EmptyResponse };
	'notes/renotes': { req: NotesRenotesRequest; res: NotesRenotesResponse };
	'notes/replies': { req: NotesRepliesRequest; res: NotesRepliesResponse };
	'notes/search-by-tag': { req: NotesSearchByTagRequest; res: NotesSearchByTagResponse };
	'notes/search': { req: NotesSearchRequest; res: NotesSearchResponse };
	'notes/show': { req: NotesShowRequest; res: NotesShowResponse };
	'notes/state': { req: NotesStateRequest; res: NotesStateResponse };
	'notes/thread-muting/create': { req: NotesThreadMutingCreateRequest; res: EmptyResponse };
	'notes/thread-muting/delete': { req: NotesThreadMutingDeleteRequest; res: EmptyResponse };
	'notes/timeline': { req: NotesTimelineRequest; res: NotesTimelineResponse };
	'notes/translate': { req: NotesTranslateRequest; res: NotesTranslateResponse };
	'notes/unrenote': { req: NotesUnrenoteRequest; res: EmptyResponse };
	'notes/user-list-timeline': { req: NotesUserListTimelineRequest; res: NotesUserListTimelineResponse };
	'notes/edit': { req: NotesEditRequest; res: NotesEditResponse };
	'notes/versions': { req: NotesVersionsRequest; res: NotesVersionsResponse };
	'notifications/create': { req: NotificationsCreateRequest; res: EmptyResponse };
	'notifications/mark-all-as-read': { req: EmptyRequest; res: EmptyResponse };
	'notifications/test-notification': { req: EmptyRequest; res: EmptyResponse };
	'page-push': { req: PagePushRequest; res: EmptyResponse };
	'pages/create': { req: PagesCreateRequest; res: PagesCreateResponse };
	'pages/delete': { req: PagesDeleteRequest; res: EmptyResponse };
	'pages/featured': { req: EmptyRequest; res: PagesFeaturedResponse };
	'pages/like': { req: PagesLikeRequest; res: EmptyResponse };
	'pages/show': { req: PagesShowRequest; res: PagesShowResponse };
	'pages/unlike': { req: PagesUnlikeRequest; res: EmptyResponse };
	'pages/update': { req: PagesUpdateRequest; res: EmptyResponse };
	'flash/create': { req: FlashCreateRequest; res: FlashCreateResponse };
	'flash/delete': { req: FlashDeleteRequest; res: EmptyResponse };
	'flash/featured': { req: EmptyRequest; res: FlashFeaturedResponse };
	'flash/like': { req: FlashLikeRequest; res: EmptyResponse };
	'flash/show': { req: FlashShowRequest; res: FlashShowResponse };
	'flash/unlike': { req: FlashUnlikeRequest; res: EmptyResponse };
	'flash/update': { req: FlashUpdateRequest; res: EmptyResponse };
	'flash/my': { req: FlashMyRequest; res: FlashMyResponse };
	'flash/my-likes': { req: FlashMyLikesRequest; res: FlashMyLikesResponse };
	'ping': { req: EmptyRequest; res: PingResponse };
	'pinned-users': { req: EmptyRequest; res: PinnedUsersResponse };
	'promo/read': { req: PromoReadRequest; res: EmptyResponse };
	'roles/list': { req: EmptyRequest; res: RolesListResponse };
	'roles/show': { req: RolesShowRequest; res: RolesShowResponse };
	'roles/users': { req: RolesUsersRequest; res: RolesUsersResponse };
	'roles/notes': { req: RolesNotesRequest; res: RolesNotesResponse };
	'request-reset-password': { req: RequestResetPasswordRequest; res: EmptyResponse };
	'reset-db': { req: EmptyRequest; res: EmptyResponse };
	'reset-password': { req: ResetPasswordRequest; res: EmptyResponse };
	'server-info': { req: EmptyRequest; res: ServerInfoResponse };
	'stats': { req: EmptyRequest; res: StatsResponse };
	'sw/show-registration': { req: SwShowRegistrationRequest; res: SwShowRegistrationResponse };
	'sw/update-registration': { req: SwUpdateRegistrationRequest; res: SwUpdateRegistrationResponse };
	'sw/register': { req: SwRegisterRequest; res: SwRegisterResponse };
	'sw/unregister': { req: SwUnregisterRequest; res: EmptyResponse };
	'test': { req: TestRequest; res: TestResponse };
	'username/available': { req: UsernameAvailableRequest; res: UsernameAvailableResponse };
	'users': { req: UsersRequest; res: UsersResponse };
	'users/clips': { req: UsersClipsRequest; res: UsersClipsResponse };
	'users/followers': { req: UsersFollowersRequest; res: UsersFollowersResponse };
	'users/following': { req: UsersFollowingRequest; res: UsersFollowingResponse };
	'users/gallery/posts': { req: UsersGalleryPostsRequest; res: UsersGalleryPostsResponse };
	'users/get-frequently-replied-users': { req: UsersGetFrequentlyRepliedUsersRequest; res: UsersGetFrequentlyRepliedUsersResponse };
	'users/featured-notes': { req: UsersFeaturedNotesRequest; res: UsersFeaturedNotesResponse };
	'users/lists/create': { req: UsersListsCreateRequest; res: UsersListsCreateResponse };
	'users/lists/delete': { req: UsersListsDeleteRequest; res: EmptyResponse };
	'users/lists/list': { req: UsersListsListRequest; res: UsersListsListResponse };
	'users/lists/pull': { req: UsersListsPullRequest; res: EmptyResponse };
	'users/lists/push': { req: UsersListsPushRequest; res: EmptyResponse };
	'users/lists/show': { req: UsersListsShowRequest; res: UsersListsShowResponse };
	'users/lists/favorite': { req: UsersListsFavoriteRequest; res: EmptyResponse };
	'users/lists/unfavorite': { req: UsersListsUnfavoriteRequest; res: EmptyResponse };
	'users/lists/update': { req: UsersListsUpdateRequest; res: UsersListsUpdateResponse };
	'users/lists/create-from-public': { req: UsersListsCreateFromPublicRequest; res: UsersListsCreateFromPublicResponse };
	'users/lists/update-membership': { req: UsersListsUpdateMembershipRequest; res: EmptyResponse };
	'users/lists/get-memberships': { req: UsersListsGetMembershipsRequest; res: UsersListsGetMembershipsResponse };
	'users/notes': { req: UsersNotesRequest; res: UsersNotesResponse };
	'users/pages': { req: UsersPagesRequest; res: UsersPagesResponse };
	'users/flashs': { req: UsersFlashsRequest; res: UsersFlashsResponse };
	'users/reactions': { req: UsersReactionsRequest; res: UsersReactionsResponse };
	'users/recommendation': { req: UsersRecommendationRequest; res: UsersRecommendationResponse };
	'users/relation': { req: UsersRelationRequest; res: UsersRelationResponse };
	'users/report-abuse': { req: UsersReportAbuseRequest; res: EmptyResponse };
	'users/search-by-username-and-host': { req: UsersSearchByUsernameAndHostRequest; res: UsersSearchByUsernameAndHostResponse };
	'users/search': { req: UsersSearchRequest; res: UsersSearchResponse };
	'users/show': { req: UsersShowRequest; res: UsersShowResponse };
	'users/achievements': { req: UsersAchievementsRequest; res: UsersAchievementsResponse };
	'users/update-memo': { req: UsersUpdateMemoRequest; res: EmptyResponse };
	'fetch-rss': { req: FetchRssRequest; res: FetchRssResponse };
	'fetch-external-resources': { req: FetchExternalResourcesRequest; res: FetchExternalResourcesResponse };
	'retention': { req: EmptyRequest; res: RetentionResponse };
<<<<<<< HEAD
	'sponsors': { req: SponsorsRequest; res: EmptyResponse };
	'bubble-game/register': { req: BubbleGameRegisterRequest; res: BubbleGameRegisterResponse };
=======
	'bubble-game/register': { req: BubbleGameRegisterRequest; res: EmptyResponse };
>>>>>>> 034f4720
	'bubble-game/ranking': { req: BubbleGameRankingRequest; res: BubbleGameRankingResponse };
	'reversi/cancel-match': { req: ReversiCancelMatchRequest; res: EmptyResponse };
	'reversi/games': { req: ReversiGamesRequest; res: ReversiGamesResponse };
	'reversi/match': { req: ReversiMatchRequest; res: ReversiMatchResponse };
	'reversi/invitations': { req: EmptyRequest; res: ReversiInvitationsResponse };
	'reversi/show-game': { req: ReversiShowGameRequest; res: ReversiShowGameResponse };
	'reversi/surrender': { req: ReversiSurrenderRequest; res: EmptyResponse };
	'reversi/verify': { req: ReversiVerifyRequest; res: ReversiVerifyResponse };
}<|MERGE_RESOLUTION|>--- conflicted
+++ resolved
@@ -938,12 +938,8 @@
 	'fetch-rss': { req: FetchRssRequest; res: FetchRssResponse };
 	'fetch-external-resources': { req: FetchExternalResourcesRequest; res: FetchExternalResourcesResponse };
 	'retention': { req: EmptyRequest; res: RetentionResponse };
-<<<<<<< HEAD
 	'sponsors': { req: SponsorsRequest; res: EmptyResponse };
-	'bubble-game/register': { req: BubbleGameRegisterRequest; res: BubbleGameRegisterResponse };
-=======
 	'bubble-game/register': { req: BubbleGameRegisterRequest; res: EmptyResponse };
->>>>>>> 034f4720
 	'bubble-game/ranking': { req: BubbleGameRankingRequest; res: BubbleGameRankingResponse };
 	'reversi/cancel-match': { req: ReversiCancelMatchRequest; res: EmptyResponse };
 	'reversi/games': { req: ReversiGamesRequest; res: ReversiGamesResponse };
