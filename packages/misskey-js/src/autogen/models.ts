--- conflicted
+++ resolved
@@ -1,11 +1,6 @@
 /*
-<<<<<<< HEAD
- * version: 2023.12.0.beta3
- * generatedAt: 2024-01-02T12:58:03.862Z
-=======
  * version: 2023.12.2
  * generatedAt: 2024-01-07T15:22:15.623Z
->>>>>>> 34088ecd
  */
 
 import { components } from './types.js';
